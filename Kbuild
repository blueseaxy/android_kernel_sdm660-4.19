--- conflicted
+++ resolved
@@ -1,14 +1,3 @@
-<<<<<<< HEAD
-# SPDX-License-Identifier: GPL-2.0
-#
-# Kbuild for top-level directory of the kernel
-# This file takes care of the following:
-# 1) Generate bounds.h
-# 2) Generate timeconst.h
-# 3) Generate asm-offsets.h (may need bounds.h and timeconst.h)
-# 4) Check for missing system calls
-# 5) Generate constants.py (may need bounds.h)
-=======
 # We can build either as part of a standalone Kernel build or as
 # an external module.  Determine which mechanism is being used
 ifeq ($(MODNAME),)
@@ -56,7 +45,7 @@
 $(warning "Overriding WLAN config with: $(shell cat $(WLAN_CFG_OVERRIDE_FILE))")
 endif
 
-include $(WLAN_ROOT)/configs/$(CONFIG_QCA_CLD_WLAN_PROFILE)_defconfig
+include $(WLAN_ROOT)/configs/default_defconfig
 
 ############ UAPI ############
 UAPI_DIR :=	uapi
@@ -2903,7 +2892,101 @@
 
 CONFIG_WLAN_PDEV_MAX_VDEVS ?= $(CONFIG_WLAN_MAX_VDEVS)
 ccflags-y += -DWLAN_PDEV_MAX_VDEVS=$(CONFIG_WLAN_PDEV_MAX_VDEVS)
->>>>>>> 58a6b9ed
+
+CONFIG_WLAN_PSOC_MAX_VDEVS ?= $(CONFIG_WLAN_MAX_VDEVS)
+ccflags-y += -DWLAN_PSOC_MAX_VDEVS=$(CONFIG_WLAN_PSOC_MAX_VDEVS)
+
+CONFIG_MAX_SCAN_CACHE_SIZE ?= 300
+ccflags-y += -DMAX_SCAN_CACHE_SIZE=$(CONFIG_MAX_SCAN_CACHE_SIZE)
+CONFIG_SCAN_MAX_REST_TIME ?= 0
+ccflags-y += -DSCAN_MAX_REST_TIME=$(CONFIG_SCAN_MAX_REST_TIME)
+CONFIG_SCAN_MIN_REST_TIME ?= 0
+ccflags-y += -DSCAN_MIN_REST_TIME=$(CONFIG_SCAN_MIN_REST_TIME)
+CONFIG_SCAN_BURST_DURATION ?= 0
+ccflags-y += -DSCAN_BURST_DURATION=$(CONFIG_SCAN_BURST_DURATION)
+CONFIG_SCAN_PROBE_SPACING_TIME ?= 0
+ccflags-y += -DSCAN_PROBE_SPACING_TIME=$(CONFIG_SCAN_PROBE_SPACING_TIME)
+CONFIG_SCAN_PROBE_DELAY ?= 0
+ccflags-y += -DSCAN_PROBE_DELAY=$(CONFIG_SCAN_PROBE_DELAY)
+CONFIG_SCAN_MAX_SCAN_TIME ?= 30000
+ccflags-y += -DSCAN_MAX_SCAN_TIME=$(CONFIG_SCAN_MAX_SCAN_TIME)
+CONFIG_SCAN_NETWORK_IDLE_TIMEOUT ?= 0
+ccflags-y += -DSCAN_NETWORK_IDLE_TIMEOUT=$(CONFIG_SCAN_NETWORK_IDLE_TIMEOUT)
+CONFIG_HIDDEN_SSID_TIME ?= 0xFFFFFFFF
+ccflags-y += -DHIDDEN_SSID_TIME=$(CONFIG_HIDDEN_SSID_TIME)
+CONFIG_SCAN_CHAN_STATS_EVENT_ENAB ?= false
+ccflags-y += -DSCAN_CHAN_STATS_EVENT_ENAB=$(CONFIG_SCAN_CHAN_STATS_EVENT_ENAB)
+
+
+ifdef CONFIG_SIR_SAP_MAX_NUM_PEERS
+ccflags-y += -DSIR_SAP_MAX_NUM_PEERS=$(CONFIG_SIR_SAP_MAX_NUM_PEERS)
+endif
+
+ifdef CONFIG_BEACON_TX_OFFLOAD_MAX_VDEV
+ccflags-y += -DCFG_TGT_DEFAULT_BEACON_TX_OFFLOAD_MAX_VDEV=$(CONFIG_BEACON_TX_OFFLOAD_MAX_VDEV)
+endif
+
+ifdef CONFIG_LOCK_STATS_ON
+ccflags-y += -DQDF_LOCK_STATS=1
+ccflags-y += -DQDF_LOCK_STATS_DESTROY_PRINT=0
+ifneq ($(CONFIG_ARCH_SDXPRAIRIE), y)
+ccflags-y += -DQDF_LOCK_STATS_BUG_ON=1
+endif
+ccflags-y += -DQDF_LOCK_STATS_LIST=1
+ccflags-y += -DQDF_LOCK_STATS_LIST_SIZE=256
+endif
+
+ifdef CONFIG_FW_THERMAL_THROTTLE
+ccflags-y += -DFW_THERMAL_THROTTLE_SUPPORT
+endif
+
+cppflags-y += -DFEATURE_NBUFF_REPLENISH_TIMER
+cppflags-y += -DPEER_CACHE_RX_PKTS
+cppflags-y += -DPCIE_REG_WINDOW_LOCAL_NO_CACHE
+
+ccflags-$(CONFIG_HASTINGS_BT_WAR) += -DHASTINGS_BT_WAR
+
+cppflags-$(CONFIG_SLUB_DEBUG_ON) += -DHAL_CONFIG_SLUB_DEBUG_ON
+
+cppflags-$(CONFIG_WDI3_STATS_UPDATE) += -DWDI3_STATS_UPDATE
+ccflags-$(CONFIG_WMI_SEND_RECV_QMI) += -DWLAN_FEATURE_WMI_SEND_RECV_QMI
+
+cppflags-$(CONFIG_WLAN_CUSTOM_DSCP_UP_MAP) += -DWLAN_CUSTOM_DSCP_UP_MAP
+cppflags-$(CONFIG_WLAN_SEND_DSCP_UP_MAP_TO_FW) += -DWLAN_SEND_DSCP_UP_MAP_TO_FW
+
+cppflags-$(CONFIG_HIF_CPU_PERF_AFFINE_MASK) += -DHIF_CPU_PERF_AFFINE_MASK
+
+KBUILD_CPPFLAGS += $(cppflags-y)
+
+# Currently, for versions of gcc which support it, the kernel Makefile
+# is disabling the maybe-uninitialized warning.  Re-enable it for the
+# WLAN driver.  Note that we must use ccflags-y here so that it
+# will override the kernel settings.
+ifeq ($(call cc-option-yn, -Wmaybe-uninitialized), y)
+ccflags-y += -Wmaybe-uninitialized
+ifneq (y,$(CONFIG_ARCH_MSM))
+ccflags-y += -Wframe-larger-than=4096
+endif
+endif
+ccflags-y += -Wmissing-prototypes
+
+ifeq ($(call cc-option-yn, -Wheader-guard), y)
+ccflags-y += -Wheader-guard
+endif
+# If the module name is not "wlan", then the define MULTI_IF_NAME to be the
+# same a the QCA CHIP name. The host driver will then append MULTI_IF_NAME to
+# any string that must be unique for all instances of the driver on the system.
+# This allows multiple instances of the driver with different module names.
+# If the module name is wlan, leave MULTI_IF_NAME undefined and the code will
+# treat the driver as the primary driver.
+#
+# Kbuild for top-level directory of the kernel
+# This file takes care of the following:
+# 1) Generate bounds.h
+# 2) Generate timeconst.h
+# 3) Generate asm-offsets.h (may need bounds.h and timeconst.h)
+# 4) Check for missing system calls
+# 5) Generate constants.py (may need bounds.h)
 
 #####
 # 1) Generate bounds.h
