# SPDX-License-Identifier: GPL-2.0
VERSION = 4
PATCHLEVEL = 19
SUBLEVEL = 318
EXTRAVERSION =
NAME = "People's Front"

# *DOCUMENTATION*
# To see a list of typical targets execute "make help"
# More info can be located in ./README
# Comments in this file are targeted only to the developer, do not
# expect to learn how to build the kernel reading this file.

# That's our default target when none is given on the command line
PHONY := _all
_all:

# o Do not use make's built-in rules and variables
#   (this increases performance and avoids hard-to-debug behaviour);
# o Look for make include files relative to root of kernel src
MAKEFLAGS += -rR --include-dir=$(CURDIR)

# Avoid funny character set dependencies
unexport LC_ALL
LC_COLLATE=C
LC_NUMERIC=C
export LC_COLLATE LC_NUMERIC

# Avoid interference with shell env settings
unexport GREP_OPTIONS

# We are using a recursive build, so we need to do a little thinking
# to get the ordering right.
#
# Most importantly: sub-Makefiles should only ever modify files in
# their own directory. If in some directory we have a dependency on
# a file in another dir (which doesn't happen often, but it's often
# unavoidable when linking the built-in.a targets which finally
# turn into vmlinux), we will call a sub make in that other dir, and
# after that we are sure that everything which is in that other dir
# is now up to date.
#
# The only cases where we need to modify files which have global
# effects are thus separated out and done before the recursive
# descending is started. They are now explicitly listed as the
# prepare rule.

# Beautify output
# ---------------------------------------------------------------------------
#
# Normally, we echo the whole command before executing it. By making
# that echo $($(quiet)$(cmd)), we now have the possibility to set
# $(quiet) to choose other forms of output instead, e.g.
#
#         quiet_cmd_cc_o_c = Compiling $(RELDIR)/$@
#         cmd_cc_o_c       = $(CC) $(c_flags) -c -o $@ $<
#
# If $(quiet) is empty, the whole command will be printed.
# If it is set to "quiet_", only the short version will be printed.
# If it is set to "silent_", nothing will be printed at all, since
# the variable $(silent_cmd_cc_o_c) doesn't exist.
#
# A simple variant is to prefix commands with $(Q) - that's useful
# for commands that shall be hidden in non-verbose mode.
#
#	$(Q)ln $@ :<
#
# If KBUILD_VERBOSE equals 0 then the above command will be hidden.
# If KBUILD_VERBOSE equals 1 then the above command is displayed.
#
# To put more focus on warnings, be less verbose as default
# Use 'make V=1' to see the full commands

ifeq ("$(origin V)", "command line")
  KBUILD_VERBOSE = $(V)
endif
ifndef KBUILD_VERBOSE
  KBUILD_VERBOSE = 0
endif

ifeq ($(KBUILD_VERBOSE),1)
  quiet =
  Q =
else
  quiet=quiet_
  Q = @
endif

# If the user is running make -s (silent mode), suppress echoing of
# commands
# make-4.0 (and later) keep single letter options in the 1st word of MAKEFLAGS.

ifeq ($(filter 3.%,$(MAKE_VERSION)),)
silence:=$(findstring s,$(firstword -$(MAKEFLAGS)))
else
silence:=$(findstring s,$(filter-out --%,$(MAKEFLAGS)))
endif

ifeq ($(silence),s)
quiet=silent_
tools_silent=s
endif

export quiet Q KBUILD_VERBOSE

# kbuild supports saving output files in a separate directory.
# To locate output files in a separate directory two syntaxes are supported.
# In both cases the working directory must be the root of the kernel src.
# 1) O=
# Use "make O=dir/to/store/output/files/"
#
# 2) Set KBUILD_OUTPUT
# Set the environment variable KBUILD_OUTPUT to point to the directory
# where the output files shall be placed.
# export KBUILD_OUTPUT=dir/to/store/output/files/
# make
#
# The O= assignment takes precedence over the KBUILD_OUTPUT environment
# variable.

# KBUILD_SRC is not intended to be used by the regular user (for now),
# it is set on invocation of make with KBUILD_OUTPUT or O= specified.
ifeq ($(KBUILD_SRC),)

# OK, Make called in directory where kernel src resides
# Do we want to locate output files in a separate directory?
ifeq ("$(origin O)", "command line")
  KBUILD_OUTPUT := $(O)
endif

# Cancel implicit rules on top Makefile
$(CURDIR)/Makefile Makefile: ;

ifneq ($(words $(subst :, ,$(CURDIR))), 1)
  $(error main directory cannot contain spaces nor colons)
endif

ifneq ($(KBUILD_OUTPUT),)
# check that the output directory actually exists
saved-output := $(KBUILD_OUTPUT)
KBUILD_OUTPUT := $(shell mkdir -p $(KBUILD_OUTPUT) && cd $(KBUILD_OUTPUT) \
								&& pwd)
$(if $(KBUILD_OUTPUT),, \
     $(error failed to create output directory "$(saved-output)"))

PHONY += $(MAKECMDGOALS) sub-make

$(filter-out _all sub-make $(CURDIR)/Makefile, $(MAKECMDGOALS)) _all: sub-make
	@:

# Invoke a second make in the output directory, passing relevant variables
sub-make:
	$(Q)$(MAKE) -C $(KBUILD_OUTPUT) KBUILD_SRC=$(CURDIR) \
	-f $(CURDIR)/Makefile $(filter-out _all sub-make,$(MAKECMDGOALS))

# Leave processing to above invocation of make
skip-makefile := 1
endif # ifneq ($(KBUILD_OUTPUT),)
endif # ifeq ($(KBUILD_SRC),)

# We process the rest of the Makefile if this is the final invocation of make
ifeq ($(skip-makefile),)

# Do not print "Entering directory ...",
# but we want to display it when entering to the output directory
# so that IDEs/editors are able to understand relative filenames.
MAKEFLAGS += --no-print-directory

# Call a source code checker (by default, "sparse") as part of the
# C compilation.
#
# Use 'make C=1' to enable checking of only re-compiled files.
# Use 'make C=2' to enable checking of *all* source files, regardless
# of whether they are re-compiled or not.
#
# See the file "Documentation/dev-tools/sparse.rst" for more details,
# including where to get the "sparse" utility.

ifeq ("$(origin C)", "command line")
  KBUILD_CHECKSRC = $(C)
endif
ifndef KBUILD_CHECKSRC
  KBUILD_CHECKSRC = 0
endif

# Use make M=dir to specify directory of external module to build
# Old syntax make ... SUBDIRS=$PWD is still supported
# Setting the environment variable KBUILD_EXTMOD take precedence
ifdef SUBDIRS
  KBUILD_EXTMOD ?= $(SUBDIRS)
endif

ifeq ("$(origin M)", "command line")
  KBUILD_EXTMOD := $(M)
endif

ifeq ($(KBUILD_SRC),)
        # building in the source tree
        srctree := .
else
        ifeq ($(KBUILD_SRC)/,$(dir $(CURDIR)))
                # building in a subdirectory of the source tree
                srctree := ..
        else
                srctree := $(KBUILD_SRC)
        endif
endif

export KBUILD_CHECKSRC KBUILD_EXTMOD KBUILD_SRC

objtree		:= .
src		:= $(srctree)
obj		:= $(objtree)

VPATH		:= $(srctree)$(if $(KBUILD_EXTMOD),:$(KBUILD_EXTMOD))

export srctree objtree VPATH

# To make sure we do not include .config for any of the *config targets
# catch them early, and hand them over to scripts/kconfig/Makefile
# It is allowed to specify more targets when calling make, including
# mixing *config targets and build targets.
# For example 'make oldconfig all'.
# Detect when mixed targets is specified, and make a second invocation
# of make so .config is not included in this case either (for *config).

version_h := include/generated/uapi/linux/version.h
old_version_h := include/linux/version.h

clean-targets := %clean mrproper cleandocs
no-dot-config-targets := $(clean-targets) \
			 cscope gtags TAGS tags help% %docs check% coccicheck \
			 $(version_h) headers_% archheaders archscripts \
			 %asm-generic kernelversion %src-pkg
no-sync-config-targets := $(no-dot-config-targets) install %install \
			   kernelrelease

config-targets  := 0
mixed-targets   := 0
dot-config      := 1
may-sync-config := 1

ifneq ($(filter $(no-dot-config-targets), $(MAKECMDGOALS)),)
	ifeq ($(filter-out $(no-dot-config-targets), $(MAKECMDGOALS)),)
		dot-config := 0
	endif
endif

ifneq ($(filter $(no-sync-config-targets), $(MAKECMDGOALS)),)
	ifeq ($(filter-out $(no-sync-config-targets), $(MAKECMDGOALS)),)
		may-sync-config := 0
	endif
endif

ifneq ($(KBUILD_EXTMOD),)
	may-sync-config := 0
endif

ifeq ($(KBUILD_EXTMOD),)
        ifneq ($(filter config %config,$(MAKECMDGOALS)),)
                config-targets := 1
                ifneq ($(words $(MAKECMDGOALS)),1)
                        mixed-targets := 1
                endif
        endif
endif

# For "make -j clean all", "make -j mrproper defconfig all", etc.
ifneq ($(filter $(clean-targets),$(MAKECMDGOALS)),)
        ifneq ($(filter-out $(clean-targets),$(MAKECMDGOALS)),)
                mixed-targets := 1
        endif
endif

# install and modules_install need also be processed one by one
ifneq ($(filter install,$(MAKECMDGOALS)),)
        ifneq ($(filter modules_install,$(MAKECMDGOALS)),)
	        mixed-targets := 1
        endif
endif

ifeq ($(mixed-targets),1)
# ===========================================================================
# We're called with mixed targets (*config and build targets).
# Handle them one by one.

PHONY += $(MAKECMDGOALS) __build_one_by_one

$(filter-out __build_one_by_one, $(MAKECMDGOALS)): __build_one_by_one
	@:

__build_one_by_one:
	$(Q)set -e; \
	for i in $(MAKECMDGOALS); do \
		$(MAKE) -f $(srctree)/Makefile $$i; \
	done

else

# We need some generic definitions (do not try to remake the file).
scripts/Kbuild.include: ;
include scripts/Kbuild.include

# Read KERNELRELEASE from include/config/kernel.release (if it exists)
KERNELRELEASE = $(shell cat include/config/kernel.release 2> /dev/null)
KERNELVERSION = $(VERSION)$(if $(PATCHLEVEL),.$(PATCHLEVEL)$(if $(SUBLEVEL),.$(SUBLEVEL)))$(EXTRAVERSION)
export VERSION PATCHLEVEL SUBLEVEL KERNELRELEASE KERNELVERSION

include scripts/subarch.include

# Cross compiling and selecting different set of gcc/bin-utils
# ---------------------------------------------------------------------------
#
# When performing cross compilation for other architectures ARCH shall be set
# to the target architecture. (See arch/* for the possibilities).
# ARCH can be set during invocation of make:
# make ARCH=ia64
# Another way is to have ARCH set in the environment.
# The default ARCH is the host where make is executed.

# CROSS_COMPILE specify the prefix used for all executables used
# during compilation. Only gcc and related bin-utils executables
# are prefixed with $(CROSS_COMPILE).
# CROSS_COMPILE can be set on the command line
# make CROSS_COMPILE=ia64-linux-
# Alternatively CROSS_COMPILE can be set in the environment.
# Default value for CROSS_COMPILE is not to prefix executables
# Note: Some architectures assign CROSS_COMPILE in their arch/*/Makefile
ARCH		?= $(SUBARCH)

# Architecture as present in compile.h
UTS_MACHINE 	:= $(ARCH)
SRCARCH 	:= $(ARCH)

# Additional ARCH settings for x86
ifeq ($(ARCH),i386)
        SRCARCH := x86
endif
ifeq ($(ARCH),x86_64)
        SRCARCH := x86
endif

# Additional ARCH settings for sparc
ifeq ($(ARCH),sparc32)
       SRCARCH := sparc
endif
ifeq ($(ARCH),sparc64)
       SRCARCH := sparc
endif

# Additional ARCH settings for sh
ifeq ($(ARCH),sh64)
       SRCARCH := sh
endif

KCONFIG_CONFIG	?= .config
export KCONFIG_CONFIG

# SHELL used by kbuild
CONFIG_SHELL := $(shell if [ -x "$$BASH" ]; then echo $$BASH; \
	  else if [ -x /bin/bash ]; then echo /bin/bash; \
	  else echo sh; fi ; fi)

HOST_LFS_CFLAGS := $(shell getconf LFS_CFLAGS 2>/dev/null)
HOST_LFS_LDFLAGS := $(shell getconf LFS_LDFLAGS 2>/dev/null)
HOST_LFS_LIBS := $(shell getconf LFS_LIBS 2>/dev/null)

ifneq ($(LLVM),)
HOSTCC	= clang
HOSTCXX	= clang++
else
HOSTCC	= gcc
HOSTCXX	= g++
endif
KBUILD_HOSTCFLAGS   := -Wall -Wmissing-prototypes -Wstrict-prototypes -O2 \
		-fomit-frame-pointer -std=gnu89 $(HOST_LFS_CFLAGS) \
		$(HOSTCFLAGS)
KBUILD_HOSTCXXFLAGS := -O2 $(HOST_LFS_CFLAGS) $(HOSTCXXFLAGS)
KBUILD_HOSTLDFLAGS  := $(HOST_LFS_LDFLAGS) $(HOSTLDFLAGS)
KBUILD_HOSTLDLIBS   := $(HOST_LFS_LIBS) $(HOSTLDLIBS)

# Make variables (CC, etc...)
CPP		= $(CC) -E
ifneq ($(LLVM),)
CC		= clang
LD		= ld.lld
AR		= llvm-ar
NM		= llvm-nm
OBJCOPY		= llvm-objcopy
OBJDUMP		= llvm-objdump
READELF		= llvm-readelf
OBJSIZE		= llvm-size
STRIP		= llvm-strip
else
CC		= $(CROSS_COMPILE)gcc
LD		= $(CROSS_COMPILE)ld
AR		= $(CROSS_COMPILE)ar
NM		= $(CROSS_COMPILE)nm
OBJCOPY		= $(CROSS_COMPILE)objcopy
OBJDUMP		= $(CROSS_COMPILE)objdump
READELF		= $(CROSS_COMPILE)readelf
OBJSIZE		= $(CROSS_COMPILE)size
STRIP		= $(CROSS_COMPILE)strip
endif
LEX		= flex
YACC		= bison
AWK		= awk
GENKSYMS	= scripts/genksyms/genksyms
INSTALLKERNEL  := installkernel
DEPMOD		= depmod
PERL		= perl
PYTHON		= python
PYTHON2		= python2
PYTHON3		= python3
CHECK		= sparse

<<<<<<< HEAD
=======
# Use the wrapper for the compiler.  This wrapper scans for new
# warnings and causes the build to stop upon encountering them
CC		= $(PYTHON2) $(srctree)/scripts/gcc-wrapper.py $(REAL_CC)

>>>>>>> 2e95d85a
CHECKFLAGS     := -D__linux__ -Dlinux -D__STDC__ -Dunix -D__unix__ \
		  -Wbitwise -Wno-return-void -Wno-unknown-attribute $(CF)
NOSTDINC_FLAGS  =
CFLAGS_MODULE   =
AFLAGS_MODULE   =
LDFLAGS_MODULE  =
CFLAGS_KERNEL	=
AFLAGS_KERNEL	=
LDFLAGS_vmlinux =

# Use USERINCLUDE when you must reference the UAPI directories only.
USERINCLUDE    := \
		-I$(srctree)/arch/$(SRCARCH)/include/uapi \
		-I$(objtree)/arch/$(SRCARCH)/include/generated/uapi \
		-I$(srctree)/include/uapi \
		-I$(objtree)/include/generated/uapi \
                -include $(srctree)/include/linux/kconfig.h

# Use LINUXINCLUDE when you must reference the include/ directory.
# Needed to be compatible with the O= option
LINUXINCLUDE    := \
		-I$(srctree)/arch/$(SRCARCH)/include \
		-I$(objtree)/arch/$(SRCARCH)/include/generated \
		$(if $(KBUILD_SRC), -I$(srctree)/include) \
		-I$(objtree)/include \
		$(USERINCLUDE)

KBUILD_AFLAGS   := -D__ASSEMBLY__
KBUILD_CFLAGS   := -Wall -Wundef -Wstrict-prototypes -Wno-trigraphs \
		   -fno-strict-aliasing -fno-common -fshort-wchar \
		   -Werror-implicit-function-declaration \
		   -Werror=return-type -Wno-format-security \
		   -std=gnu89
KBUILD_CPPFLAGS := -D__KERNEL__
KBUILD_AFLAGS_KERNEL :=
KBUILD_CFLAGS_KERNEL :=
KBUILD_AFLAGS_MODULE  := -DMODULE
KBUILD_CFLAGS_MODULE  := -DMODULE
KBUILD_LDFLAGS_MODULE := -T $(srctree)/scripts/module-common.lds
KBUILD_LDFLAGS :=
GCC_PLUGINS_CFLAGS :=
CLANG_FLAGS :=

export ARCH SRCARCH CONFIG_SHELL HOSTCC KBUILD_HOSTCFLAGS CROSS_COMPILE LD CC
export CPP AR NM STRIP OBJCOPY OBJDUMP OBJSIZE READELF KBUILD_HOSTLDFLAGS KBUILD_HOSTLDLIBS
export MAKE LEX YACC AWK GENKSYMS INSTALLKERNEL PERL PYTHON PYTHON2 PYTHON3 UTS_MACHINE
export HOSTCXX KBUILD_HOSTCXXFLAGS LDFLAGS_MODULE CHECK CHECKFLAGS

export KBUILD_CPPFLAGS NOSTDINC_FLAGS LINUXINCLUDE OBJCOPYFLAGS KBUILD_LDFLAGS
export KBUILD_CFLAGS CFLAGS_KERNEL CFLAGS_MODULE
export CFLAGS_KASAN CFLAGS_KASAN_NOSANITIZE CFLAGS_UBSAN
export KBUILD_AFLAGS AFLAGS_KERNEL AFLAGS_MODULE
export KBUILD_AFLAGS_MODULE KBUILD_CFLAGS_MODULE KBUILD_LDFLAGS_MODULE
export KBUILD_AFLAGS_KERNEL KBUILD_CFLAGS_KERNEL
export KBUILD_ARFLAGS

# When compiling out-of-tree modules, put MODVERDIR in the module
# tree rather than in the kernel tree. The kernel tree might
# even be read-only.
export MODVERDIR := $(if $(KBUILD_EXTMOD),$(firstword $(KBUILD_EXTMOD))/).tmp_versions

# Files to ignore in find ... statements

export RCS_FIND_IGNORE := \( -name SCCS -o -name BitKeeper -o -name .svn -o    \
			  -name CVS -o -name .pc -o -name .hg -o -name .git \) \
			  -prune -o
export RCS_TAR_IGNORE := --exclude SCCS --exclude BitKeeper --exclude .svn \
			 --exclude CVS --exclude .pc --exclude .hg --exclude .git

# ===========================================================================
# Rules shared between *config targets and build targets

# Basic helpers built in scripts/basic/
PHONY += scripts_basic
scripts_basic:
	$(Q)$(MAKE) $(build)=scripts/basic
	$(Q)rm -f .tmp_quiet_recordmcount

# To avoid any implicit rule to kick in, define an empty command.
scripts/basic/%: scripts_basic ;

PHONY += outputmakefile
# outputmakefile generates a Makefile in the output directory, if using a
# separate output directory. This allows convenient use of make in the
# output directory.
outputmakefile:
ifneq ($(KBUILD_SRC),)
	$(Q)ln -fsn $(srctree) source
	$(Q)$(CONFIG_SHELL) $(srctree)/scripts/mkmakefile \
	    $(srctree) $(objtree) $(VERSION) $(PATCHLEVEL)
endif

ifeq ($(cc-name),clang)
ifneq ($(CROSS_COMPILE),)
CLANG_FLAGS	+= --target=$(notdir $(CROSS_COMPILE:%-=%))
GCC_TOOLCHAIN_DIR := $(dir $(shell command -v $(CROSS_COMPILE)elfedit))
CLANG_FLAGS	+= --prefix=$(GCC_TOOLCHAIN_DIR)$(notdir $(CROSS_COMPILE))
GCC_TOOLCHAIN	:= $(realpath $(GCC_TOOLCHAIN_DIR)/..)
endif
ifneq ($(GCC_TOOLCHAIN),)
CLANG_FLAGS	+= --gcc-toolchain=$(GCC_TOOLCHAIN)
endif
ifneq ($(LLVM_IAS),1)
CLANG_FLAGS	+= -no-integrated-as
endif
CLANG_FLAGS	+= $(call cc-option, -Wno-misleading-indentation)
CLANG_FLAGS	+= $(call cc-option, -Wno-bool-operation)
CLANG_FLAGS	+= -Werror=unknown-warning-option
CLANG_FLAGS	+= $(call cc-option, -Wno-unsequenced)
KBUILD_CFLAGS	+= $(CLANG_FLAGS)
KBUILD_AFLAGS	+= $(CLANG_FLAGS)
export CLANG_FLAGS
endif

RETPOLINE_CFLAGS_GCC := -mindirect-branch=thunk-extern -mindirect-branch-register
RETPOLINE_VDSO_CFLAGS_GCC := -mindirect-branch=thunk-inline -mindirect-branch-register
RETPOLINE_CFLAGS_CLANG := -mretpoline-external-thunk
RETPOLINE_VDSO_CFLAGS_CLANG := -mretpoline
RETPOLINE_CFLAGS := $(call cc-option,$(RETPOLINE_CFLAGS_GCC),$(call cc-option,$(RETPOLINE_CFLAGS_CLANG)))
RETPOLINE_VDSO_CFLAGS := $(call cc-option,$(RETPOLINE_VDSO_CFLAGS_GCC),$(call cc-option,$(RETPOLINE_VDSO_CFLAGS_CLANG)))
export RETPOLINE_CFLAGS
export RETPOLINE_VDSO_CFLAGS

KBUILD_CFLAGS	+= $(call cc-option,-fno-PIE)
KBUILD_AFLAGS	+= $(call cc-option,-fno-PIE)

# The expansion should be delayed until arch/$(SRCARCH)/Makefile is included.
# Some architectures define CROSS_COMPILE in arch/$(SRCARCH)/Makefile.
# CC_VERSION_TEXT is referenced from Kconfig (so it needs export),
# and from include/config/auto.conf.cmd to detect the compiler upgrade.
CC_VERSION_TEXT = $(shell $(CC) --version | head -n 1)

ifeq ($(config-targets),1)
# ===========================================================================
# *config targets only - make sure prerequisites are updated, and descend
# in scripts/kconfig to make the *config target

# Read arch specific Makefile to set KBUILD_DEFCONFIG as needed.
# KBUILD_DEFCONFIG may point out an alternative default configuration
# used for 'make defconfig'
include arch/$(SRCARCH)/Makefile
export KBUILD_DEFCONFIG KBUILD_KCONFIG CC_VERSION_TEXT

config: scripts_basic outputmakefile FORCE
	$(Q)$(MAKE) $(build)=scripts/kconfig $@

%config: scripts_basic outputmakefile FORCE
	$(Q)$(MAKE) $(build)=scripts/kconfig $@

else
# ===========================================================================
# Build targets only - this includes vmlinux, arch specific targets, clean
# targets and others. In general all targets except *config targets.

# If building an external module we do not care about the all: rule
# but instead _all depend on modules
PHONY += all
ifeq ($(KBUILD_EXTMOD),)
_all: all
else
_all: modules
endif

# Decide whether to build built-in, modular, or both.
# Normally, just do built-in.

KBUILD_MODULES :=
KBUILD_BUILTIN := 1

# If we have only "make modules", don't compile built-in objects.
# When we're building modules with modversions, we need to consider
# the built-in objects during the descend as well, in order to
# make sure the checksums are up to date before we record them.

ifeq ($(MAKECMDGOALS),modules)
  KBUILD_BUILTIN := $(if $(CONFIG_MODVERSIONS),1)
endif

# If we have "make <whatever> modules", compile modules
# in addition to whatever we do anyway.
# Just "make" or "make all" shall build modules as well

ifneq ($(filter all _all modules,$(MAKECMDGOALS)),)
  KBUILD_MODULES := 1
endif

ifeq ($(MAKECMDGOALS),)
  KBUILD_MODULES := 1
endif

export KBUILD_MODULES KBUILD_BUILTIN

ifeq ($(KBUILD_EXTMOD),)
# Objects we will link into vmlinux / subdirs we need to visit
init-y		:= init/
drivers-y	:= drivers/ sound/ firmware/ techpack/
net-y		:= net/
libs-y		:= lib/
core-y		:= usr/
virt-y		:= virt/
endif # KBUILD_EXTMOD

ifeq ($(dot-config),1)
include include/config/auto.conf
endif

# The all: target is the default when no target is given on the
# command line.
# This allow a user to issue only 'make' to build a kernel including modules
# Defaults to vmlinux, but the arch makefile usually adds further targets
all: vmlinux

CFLAGS_GCOV	:= -fprofile-arcs -ftest-coverage \
	$(call cc-option,-fno-tree-loop-im) \
	$(call cc-disable-warning,maybe-uninitialized,)
export CFLAGS_GCOV

# The arch Makefiles can override CC_FLAGS_FTRACE. We may also append it later.
ifdef CONFIG_FUNCTION_TRACER
  CC_FLAGS_FTRACE := -pg
endif

# Make toolchain changes before including arch/$(SRCARCH)/Makefile to ensure
# ar/cc/ld-* macros return correct values.
ifdef CONFIG_LTO_CLANG
# use llvm-ar for building symbol tables from IR files, and llvm-nm instead
# of objdump for processing symbol versions and exports
LLVM_AR		:= llvm-ar
LLVM_NM		:= llvm-nm
export LLVM_AR LLVM_NM
endif

# The arch Makefile can set ARCH_{CPP,A,C}FLAGS to override the default
# values of the respective KBUILD_* variables
ARCH_CPPFLAGS :=
ARCH_AFLAGS :=
ARCH_CFLAGS :=
include arch/$(SRCARCH)/Makefile

ifeq ($(dot-config),1)
ifeq ($(may-sync-config),1)
# Read in dependencies to all Kconfig* files, make sure to run syncconfig if
# changes are detected. This should be included after arch/$(SRCARCH)/Makefile
# because some architectures define CROSS_COMPILE there.
include include/config/auto.conf.cmd

# To avoid any implicit rule to kick in, define an empty command
$(KCONFIG_CONFIG): ;

# The actual configuration files used during the build are stored in
# include/generated/ and include/config/. Update them if .config is newer than
# include/config/auto.conf (which mirrors .config).
#
# This exploits the 'multi-target pattern rule' trick.
# The syncconfig should be executed only once to make all the targets.
%/auto.conf %/auto.conf.cmd %/tristate.conf: $(KCONFIG_CONFIG)
	$(Q)$(MAKE) -f $(srctree)/Makefile syncconfig
else
# External modules and some install targets need include/generated/autoconf.h
# and include/config/auto.conf but do not care if they are up-to-date.
# Use auto.conf to trigger the test
PHONY += include/config/auto.conf

include/config/auto.conf:
	$(Q)test -e include/generated/autoconf.h -a -e $@ || (		\
	echo >&2;							\
	echo >&2 "  ERROR: Kernel configuration is invalid.";		\
	echo >&2 "         include/generated/autoconf.h or $@ are missing.";\
	echo >&2 "         Run 'make oldconfig && make prepare' on kernel src to fix it.";	\
	echo >&2 ;							\
	/bin/false)

endif # may-sync-config
endif # $(dot-config)

ifdef CONFIG_LLVM_POLLY
ifeq ($(cc-name),clang)
KBUILD_CFLAGS	+= -mllvm -polly \
		   -mllvm -polly-run-inliner \
		   -mllvm -polly-ast-use-context \
		   -mllvm -polly-detect-keep-going \
		   -mllvm -polly-vectorizer=stripmine \
		   -mllvm -polly-invariant-load-hoisting \
		   -mllvm -polly-loopfusion-greedy=1 \
		   -mllvm -polly-reschedule=1 \
		   -mllvm -polly-postopts=1 \
		   -mllvm -polly-num-threads=0 \
		   -mllvm -polly-omp-backend=LLVM \
		   -mllvm -polly-scheduling=dynamic \
		   -mllvm -polly-scheduling-chunksize=1
ifdef CONFIG_LD_DEAD_CODE_DATA_ELIMINATION
KBUILD_CFLAGS	+= -mllvm -polly-run-dce
endif
endif
endif

KBUILD_CFLAGS	+= $(call cc-option,-fno-delete-null-pointer-checks,)
KBUILD_CFLAGS	+= $(call cc-disable-warning,frame-address,)
KBUILD_CFLAGS	+= $(call cc-disable-warning, format-truncation)
KBUILD_CFLAGS	+= $(call cc-disable-warning, format-overflow)
KBUILD_CFLAGS	+= $(call cc-disable-warning, int-in-bool-context)
KBUILD_CFLAGS	+= $(call cc-disable-warning, address-of-packed-member)

ifdef CONFIG_CC_OPTIMIZE_FOR_PERFORMANCE_O3
KBUILD_CFLAGS += -O3
else ifdef CONFIG_CC_OPTIMIZE_FOR_PERFORMANCE
KBUILD_CFLAGS += -O2
else ifdef CONFIG_CC_OPTIMIZE_FOR_SIZE
KBUILD_CFLAGS += -Os
endif

# Tell gcc to never replace conditional load with a non-conditional one
KBUILD_CFLAGS	+= $(call cc-option,--param=allow-store-data-races=0)
KBUILD_CFLAGS	+= $(call cc-option,-fno-allow-store-data-races)

# check for 'asm goto'
ifeq ($(call shell-cached,$(CONFIG_SHELL) $(srctree)/scripts/gcc-goto.sh $(CC) $(KBUILD_CFLAGS)), y)
	KBUILD_CFLAGS += -DCC_HAVE_ASM_GOTO
	KBUILD_AFLAGS += -DCC_HAVE_ASM_GOTO
endif

include scripts/Makefile.kcov
include scripts/Makefile.gcc-plugins

ifdef CONFIG_READABLE_ASM
# Disable optimizations that make assembler listings hard to read.
# reorder blocks reorders the control in the function
# ipa clone creates specialized cloned functions
# partial inlining inlines only parts of functions
KBUILD_CFLAGS += $(call cc-option,-fno-reorder-blocks,) \
                 $(call cc-option,-fno-ipa-cp-clone,) \
                 $(call cc-option,-fno-partial-inlining)
endif

ifneq ($(CONFIG_FRAME_WARN),0)
KBUILD_CFLAGS += $(call cc-option,-Wframe-larger-than=${CONFIG_FRAME_WARN})
endif

stackp-flags-$(CONFIG_CC_HAS_STACKPROTECTOR_NONE) := -fno-stack-protector
stackp-flags-$(CONFIG_STACKPROTECTOR)             := -fstack-protector
stackp-flags-$(CONFIG_STACKPROTECTOR_STRONG)      := -fstack-protector-strong

KBUILD_CFLAGS += $(stackp-flags-y)

ifeq ($(cc-name),clang)
ifneq ($(CROSS_COMPILE),)
CLANG_TRIPLE	?= $(CROSS_COMPILE)
CLANG_TARGET	:= --target=$(notdir $(CLANG_TRIPLE:%-=%))
GCC_TOOLCHAIN	:= $(realpath $(dir $(shell command -v $(LD)))/..)
endif
ifneq ($(GCC_TOOLCHAIN),)
CLANG_GCC_TC	:= --gcc-toolchain=$(GCC_TOOLCHAIN)
endif
KBUILD_CFLAGS += $(CLANG_TARGET) $(CLANG_GCC_TC) -meabi gnu
KBUILD_AFLAGS += $(CLANG_TARGET) $(CLANG_GCC_TC)
KBUILD_CPPFLAGS += $(call cc-option,-Qunused-arguments,)
KBUILD_CFLAGS += $(call cc-disable-warning, format-invalid-specifier)
KBUILD_CFLAGS += $(call cc-disable-warning, gnu)
KBUILD_CFLAGS += $(call cc-disable-warning, duplicate-decl-specifier)
KBUILD_CFLAGS += -Wno-asm-operand-widths
KBUILD_CFLAGS += -Wno-initializer-overrides
KBUILD_CFLAGS += $(call cc-option, -Wno-undefined-optimized)
KBUILD_CFLAGS += $(call cc-option, -Wno-tautological-constant-out-of-range-compare)
KBUILD_CFLAGS += $(call cc-option, -mllvm -disable-struct-const-merge)

# Quiet clang warning: comparison of unsigned expression < 0 is always false
KBUILD_CFLAGS += $(call cc-disable-warning, tautological-compare)
# CLANG uses a _MergedGlobals as optimization, but this breaks modpost, as the
# source of a reference will be _MergedGlobals and not on of the whitelisted names.
# See modpost pattern 2
KBUILD_CFLAGS += $(call cc-option, -mno-global-merge,)
KBUILD_CFLAGS += $(call cc-option, -fcatch-undefined-behavior)
endif

# These warnings generated too much noise in a regular build.
# Use make W=1 to enable them (see scripts/Makefile.extrawarn)
KBUILD_CFLAGS += $(call cc-disable-warning, unused-but-set-variable)

KBUILD_CFLAGS += $(call cc-disable-warning, unused-const-variable)

# These result in bogus false positives
KBUILD_CFLAGS += $(call cc-disable-warning, dangling-pointer)

ifdef CONFIG_FRAME_POINTER
KBUILD_CFLAGS	+= -fno-omit-frame-pointer -fno-optimize-sibling-calls
else
# Some targets (ARM with Thumb2, for example), can't be built with frame
# pointers.  For those, we don't have FUNCTION_TRACER automatically
# select FRAME_POINTER.  However, FUNCTION_TRACER adds -pg, and this is
# incompatible with -fomit-frame-pointer with current GCC, so we don't use
# -fomit-frame-pointer with FUNCTION_TRACER.
ifndef CONFIG_FUNCTION_TRACER
KBUILD_CFLAGS	+= -fomit-frame-pointer
endif
endif

# Initialize all stack variables with a 0xAA pattern.
ifdef CONFIG_INIT_STACK_ALL_PATTERN
KBUILD_CFLAGS	+= -ftrivial-auto-var-init=pattern
endif

# Initialize all stack variables with a zero value.
ifdef CONFIG_INIT_STACK_ALL_ZERO
KBUILD_CFLAGS	+= -ftrivial-auto-var-init=zero
ifdef CONFIG_CC_HAS_AUTO_VAR_INIT_ZERO_ENABLER
# https://github.com/llvm/llvm-project/issues/44842
KBUILD_CFLAGS	+= -enable-trivial-auto-var-init-zero-knowing-it-will-be-removed-from-clang
endif
endif

KBUILD_CFLAGS   += $(call cc-option, -fno-var-tracking-assignments)

KBUILD_CFLAGS   += $(call cc-option, -Wvla)

ifdef CONFIG_DEBUG_INFO
ifdef CONFIG_DEBUG_INFO_SPLIT
KBUILD_CFLAGS   += $(call cc-option, -gsplit-dwarf, -g)
else
KBUILD_CFLAGS	+= -g
endif
ifeq ($(LLVM_IAS),1)
KBUILD_AFLAGS	+= -g
else
KBUILD_AFLAGS	+= -Wa,-gdwarf-2
endif
endif

ifdef CONFIG_DEBUG_INFO_DWARF4
KBUILD_CFLAGS	+= $(call cc-option, -gdwarf-4,)
endif

ifdef CONFIG_DEBUG_INFO_REDUCED
KBUILD_CFLAGS 	+= $(call cc-option, -femit-struct-debug-baseonly) \
		   $(call cc-option,-fno-var-tracking)
endif

ifdef CONFIG_FUNCTION_TRACER
ifdef CONFIG_FTRACE_MCOUNT_RECORD
  # gcc 5 supports generating the mcount tables directly
  ifeq ($(call cc-option-yn,-mrecord-mcount),y)
    CC_FLAGS_FTRACE	+= -mrecord-mcount
    export CC_USING_RECORD_MCOUNT := 1
  endif
  ifdef CONFIG_HAVE_NOP_MCOUNT
    ifeq ($(call cc-option-yn, -mnop-mcount),y)
      CC_FLAGS_FTRACE	+= -mnop-mcount
      CC_FLAGS_USING	+= -DCC_USING_NOP_MCOUNT
    endif
  endif
endif
ifdef CONFIG_HAVE_FENTRY
  ifeq ($(call cc-option-yn, -mfentry),y)
    CC_FLAGS_FTRACE	+= -mfentry
    CC_FLAGS_USING	+= -DCC_USING_FENTRY
  endif
endif
export CC_FLAGS_FTRACE
KBUILD_CFLAGS	+= $(CC_FLAGS_FTRACE) $(CC_FLAGS_USING)
KBUILD_AFLAGS	+= $(CC_FLAGS_USING)
ifdef CONFIG_DYNAMIC_FTRACE
	ifdef CONFIG_HAVE_C_RECORDMCOUNT
		BUILD_C_RECORDMCOUNT := y
		export BUILD_C_RECORDMCOUNT
	endif
endif
endif

# We trigger additional mismatches with less inlining
ifdef CONFIG_DEBUG_SECTION_MISMATCH
KBUILD_CFLAGS += $(call cc-option, -fno-inline-functions-called-once)
endif

ifdef CONFIG_LD_DEAD_CODE_DATA_ELIMINATION
KBUILD_CFLAGS_KERNEL += -ffunction-sections -fdata-sections
LDFLAGS_vmlinux += --gc-sections
endif

ifdef CONFIG_LTO_CLANG
ifdef CONFIG_THINLTO
lto-clang-flags	:= -flto=thin
KBUILD_LDFLAGS	+= --thinlto-cache-dir=.thinlto-cache
else
lto-clang-flags	:= -flto
endif
lto-clang-flags += -fvisibility=default $(call cc-option, -fsplit-lto-unit)

# Limit inlining across translation units to reduce binary size
LD_FLAGS_LTO_CLANG := -mllvm -import-instr-limit=5

KBUILD_LDFLAGS += $(LD_FLAGS_LTO_CLANG)
KBUILD_LDFLAGS_MODULE += $(LD_FLAGS_LTO_CLANG)

KBUILD_LDFLAGS_MODULE += -T scripts/module-lto.lds

# allow disabling only clang LTO where needed
DISABLE_LTO_CLANG := -fno-lto
export DISABLE_LTO_CLANG
endif

ifdef CONFIG_LTO
LTO_CFLAGS	:= $(lto-clang-flags)
KBUILD_CFLAGS	+= $(LTO_CFLAGS)

DISABLE_LTO	:= $(DISABLE_LTO_CLANG)
export LTO_CFLAGS DISABLE_LTO
endif

ifdef CONFIG_CFI_CLANG
cfi-clang-flags	+= -fsanitize=cfi -fno-sanitize-cfi-canonical-jump-tables \
		   -fno-sanitize-blacklist
DISABLE_CFI_CLANG := -fno-sanitize=cfi
ifdef CONFIG_MODULES
cfi-clang-flags	+= -fsanitize-cfi-cross-dso
DISABLE_CFI_CLANG += -fno-sanitize-cfi-cross-dso
endif
ifdef CONFIG_CFI_PERMISSIVE
cfi-clang-flags	+= -fsanitize-recover=cfi -fno-sanitize-trap=cfi
endif

# also disable CFI when LTO is disabled
DISABLE_LTO_CLANG += $(DISABLE_CFI_CLANG)
# allow disabling only clang CFI where needed
export DISABLE_CFI_CLANG
endif

ifdef CONFIG_CFI
CFI_CFLAGS	:= $(cfi-clang-flags)
KBUILD_CFLAGS	+= $(CFI_CFLAGS)

DISABLE_CFI	:= $(DISABLE_CFI_CLANG)
DISABLE_LTO	+= $(DISABLE_CFI)
export CFI_CFLAGS DISABLE_CFI
endif

ifdef CONFIG_SHADOW_CALL_STACK
CC_FLAGS_SCS	:= -fsanitize=shadow-call-stack
KBUILD_CFLAGS	+= $(CC_FLAGS_SCS)
export CC_FLAGS_SCS
endif

# arch Makefile may override CC so keep this after arch Makefile is included
NOSTDINC_FLAGS += -nostdinc -isystem $(shell $(CC) -print-file-name=include)

# warn about C99 declaration after statement
KBUILD_CFLAGS += $(call cc-option,-Wdeclaration-after-statement,)

# disable pointer signed / unsigned warnings in gcc 4.0
KBUILD_CFLAGS += $(call cc-disable-warning, pointer-sign)

# disable stringop warnings in gcc 8+
KBUILD_CFLAGS += $(call cc-disable-warning, stringop-truncation)

# We'll want to enable this eventually, but it's not going away for 5.7 at least
KBUILD_CFLAGS += $(call cc-disable-warning, zero-length-bounds)
KBUILD_CFLAGS += $(call cc-disable-warning, array-bounds)
KBUILD_CFLAGS += $(call cc-disable-warning, stringop-overflow)

# Another good warning that we'll want to enable eventually
KBUILD_CFLAGS += $(call cc-disable-warning, restrict)

# Enabled with W=2, disabled by default as noisy
KBUILD_CFLAGS += $(call cc-disable-warning, maybe-uninitialized)

# disable invalid "can't wrap" optimizations for signed / pointers
KBUILD_CFLAGS	+= $(call cc-option,-fno-strict-overflow)

# clang sets -fmerge-all-constants by default as optimization, but this
# is non-conforming behavior for C and in fact breaks the kernel, so we
# need to disable it here generally.
KBUILD_CFLAGS	+= $(call cc-option,-fno-merge-all-constants)

# for gcc -fno-merge-all-constants disables everything, but it is fine
# to have actual conforming behavior enabled.
KBUILD_CFLAGS	+= $(call cc-option,-fmerge-constants)

# Make sure -fstack-check isn't enabled (like gentoo apparently did)
KBUILD_CFLAGS  += $(call cc-option,-fno-stack-check,)

# conserve stack if available
KBUILD_CFLAGS   += $(call cc-option,-fconserve-stack)

# disallow errors like 'EXPORT_GPL(foo);' with missing header
KBUILD_CFLAGS   += $(call cc-option,-Werror=implicit-int)

# require functions to have arguments in prototypes, not empty 'int foo()'
KBUILD_CFLAGS   += $(call cc-option,-Werror=strict-prototypes)

# Prohibit date/time macros, which would make the build non-deterministic
KBUILD_CFLAGS   += $(call cc-option,-Werror=date-time)

# enforce correct pointer usage
KBUILD_CFLAGS   += $(call cc-option,-Werror=incompatible-pointer-types)

# Require designated initializers for all marked structures
KBUILD_CFLAGS   += $(call cc-option,-Werror=designated-init)

# change __FILE__ to the relative path from the srctree
KBUILD_CFLAGS	+= $(call cc-option,-fmacro-prefix-map=$(srctree)/=)

# use the deterministic mode of AR if available
KBUILD_ARFLAGS := $(call ar-option,D)

include scripts/Makefile.kasan
include scripts/Makefile.extrawarn
include scripts/Makefile.ubsan

# Add any arch overrides and user supplied CPPFLAGS, AFLAGS and CFLAGS as the
# last assignments
KBUILD_CPPFLAGS += $(ARCH_CPPFLAGS) $(KCPPFLAGS)
KBUILD_AFLAGS   += $(ARCH_AFLAGS)   $(KAFLAGS)
KBUILD_CFLAGS   += $(ARCH_CFLAGS)   $(KCFLAGS)

# Use --build-id when available.
LDFLAGS_BUILD_ID := $(call ld-option, --build-id)
KBUILD_LDFLAGS_MODULE += $(LDFLAGS_BUILD_ID)
LDFLAGS_vmlinux += $(LDFLAGS_BUILD_ID)

KBUILD_LDFLAGS	+= -z noexecstack
KBUILD_LDFLAGS	+= $(call ld-option,--no-warn-rwx-segments)

ifeq ($(CONFIG_STRIP_ASM_SYMS),y)
LDFLAGS_vmlinux	+= $(call ld-option, -X,)
endif

ifeq ($(CONFIG_RELR),y)
LDFLAGS_vmlinux	+= --pack-dyn-relocs=relr
endif

# insure the checker run with the right endianness
CHECKFLAGS += $(if $(CONFIG_CPU_BIG_ENDIAN),-mbig-endian,-mlittle-endian)

# the checker needs the correct machine size
CHECKFLAGS += $(if $(CONFIG_64BIT),-m64,-m32)

# Default kernel image to build when no specific target is given.
# KBUILD_IMAGE may be overruled on the command line or
# set in the environment
# Also any assignments in arch/$(ARCH)/Makefile take precedence over
# this default value
export KBUILD_IMAGE ?= vmlinux

#
# INSTALL_PATH specifies where to place the updated kernel and system map
# images. Default is /boot, but you can set it to other values
export	INSTALL_PATH ?= /boot

#
# INSTALL_DTBS_PATH specifies a prefix for relocations required by build roots.
# Like INSTALL_MOD_PATH, it isn't defined in the Makefile, but can be passed as
# an argument if needed. Otherwise it defaults to the kernel install path
#
export INSTALL_DTBS_PATH ?= $(INSTALL_PATH)/dtbs/$(KERNELRELEASE)

#
# INSTALL_MOD_PATH specifies a prefix to MODLIB for module directory
# relocations required by build roots.  This is not defined in the
# makefile but the argument can be passed to make if needed.
#

MODLIB	= $(INSTALL_MOD_PATH)/lib/modules/$(KERNELRELEASE)
export MODLIB

#
# INSTALL_MOD_STRIP, if defined, will cause modules to be
# stripped after they are installed.  If INSTALL_MOD_STRIP is '1', then
# the default option --strip-debug will be used.  Otherwise,
# INSTALL_MOD_STRIP value will be used as the options to the strip command.

ifdef INSTALL_MOD_STRIP
ifeq ($(INSTALL_MOD_STRIP),1)
mod_strip_cmd = $(STRIP) --strip-debug
else
mod_strip_cmd = $(STRIP) $(INSTALL_MOD_STRIP)
endif # INSTALL_MOD_STRIP=1
else
mod_strip_cmd = true
endif # INSTALL_MOD_STRIP
export mod_strip_cmd

# CONFIG_MODULE_COMPRESS, if defined, will cause module to be compressed
# after they are installed in agreement with CONFIG_MODULE_COMPRESS_GZIP
# or CONFIG_MODULE_COMPRESS_XZ.

mod_compress_cmd = true
ifdef CONFIG_MODULE_COMPRESS
  ifdef CONFIG_MODULE_COMPRESS_GZIP
    mod_compress_cmd = gzip -n -f
  endif # CONFIG_MODULE_COMPRESS_GZIP
  ifdef CONFIG_MODULE_COMPRESS_XZ
    mod_compress_cmd = xz -f
  endif # CONFIG_MODULE_COMPRESS_XZ
endif # CONFIG_MODULE_COMPRESS
export mod_compress_cmd

# Select initial ramdisk compression format, default is gzip(1).
# This shall be used by the dracut(8) tool while creating an initramfs image.
#
INITRD_COMPRESS-y                  := gzip
INITRD_COMPRESS-$(CONFIG_RD_BZIP2) := bzip2
INITRD_COMPRESS-$(CONFIG_RD_LZMA)  := lzma
INITRD_COMPRESS-$(CONFIG_RD_XZ)    := xz
INITRD_COMPRESS-$(CONFIG_RD_LZO)   := lzo
INITRD_COMPRESS-$(CONFIG_RD_LZ4)   := lz4
INITRD_COMPRESS-$(CONFIG_RD_ZSTD)  := zstd
# do not export INITRD_COMPRESS, since we didn't actually
# choose a sane default compression above.
# export INITRD_COMPRESS := $(INITRD_COMPRESS-y)

ifdef CONFIG_MODULE_SIG_ALL
$(eval $(call config_filename,MODULE_SIG_KEY))

mod_sign_cmd = scripts/sign-file $(CONFIG_MODULE_SIG_HASH) $(MODULE_SIG_KEY_SRCPREFIX)$(CONFIG_MODULE_SIG_KEY) certs/signing_key.x509
else
mod_sign_cmd = true
endif
export mod_sign_cmd

HOST_LIBELF_LIBS = $(shell pkg-config libelf --libs 2>/dev/null || echo -lelf)

ifdef CONFIG_STACK_VALIDATION
  has_libelf := $(call try-run,\
		echo "int main() {}" | $(HOSTCC) $(KBUILD_HOSTLDFLAGS) -xc -o /dev/null $(HOST_LIBELF_LIBS) -,1,0)
  ifeq ($(has_libelf),1)
    objtool_target := tools/objtool FORCE
  else
    SKIP_STACK_VALIDATION := 1
    export SKIP_STACK_VALIDATION
  endif
endif

PHONY += prepare0

ifeq ($(KBUILD_EXTMOD),)
core-y		+= kernel/ certs/ mm/ fs/ ipc/ security/ crypto/ block/

vmlinux-dirs	:= $(patsubst %/,%,$(filter %/, $(init-y) $(init-m) \
		     $(core-y) $(core-m) $(drivers-y) $(drivers-m) \
		     $(net-y) $(net-m) $(libs-y) $(libs-m) $(virt-y)))

vmlinux-alldirs	:= $(sort $(vmlinux-dirs) $(patsubst %/,%,$(filter %/, \
		     $(init-) $(core-) $(drivers-) $(net-) $(libs-) $(virt-))))

init-y		:= $(patsubst %/, %/built-in.a, $(init-y))
core-y		:= $(patsubst %/, %/built-in.a, $(core-y))
drivers-y	:= $(patsubst %/, %/built-in.a, $(drivers-y))
net-y		:= $(patsubst %/, %/built-in.a, $(net-y))
libs-y1		:= $(patsubst %/, %/lib.a, $(libs-y))
libs-y2		:= $(patsubst %/, %/built-in.a, $(filter-out %.a, $(libs-y)))
virt-y		:= $(patsubst %/, %/built-in.a, $(virt-y))

# Externally visible symbols (used by link-vmlinux.sh)
export KBUILD_VMLINUX_INIT := $(head-y) $(init-y)
export KBUILD_VMLINUX_MAIN := $(core-y) $(libs-y2) $(drivers-y) $(net-y) $(virt-y)
export KBUILD_VMLINUX_LIBS := $(libs-y1)
export KBUILD_LDS          := arch/$(SRCARCH)/kernel/vmlinux.lds
export LDFLAGS_vmlinux
# used by scripts/package/Makefile
export KBUILD_ALLDIRS := $(sort $(filter-out arch/%,$(vmlinux-alldirs)) arch Documentation include samples scripts tools)

vmlinux-deps := $(KBUILD_LDS) $(KBUILD_VMLINUX_INIT) $(KBUILD_VMLINUX_MAIN) $(KBUILD_VMLINUX_LIBS)

# Recurse until adjust_autoksyms.sh is satisfied
PHONY += autoksyms_recursive
autoksyms_recursive: $(vmlinux-deps)
ifdef CONFIG_TRIM_UNUSED_KSYMS
	$(Q)$(CONFIG_SHELL) $(srctree)/scripts/adjust_autoksyms.sh \
	  "$(MAKE) -f $(srctree)/Makefile autoksyms_recursive"
endif

# For the kernel to actually contain only the needed exported symbols,
# we have to build modules as well to determine what those symbols are.
# (this can be evaluated only once include/config/auto.conf has been included)
ifdef CONFIG_TRIM_UNUSED_KSYMS
  KBUILD_MODULES := 1
endif

autoksyms_h := $(if $(CONFIG_TRIM_UNUSED_KSYMS), include/generated/autoksyms.h)

quiet_cmd_autoksyms_h = GEN     $@
      cmd_autoksyms_h = mkdir -p $(dir $@); \
			$(CONFIG_SHELL) $(srctree)/scripts/gen_autoksyms.sh $@

$(autoksyms_h):
	$(call cmd,autoksyms_h)

ARCH_POSTLINK := $(wildcard $(srctree)/arch/$(SRCARCH)/Makefile.postlink)

# Final link of vmlinux with optional arch pass after final link
cmd_link-vmlinux =                                                 \
	$(CONFIG_SHELL) $< $(LD) $(KBUILD_LDFLAGS) $(LDFLAGS_vmlinux) ;    \
	$(if $(ARCH_POSTLINK), $(MAKE) -f $(ARCH_POSTLINK) $@, true)

vmlinux: scripts/link-vmlinux.sh autoksyms_recursive $(vmlinux-deps) FORCE
ifdef CONFIG_HEADERS_CHECK
	$(Q)$(MAKE) -f $(srctree)/Makefile headers_check
endif
ifdef CONFIG_GDB_SCRIPTS
	$(Q)ln -fsn $(abspath $(srctree)/scripts/gdb/vmlinux-gdb.py)
endif
	+$(call if_changed,link-vmlinux)

# Build samples along the rest of the kernel. This needs headers_install.
ifdef CONFIG_SAMPLES
vmlinux-dirs += samples
samples: headers_install
endif

# The actual objects are generated when descending,
# make sure no implicit rule kicks in
$(sort $(vmlinux-deps)): $(vmlinux-dirs) ;

# Handle descending into subdirectories listed in $(vmlinux-dirs)
# Preset locale variables to speed up the build process. Limit locale
# tweaks to this spot to avoid wrong language settings when running
# make menuconfig etc.
# Error messages still appears in the original language

PHONY += $(vmlinux-dirs)
$(vmlinux-dirs): prepare scripts
	$(Q)$(MAKE) $(build)=$@ need-builtin=1

define filechk_kernel.release
	echo "$(KERNELVERSION)$$($(CONFIG_SHELL) $(srctree)/scripts/setlocalversion \
		$(srctree) $(BRANCH) $(KMI_GENERATION))"
endef

# Store (new) KERNELRELEASE string in include/config/kernel.release
include/config/kernel.release: $(srctree)/Makefile FORCE
	$(call filechk,kernel.release)

# Additional helpers built in scripts/
# Carefully list dependencies so we do not try to build scripts twice
# in parallel
PHONY += scripts
scripts: scripts_basic asm-generic gcc-plugins $(autoksyms_h)
	$(Q)$(MAKE) $(build)=$(@)

# Things we need to do before we recursively start building the kernel
# or the modules are listed in "prepare".
# A multi level approach is used. prepareN is processed before prepareN-1.
# archprepare is used in arch Makefiles and when processed asm symlink,
# version.h and scripts_basic is processed / created.

PHONY += prepare archprepare prepare1 prepare2 prepare3

# prepare3 is used to check if we are building in a separate output directory,
# and if so do:
# 1) Check that make has not been executed in the kernel src $(srctree)
prepare3: include/config/kernel.release
ifneq ($(KBUILD_SRC),)
	@$(kecho) '  Using $(srctree) as source for kernel'
	$(Q)if [ -f $(srctree)/.config -o -d $(srctree)/include/config ]; then \
		echo >&2 "  $(srctree) is not clean, please run 'make mrproper'"; \
		echo >&2 "  in the '$(srctree)' directory.";\
		/bin/false; \
	fi;
endif

# prepare2 creates a makefile if using a separate output directory.
# From this point forward, .config has been reprocessed, so any rules
# that need to depend on updated CONFIG_* values can be checked here.
prepare2: prepare3 outputmakefile asm-generic

prepare1: prepare2 $(version_h) $(autoksyms_h) include/generated/utsrelease.h
	$(cmd_crmodverdir)

archprepare: archheaders archscripts prepare1 scripts_basic

prepare0: archprepare gcc-plugins
	$(Q)$(MAKE) $(build)=.

# All the preparing..
prepare: prepare0 prepare-objtool

# Support for using generic headers in asm-generic
PHONY += asm-generic uapi-asm-generic
asm-generic: uapi-asm-generic
	$(Q)$(MAKE) -f $(srctree)/scripts/Makefile.asm-generic \
	            src=asm obj=arch/$(SRCARCH)/include/generated/asm
uapi-asm-generic:
	$(Q)$(MAKE) -f $(srctree)/scripts/Makefile.asm-generic \
	            src=uapi/asm obj=arch/$(SRCARCH)/include/generated/uapi/asm

PHONY += prepare-objtool
prepare-objtool: $(objtool_target)
ifeq ($(SKIP_STACK_VALIDATION),1)
ifdef CONFIG_UNWINDER_ORC
	@echo "error: Cannot generate ORC metadata for CONFIG_UNWINDER_ORC=y, please install libelf-dev, libelf-devel or elfutils-libelf-devel" >&2
	@false
else
	@echo "warning: Cannot use CONFIG_STACK_VALIDATION=y, please install libelf-dev, libelf-devel or elfutils-libelf-devel" >&2
endif
endif

ifdef cfi-flags
  ifeq ($(call cc-option, $(cfi-flags)),)
	@echo Cannot use CONFIG_CFI: $(cfi-flags) not supported by compiler >&2 && exit 1
  endif
endif

# Generate some files
# ---------------------------------------------------------------------------

# KERNELRELEASE can change from a few different places, meaning version.h
# needs to be updated, so this check is forced on all builds

uts_len := 64
ifneq (,$(BUILD_NUMBER))
	UTS_RELEASE=$(KERNELRELEASE)-ab$(BUILD_NUMBER)
else
	UTS_RELEASE=$(KERNELRELEASE)
endif
define filechk_utsrelease.h
	if [ `echo -n "$(UTS_RELEASE)" | wc -c ` -gt $(uts_len) ]; then \
		echo '"$(UTS_RELEASE)" exceeds $(uts_len) characters' >&2;    \
		exit 1;                                                       \
	fi;                                                             \
	(echo \#define UTS_RELEASE \"$(UTS_RELEASE)\";)
endef

define filechk_version.h
	(echo \#define LINUX_VERSION_CODE $(shell                         \
	expr $(VERSION) \* 65536 + 0$(PATCHLEVEL) \* 256 + 255); \
	echo '#define KERNEL_VERSION(a,b,c) (((a) << 16) + ((b) << 8) + (c))';)
endef

$(version_h): FORCE
	$(call filechk,version.h)
	$(Q)rm -f $(old_version_h)

include/generated/utsrelease.h: include/config/kernel.release FORCE
	$(call filechk,utsrelease.h)

PHONY += headerdep
headerdep:
	$(Q)find $(srctree)/include/ -name '*.h' | xargs --max-args 1 \
	$(srctree)/scripts/headerdep.pl -I$(srctree)/include

# ---------------------------------------------------------------------------
# Kernel headers

#Default location for installed headers
export INSTALL_HDR_PATH = $(objtree)/usr

# If we do an all arch process set dst to include/arch-$(SRCARCH)
hdr-dst = $(if $(KBUILD_HEADERS), dst=include/arch-$(SRCARCH), dst=include)

PHONY += archheaders
archheaders:

PHONY += archscripts
archscripts:

PHONY += __headers
__headers: $(version_h) scripts_basic uapi-asm-generic archheaders archscripts
	$(Q)$(MAKE) $(build)=scripts build_unifdef

PHONY += headers_install_all
headers_install_all:
	$(Q)$(CONFIG_SHELL) $(srctree)/scripts/headers.sh install

PHONY += headers_install
headers_install: __headers
	$(if $(wildcard $(srctree)/arch/$(SRCARCH)/include/uapi/asm/Kbuild),, \
	  $(error Headers not exportable for the $(SRCARCH) architecture))
	$(Q)$(MAKE) $(hdr-inst)=include/uapi dst=include
	$(Q)$(MAKE) $(hdr-inst)=arch/$(SRCARCH)/include/uapi $(hdr-dst)
	$(Q)$(MAKE) $(hdr-inst)=techpack/audio/include/uapi dst=techpack/audio/include

PHONY += headers_check_all
headers_check_all: headers_install_all
	$(Q)$(CONFIG_SHELL) $(srctree)/scripts/headers.sh check

PHONY += headers_check
headers_check: headers_install
	$(Q)$(MAKE) $(hdr-inst)=include/uapi dst=include HDRCHECK=1
	$(Q)$(MAKE) $(hdr-inst)=arch/$(SRCARCH)/include/uapi $(hdr-dst) HDRCHECK=1
	$(Q)$(MAKE) $(hdr-inst)=techpack/audio/include/uapi dst=techpack/audio/include HDRCHECK=1

# ---------------------------------------------------------------------------
# Kernel selftest

PHONY += kselftest
kselftest:
	$(Q)$(MAKE) -C $(srctree)/tools/testing/selftests run_tests

PHONY += kselftest-clean
kselftest-clean:
	$(Q)$(MAKE) -C $(srctree)/tools/testing/selftests clean

PHONY += kselftest-merge
kselftest-merge:
	$(if $(wildcard $(objtree)/.config),, $(error No .config exists, config your kernel first!))
	$(Q)$(CONFIG_SHELL) $(srctree)/scripts/kconfig/merge_config.sh \
		-m $(objtree)/.config \
		$(srctree)/tools/testing/selftests/*/config
	+$(Q)$(MAKE) -f $(srctree)/Makefile olddefconfig

# ---------------------------------------------------------------------------
# Modules

ifdef CONFIG_MODULES

# By default, build modules as well

all: modules

# Build modules
#
# A module can be listed more than once in obj-m resulting in
# duplicate lines in modules.order files.  Those are removed
# using awk while concatenating to the final file.

PHONY += modules
modules: $(vmlinux-dirs) $(if $(KBUILD_BUILTIN),vmlinux) modules.builtin
	$(Q)$(AWK) '!x[$$0]++' $(vmlinux-dirs:%=$(objtree)/%/modules.order) > $(objtree)/modules.order
	@$(kecho) '  Building modules, stage 2.';
	$(Q)$(MAKE) -f $(srctree)/scripts/Makefile.modpost

modules.builtin: $(vmlinux-dirs:%=%/modules.builtin)
	$(Q)$(AWK) '!x[$$0]++' $^ > $(objtree)/modules.builtin

%/modules.builtin: include/config/auto.conf include/config/tristate.conf
	$(Q)$(MAKE) $(modbuiltin)=$*


# Target to prepare building external modules
PHONY += modules_prepare
modules_prepare: prepare scripts

# Target to install modules
PHONY += modules_install
modules_install: _modinst_ _modinst_post

PHONY += _modinst_
_modinst_:
	@rm -rf $(MODLIB)/kernel
	@rm -f $(MODLIB)/source
	@mkdir -p $(MODLIB)/kernel
	@ln -s $(abspath $(srctree)) $(MODLIB)/source
	@if [ ! $(objtree) -ef  $(MODLIB)/build ]; then \
		rm -f $(MODLIB)/build ; \
		ln -s $(CURDIR) $(MODLIB)/build ; \
	fi
	@cp -f $(objtree)/modules.order $(MODLIB)/
	@cp -f $(objtree)/modules.builtin $(MODLIB)/
	$(Q)$(MAKE) -f $(srctree)/scripts/Makefile.modinst

# This depmod is only for convenience to give the initial
# boot a modules.dep even before / is mounted read-write.  However the
# boot script depmod is the master version.
PHONY += _modinst_post
_modinst_post: _modinst_
	$(call cmd,depmod)

ifeq ($(CONFIG_MODULE_SIG), y)
PHONY += modules_sign
modules_sign:
	$(Q)$(MAKE) -f $(srctree)/scripts/Makefile.modsign
endif

else # CONFIG_MODULES

# Modules not configured
# ---------------------------------------------------------------------------

PHONY += modules modules_install
modules modules_install:
	@echo >&2
	@echo >&2 "The present kernel configuration has modules disabled."
	@echo >&2 "Type 'make config' and enable loadable module support."
	@echo >&2 "Then build a kernel with module support enabled."
	@echo >&2
	@exit 1

endif # CONFIG_MODULES

###
# Cleaning is done on three levels.
# make clean     Delete most generated files
#                Leave enough to build external modules
# make mrproper  Delete the current configuration, and all generated files
# make distclean Remove editor backup files, patch leftover files and the like

# Directories & files removed with 'make clean'
CLEAN_DIRS  += $(MODVERDIR) include/ksym

# Directories & files removed with 'make mrproper'
MRPROPER_DIRS  += include/config usr/include include/generated          \
		  arch/*/include/generated .tmp_objdiff
MRPROPER_FILES += .config .config.old .version \
		  Module.symvers tags TAGS cscope* GPATH GTAGS GRTAGS GSYMS \
		  signing_key.pem signing_key.priv signing_key.x509	\
		  x509.genkey extra_certificates signing_key.x509.keyid	\
		  signing_key.x509.signer vmlinux-gdb.py

# clean - Delete most, but leave enough to build external modules
#
clean: rm-dirs  := $(CLEAN_DIRS)
clean: rm-files := $(CLEAN_FILES)
clean-dirs      := $(addprefix _clean_, . $(vmlinux-alldirs) Documentation samples)

PHONY += $(clean-dirs) clean archclean vmlinuxclean
$(clean-dirs):
	$(Q)$(MAKE) $(clean)=$(patsubst _clean_%,%,$@)

vmlinuxclean:
	$(Q)$(CONFIG_SHELL) $(srctree)/scripts/link-vmlinux.sh clean
	$(Q)$(if $(ARCH_POSTLINK), $(MAKE) -f $(ARCH_POSTLINK) clean)

clean: archclean vmlinuxclean

# mrproper - Delete all generated files, including .config
#
mrproper: rm-dirs  := $(wildcard $(MRPROPER_DIRS))
mrproper: rm-files := $(wildcard $(MRPROPER_FILES))
mrproper-dirs      := $(addprefix _mrproper_,scripts)

PHONY += $(mrproper-dirs) mrproper archmrproper
$(mrproper-dirs):
	$(Q)$(MAKE) $(clean)=$(patsubst _mrproper_%,%,$@)

mrproper: clean archmrproper $(mrproper-dirs)
	$(call cmd,rmdirs)
	$(call cmd,rmfiles)

# distclean
#
PHONY += distclean

distclean: mrproper
	@find $(srctree) $(RCS_FIND_IGNORE) \
		\( -name '*.orig' -o -name '*.rej' -o -name '*~' \
		-o -name '*.bak' -o -name '#*#' -o -name '*%' \
		-o -name 'core' \) \
		-type f -print | xargs rm -f


# Packaging of the kernel to various formats
# ---------------------------------------------------------------------------
package-dir	:= scripts/package

%src-pkg: FORCE
	$(Q)$(MAKE) $(build)=$(package-dir) $@
%pkg: include/config/kernel.release FORCE
	$(Q)$(MAKE) $(build)=$(package-dir) $@


# Brief documentation of the typical targets used
# ---------------------------------------------------------------------------

boards := $(wildcard $(srctree)/arch/$(SRCARCH)/configs/*_defconfig)
boards := $(sort $(notdir $(boards)))
board-dirs := $(dir $(wildcard $(srctree)/arch/$(SRCARCH)/configs/*/*_defconfig))
board-dirs := $(sort $(notdir $(board-dirs:/=)))

PHONY += help
help:
	@echo  'Cleaning targets:'
	@echo  '  clean		  - Remove most generated files but keep the config and'
	@echo  '                    enough build support to build external modules'
	@echo  '  mrproper	  - Remove all generated files + config + various backup files'
	@echo  '  distclean	  - mrproper + remove editor backup and patch files'
	@echo  ''
	@echo  'Configuration targets:'
	@$(MAKE) -f $(srctree)/scripts/kconfig/Makefile help
	@echo  ''
	@echo  'Other generic targets:'
	@echo  '  all		  - Build all targets marked with [*]'
	@echo  '* vmlinux	  - Build the bare kernel'
	@echo  '* modules	  - Build all modules'
	@echo  '  modules_install - Install all modules to INSTALL_MOD_PATH (default: /)'
	@echo  '  dir/            - Build all files in dir and below'
	@echo  '  dir/file.[ois]  - Build specified target only'
	@echo  '  dir/file.ll     - Build the LLVM assembly file'
	@echo  '                    (requires compiler support for LLVM assembly generation)'
	@echo  '  dir/file.lst    - Build specified mixed source/assembly target only'
	@echo  '                    (requires a recent binutils and recent build (System.map))'
	@echo  '  dir/file.ko     - Build module including final link'
	@echo  '  modules_prepare - Set up for building external modules'
	@echo  '  tags/TAGS	  - Generate tags file for editors'
	@echo  '  cscope	  - Generate cscope index'
	@echo  '  gtags           - Generate GNU GLOBAL index'
	@echo  '  kernelrelease	  - Output the release version string (use with make -s)'
	@echo  '  kernelversion	  - Output the version stored in Makefile (use with make -s)'
	@echo  '  image_name	  - Output the image name (use with make -s)'
	@echo  '  headers_install - Install sanitised kernel headers to INSTALL_HDR_PATH'; \
	 echo  '                    (default: $(INSTALL_HDR_PATH))'; \
	 echo  ''
	@echo  'Static analysers:'
	@echo  '  checkstack      - Generate a list of stack hogs'
	@echo  '  namespacecheck  - Name space analysis on compiled kernel'
	@echo  '  versioncheck    - Sanity check on version.h usage'
	@echo  '  includecheck    - Check for duplicate included header files'
	@echo  '  export_report   - List the usages of all exported symbols'
	@echo  '  headers_check   - Sanity check on exported headers'
	@echo  '  headerdep       - Detect inclusion cycles in headers'
	@echo  '  coccicheck      - Check with Coccinelle'
	@echo  ''
	@echo  'Kernel selftest:'
	@echo  '  kselftest       - Build and run kernel selftest (run as root)'
	@echo  '                    Build, install, and boot kernel before'
	@echo  '                    running kselftest on it'
	@echo  '  kselftest-clean - Remove all generated kselftest files'
	@echo  '  kselftest-merge - Merge all the config dependencies of kselftest to existing'
	@echo  '                    .config.'
	@echo  ''
	@echo 'Userspace tools targets:'
	@echo '  use "make tools/help"'
	@echo '  or  "cd tools; make help"'
	@echo  ''
	@echo  'Kernel packaging:'
	@$(MAKE) $(build)=$(package-dir) help
	@echo  ''
	@echo  'Documentation targets:'
	@$(MAKE) -f $(srctree)/Documentation/Makefile dochelp
	@echo  ''
	@echo  'Architecture specific targets ($(SRCARCH)):'
	@$(if $(archhelp),$(archhelp),\
		echo '  No architecture specific help defined for $(SRCARCH)')
	@echo  ''
	@$(if $(boards), \
		$(foreach b, $(boards), \
		printf "  %-24s - Build for %s\\n" $(b) $(subst _defconfig,,$(b));) \
		echo '')
	@$(if $(board-dirs), \
		$(foreach b, $(board-dirs), \
		printf "  %-16s - Show %s-specific targets\\n" help-$(b) $(b);) \
		printf "  %-16s - Show all of the above\\n" help-boards; \
		echo '')

	@echo  '  make V=0|1 [targets] 0 => quiet build (default), 1 => verbose build'
	@echo  '  make V=2   [targets] 2 => give reason for rebuild of target'
	@echo  '  make O=dir [targets] Locate all output files in "dir", including .config'
	@echo  '  make C=1   [targets] Check re-compiled c source with $$CHECK (sparse by default)'
	@echo  '  make C=2   [targets] Force check of all c source with $$CHECK'
	@echo  '  make RECORDMCOUNT_WARN=1 [targets] Warn about ignored mcount sections'
	@echo  '  make W=n   [targets] Enable extra gcc checks, n=1,2,3 where'
	@echo  '		1: warnings which may be relevant and do not occur too often'
	@echo  '		2: warnings which occur quite often but may still be relevant'
	@echo  '		3: more obscure warnings, can most likely be ignored'
	@echo  '		Multiple levels can be combined with W=12 or W=123'
	@echo  ''
	@echo  'Execute "make" or "make all" to build all targets marked with [*] '
	@echo  'For further info see the ./README file'


help-board-dirs := $(addprefix help-,$(board-dirs))

help-boards: $(help-board-dirs)

boards-per-dir = $(sort $(notdir $(wildcard $(srctree)/arch/$(SRCARCH)/configs/$*/*_defconfig)))

$(help-board-dirs): help-%:
	@echo  'Architecture specific targets ($(SRCARCH) $*):'
	@$(if $(boards-per-dir), \
		$(foreach b, $(boards-per-dir), \
		printf "  %-24s - Build for %s\\n" $*/$(b) $(subst _defconfig,,$(b));) \
		echo '')


# Documentation targets
# ---------------------------------------------------------------------------
DOC_TARGETS := xmldocs latexdocs pdfdocs htmldocs epubdocs cleandocs \
	       linkcheckdocs dochelp refcheckdocs
PHONY += $(DOC_TARGETS)
$(DOC_TARGETS): scripts_basic FORCE
	$(Q)$(MAKE) $(build)=Documentation $@

else # KBUILD_EXTMOD

###
# External module support.
# When building external modules the kernel used as basis is considered
# read-only, and no consistency checks are made and the make
# system is not used on the basis kernel. If updates are required
# in the basis kernel ordinary make commands (without M=...) must
# be used.
#
# The following are the only valid targets when building external
# modules.
# make M=dir clean     Delete all automatically generated files
# make M=dir modules   Make all modules in specified dir
# make M=dir	       Same as 'make M=dir modules'
# make M=dir modules_install
#                      Install the modules built in the module directory
#                      Assumes install directory is already created

# We are always building modules
KBUILD_MODULES := 1

PHONY += $(objtree)/Module.symvers
$(objtree)/Module.symvers:
	@test -e $(objtree)/Module.symvers || ( \
	echo; \
	echo "  WARNING: Symbol version dump $(objtree)/Module.symvers"; \
	echo "           is missing; modules will have no dependencies and modversions."; \
	echo )

module-dirs := $(addprefix _module_,$(KBUILD_EXTMOD))
PHONY += $(module-dirs) modules
$(module-dirs): prepare $(objtree)/Module.symvers
	$(Q)$(MAKE) $(build)=$(patsubst _module_%,%,$@)

modules: $(module-dirs)
	@$(kecho) '  Building modules, stage 2.';
	$(Q)$(MAKE) -f $(srctree)/scripts/Makefile.modpost

PHONY += modules_install
modules_install: _emodinst_ _emodinst_post

install-dir := $(if $(INSTALL_MOD_DIR),$(INSTALL_MOD_DIR),extra)
PHONY += _emodinst_
_emodinst_:
	$(Q)mkdir -p $(MODLIB)/$(install-dir)
	$(Q)$(MAKE) -f $(srctree)/scripts/Makefile.modinst

PHONY += _emodinst_post
_emodinst_post: _emodinst_
	$(call cmd,depmod)

clean-dirs := $(addprefix _clean_,$(KBUILD_EXTMOD))

PHONY += $(clean-dirs) clean
$(clean-dirs):
	$(Q)$(MAKE) $(clean)=$(patsubst _clean_%,%,$@)

clean:	rm-dirs := $(MODVERDIR)
clean: rm-files := $(KBUILD_EXTMOD)/Module.symvers

PHONY += help
help:
	@echo  '  Building external modules.'
	@echo  '  Syntax: make -C path/to/kernel/src M=$$PWD target'
	@echo  ''
	@echo  '  modules         - default target, build the module(s)'
	@echo  '  modules_install - install the module'
	@echo  '  clean           - remove generated files in module directory only'
	@echo  ''

# Dummies...
PHONY += prepare scripts
prepare:
	$(cmd_crmodverdir)
scripts: ;
endif # KBUILD_EXTMOD

clean: $(clean-dirs)
	$(call cmd,rmdirs)
	$(call cmd,rmfiles)
	@find $(if $(KBUILD_EXTMOD), $(KBUILD_EXTMOD), .) $(RCS_FIND_IGNORE) \
		\( -name '*.[aios]' -o -name '*.ko' -o -name '.*.cmd' \
		-o -name '*.ko.*' -o -name '*.dtb' -o -name '*.dtb.S' \
		-o -name '*.dwo' -o -name '*.lst' \
		-o -name '*.su'  \
		-o -name '.*.d' -o -name '.*.tmp' -o -name '*.mod.c' \
		-o -name '*.lex.c' -o -name '*.tab.[ch]' \
		-o -name '*.asn1.[ch]' \
		-o -name '*.symtypes' -o -name 'modules.order' \
		-o -name modules.builtin -o -name '.tmp_*.o.*' \
		-o -name '*.c.[012]*.*' \
		-o -name '*.ll' \
		-o -name '*.gcno' \
		-o -name '*.*.symversions' \) -type f -print | xargs rm -f

# Generate tags for editors
# ---------------------------------------------------------------------------
quiet_cmd_tags = GEN     $@
      cmd_tags = $(CONFIG_SHELL) $(srctree)/scripts/tags.sh $@

tags TAGS cscope gtags: FORCE
	$(call cmd,tags)

# Scripts to check various things for consistency
# ---------------------------------------------------------------------------

PHONY += includecheck versioncheck coccicheck namespacecheck export_report

includecheck:
	find $(srctree)/* $(RCS_FIND_IGNORE) \
		-name '*.[hcS]' -type f -print | sort \
		| xargs $(PERL) -w $(srctree)/scripts/checkincludes.pl

versioncheck:
	find $(srctree)/* $(RCS_FIND_IGNORE) \
		-name '*.[hcS]' -type f -print | sort \
		| xargs $(PERL) -w $(srctree)/scripts/checkversion.pl

coccicheck:
	$(Q)$(CONFIG_SHELL) $(srctree)/scripts/$@

namespacecheck:
	$(PERL) $(srctree)/scripts/namespace.pl

export_report:
	$(PERL) $(srctree)/scripts/export_report.pl

endif #ifeq ($(config-targets),1)
endif #ifeq ($(mixed-targets),1)

PHONY += checkstack kernelrelease kernelversion image_name

# UML needs a little special treatment here.  It wants to use the host
# toolchain, so needs $(SUBARCH) passed to checkstack.pl.  Everyone
# else wants $(ARCH), including people doing cross-builds, which means
# that $(SUBARCH) doesn't work here.
ifeq ($(ARCH), um)
CHECKSTACK_ARCH := $(SUBARCH)
else
CHECKSTACK_ARCH := $(ARCH)
endif
checkstack:
	$(OBJDUMP) -d vmlinux $$(find . -name '*.ko') | \
	$(PERL) $(src)/scripts/checkstack.pl $(CHECKSTACK_ARCH)

kernelrelease:
	@echo "$(KERNELVERSION)$$($(CONFIG_SHELL) $(srctree)/scripts/setlocalversion \
		$(srctree) $(BRANCH) $(KMI_GENERATION))"

kernelversion:
	@echo $(KERNELVERSION)

image_name:
	@echo $(KBUILD_IMAGE)

# Clear a bunch of variables before executing the submake
tools/: FORCE
	$(Q)mkdir -p $(objtree)/tools
	$(Q)$(MAKE) LDFLAGS= MAKEFLAGS="$(tools_silent) $(filter --j% -j,$(MAKEFLAGS))" O=$(abspath $(objtree)) subdir=tools -C $(src)/tools/

tools/%: FORCE
	$(Q)mkdir -p $(objtree)/tools
	$(Q)$(MAKE) LDFLAGS= MAKEFLAGS="$(tools_silent) $(filter --j% -j,$(MAKEFLAGS))" O=$(abspath $(objtree)) subdir=tools -C $(src)/tools/ $*

# Single targets
# ---------------------------------------------------------------------------
# Single targets are compatible with:
# - build with mixed source and output
# - build with separate output dir 'make O=...'
# - external modules
#
#  target-dir => where to store outputfile
#  build-dir  => directory in kernel source tree to use

ifeq ($(KBUILD_EXTMOD),)
        build-dir  = $(patsubst %/,%,$(dir $@))
        target-dir = $(dir $@)
else
        zap-slash=$(filter-out .,$(patsubst %/,%,$(dir $@)))
        build-dir  = $(KBUILD_EXTMOD)$(if $(zap-slash),/$(zap-slash))
        target-dir = $(if $(KBUILD_EXTMOD),$(dir $<),$(dir $@))
endif

%.s: %.c prepare scripts FORCE
	$(Q)$(MAKE) $(build)=$(build-dir) $(target-dir)$(notdir $@)
%.i: %.c prepare scripts FORCE
	$(Q)$(MAKE) $(build)=$(build-dir) $(target-dir)$(notdir $@)
%.o: %.c prepare scripts FORCE
	$(Q)$(MAKE) $(build)=$(build-dir) $(target-dir)$(notdir $@)
%.lst: %.c prepare scripts FORCE
	$(Q)$(MAKE) $(build)=$(build-dir) $(target-dir)$(notdir $@)
%.s: %.S prepare scripts FORCE
	$(Q)$(MAKE) $(build)=$(build-dir) $(target-dir)$(notdir $@)
%.o: %.S prepare scripts FORCE
	$(Q)$(MAKE) $(build)=$(build-dir) $(target-dir)$(notdir $@)
%.symtypes: %.c prepare scripts FORCE
	$(Q)$(MAKE) $(build)=$(build-dir) $(target-dir)$(notdir $@)
%.ll: %.c prepare scripts FORCE
	$(Q)$(MAKE) $(build)=$(build-dir) $(target-dir)$(notdir $@)

# Modules
/: prepare scripts FORCE
	$(Q)$(MAKE) KBUILD_MODULES=$(if $(CONFIG_MODULES),1) \
	$(build)=$(build-dir)
# Make sure the latest headers are built for Documentation
Documentation/ samples/: headers_install
%/: prepare scripts FORCE
	$(Q)$(MAKE) KBUILD_MODULES=$(if $(CONFIG_MODULES),1) \
	$(build)=$(build-dir)
%.ko: prepare scripts FORCE
	$(Q)$(MAKE) KBUILD_MODULES=$(if $(CONFIG_MODULES),1)   \
	$(build)=$(build-dir) $(@:.ko=.o)
	$(Q)$(MAKE) -f $(srctree)/scripts/Makefile.modpost

# FIXME Should go into a make.lib or something
# ===========================================================================

quiet_cmd_rmdirs = $(if $(wildcard $(rm-dirs)),CLEAN   $(wildcard $(rm-dirs)))
      cmd_rmdirs = rm -rf $(rm-dirs)

quiet_cmd_rmfiles = $(if $(wildcard $(rm-files)),CLEAN   $(wildcard $(rm-files)))
      cmd_rmfiles = rm -f $(rm-files)

# Run depmod only if we have System.map and depmod is executable
quiet_cmd_depmod = DEPMOD  $(KERNELRELEASE)
      cmd_depmod = $(CONFIG_SHELL) $(srctree)/scripts/depmod.sh $(DEPMOD) \
                   $(KERNELRELEASE)

# Create temporary dir for module support files
# clean it up only when building all modules
cmd_crmodverdir = $(Q)mkdir -p $(MODVERDIR) \
                  $(if $(KBUILD_MODULES),; rm -f $(MODVERDIR)/*)

# read all saved command lines

cmd_files := $(wildcard .*.cmd $(foreach f,$(sort $(targets)),$(dir $(f)).$(notdir $(f)).cmd))

ifneq ($(cmd_files),)
  $(cmd_files): ;	# Do not try to update included dependency files
  include $(cmd_files)
endif

endif	# skip-makefile

PHONY += FORCE
FORCE:

# Declare the contents of the PHONY variable as phony.  We keep that
# information in a variable so we can use it in if_changed and friends.
.PHONY: $(PHONY)<|MERGE_RESOLUTION|>--- conflicted
+++ resolved
@@ -414,13 +414,10 @@
 PYTHON3		= python3
 CHECK		= sparse
 
-<<<<<<< HEAD
-=======
 # Use the wrapper for the compiler.  This wrapper scans for new
 # warnings and causes the build to stop upon encountering them
 CC		= $(PYTHON2) $(srctree)/scripts/gcc-wrapper.py $(REAL_CC)
 
->>>>>>> 2e95d85a
 CHECKFLAGS     := -D__linux__ -Dlinux -D__STDC__ -Dunix -D__unix__ \
 		  -Wbitwise -Wno-return-void -Wno-unknown-attribute $(CF)
 NOSTDINC_FLAGS  =
