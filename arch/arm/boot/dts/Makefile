--- conflicted
+++ resolved
@@ -128,13 +128,9 @@
 	k2hk-evm.dtb \
 	k2l-evm.dtb \
 	k2e-evm.dtb
-<<<<<<< HEAD
 dtb-$(CONFIG_MACH_KIRKWOOD) += \
 	kirkwood-b3.dtb \
-=======
-dtb-$(CONFIG_MACH_KIRKWOOD) += kirkwood-b3.dtb \
 	kirkwood-blackarmor-nas220.dtb \
->>>>>>> 928413bd
 	kirkwood-cloudbox.dtb \
 	kirkwood-d2net.dtb \
 	kirkwood-db-88f6281.dtb \
