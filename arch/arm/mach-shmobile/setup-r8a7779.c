--- conflicted
+++ resolved
@@ -766,12 +766,7 @@
 	.map_io		= r8a7779_map_io,
 	.init_early	= shmobile_init_delay,
 	.init_irq	= r8a7779_init_irq_dt,
-<<<<<<< HEAD
-	.init_machine	= r8a7779_add_standard_devices_dt,
 	.init_late	= shmobile_init_late,
-=======
-	.init_late	= r8a7779_init_late,
->>>>>>> 9dddfcfa
 	.dt_compat	= r8a7779_compat_dt,
 MACHINE_END
 #endif /* CONFIG_USE_OF */