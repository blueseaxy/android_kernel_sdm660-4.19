config ARM64
	def_bool y
	select ACPI_CCA_REQUIRED if ACPI
	select ACPI_GENERIC_GSI if ACPI
	select ACPI_GTDT if ACPI
	select ACPI_IORT if ACPI
	select ACPI_REDUCED_HARDWARE_ONLY if ACPI
	select ACPI_MCFG if ACPI
	select ACPI_SPCR_TABLE if ACPI
	select ACPI_PPTT if ACPI
	select ARCH_CLOCKSOURCE_DATA
	select ARCH_HAS_DEBUG_VIRTUAL
	select ARCH_HAS_DEVMEM_IS_ALLOWED
	select ARCH_HAS_ACPI_TABLE_UPGRADE if ACPI
	select ARCH_HAS_ELF_RANDOMIZE
	select ARCH_HAS_FAST_MULTIPLIER
	select ARCH_HAS_FORTIFY_SOURCE
	select ARCH_HAS_GCOV_PROFILE_ALL
	select ARCH_HAS_GIGANTIC_PAGE if (MEMORY_ISOLATION && COMPACTION) || CMA
	select ARCH_HAS_KCOV
	select ARCH_HAS_MEMBARRIER_SYNC_CORE
	select ARCH_HAS_PTE_SPECIAL
	select ARCH_HAS_SET_MEMORY
	select ARCH_HAS_SG_CHAIN
	select ARCH_HAS_STRICT_KERNEL_RWX
	select ARCH_HAS_STRICT_MODULE_RWX
	select ARCH_HAS_SYSCALL_WRAPPER
	select ARCH_HAS_TICK_BROADCAST if GENERIC_CLOCKEVENTS_BROADCAST
	select ARCH_HAVE_NMI_SAFE_CMPXCHG
	select ARCH_INLINE_READ_LOCK if !PREEMPT
	select ARCH_INLINE_READ_LOCK_BH if !PREEMPT
	select ARCH_INLINE_READ_LOCK_IRQ if !PREEMPT
	select ARCH_INLINE_READ_LOCK_IRQSAVE if !PREEMPT
	select ARCH_INLINE_READ_UNLOCK if !PREEMPT
	select ARCH_INLINE_READ_UNLOCK_BH if !PREEMPT
	select ARCH_INLINE_READ_UNLOCK_IRQ if !PREEMPT
	select ARCH_INLINE_READ_UNLOCK_IRQRESTORE if !PREEMPT
	select ARCH_INLINE_WRITE_LOCK if !PREEMPT
	select ARCH_INLINE_WRITE_LOCK_BH if !PREEMPT
	select ARCH_INLINE_WRITE_LOCK_IRQ if !PREEMPT
	select ARCH_INLINE_WRITE_LOCK_IRQSAVE if !PREEMPT
	select ARCH_INLINE_WRITE_UNLOCK if !PREEMPT
	select ARCH_INLINE_WRITE_UNLOCK_BH if !PREEMPT
	select ARCH_INLINE_WRITE_UNLOCK_IRQ if !PREEMPT
	select ARCH_INLINE_WRITE_UNLOCK_IRQRESTORE if !PREEMPT
	select ARCH_INLINE_SPIN_TRYLOCK if !PREEMPT
	select ARCH_INLINE_SPIN_TRYLOCK_BH if !PREEMPT
	select ARCH_INLINE_SPIN_LOCK if !PREEMPT
	select ARCH_INLINE_SPIN_LOCK_BH if !PREEMPT
	select ARCH_INLINE_SPIN_LOCK_IRQ if !PREEMPT
	select ARCH_INLINE_SPIN_LOCK_IRQSAVE if !PREEMPT
	select ARCH_INLINE_SPIN_UNLOCK if !PREEMPT
	select ARCH_INLINE_SPIN_UNLOCK_BH if !PREEMPT
	select ARCH_INLINE_SPIN_UNLOCK_IRQ if !PREEMPT
	select ARCH_INLINE_SPIN_UNLOCK_IRQRESTORE if !PREEMPT
	select ARCH_USE_CMPXCHG_LOCKREF
	select ARCH_USE_QUEUED_RWLOCKS
	select ARCH_USE_QUEUED_SPINLOCKS
	select ARCH_SUPPORTS_MEMORY_FAILURE
	select ARCH_SUPPORTS_LTO_CLANG
	select ARCH_SUPPORTS_ATOMIC_RMW
	select ARCH_SUPPORTS_INT128 if GCC_VERSION >= 50000 || CC_IS_CLANG
	select ARCH_SUPPORTS_NUMA_BALANCING
	select ARCH_WANT_COMPAT_IPC_PARSE_VERSION
	select ARCH_WANT_FRAME_POINTERS
	select ARCH_HAS_UBSAN_SANITIZE_ALL
	select ARM_AMBA
	select ARM_ARCH_TIMER
	select ARM_GIC
	select AUDIT_ARCH_COMPAT_GENERIC
	select ARM_GIC_V2M if PCI
	select ARM_GIC_V3
	select ARM_GIC_V3_ITS if PCI
	select ARM_PSCI_FW
	select BUILDTIME_EXTABLE_SORT
	select CLONE_BACKWARDS
	select COMMON_CLK
	select CPU_PM if (SUSPEND || CPU_IDLE)
	select DCACHE_WORD_ACCESS
	select DMA_DIRECT_OPS
	select EDAC_SUPPORT
	select FRAME_POINTER
	select GENERIC_ALLOCATOR
	select GENERIC_ARCH_TOPOLOGY
	select GENERIC_CLOCKEVENTS
	select GENERIC_CLOCKEVENTS_BROADCAST
	select GENERIC_CPU_AUTOPROBE
	select GENERIC_EARLY_IOREMAP
	select GENERIC_IDLE_POLL_SETUP
	select GENERIC_IRQ_MULTI_HANDLER
	select GENERIC_IRQ_PROBE
	select GENERIC_IRQ_SHOW
	select GENERIC_IRQ_SHOW_LEVEL
	select GENERIC_PCI_IOMAP
	select GENERIC_SCHED_CLOCK
	select GENERIC_SMP_IDLE_THREAD
	select GENERIC_STRNCPY_FROM_USER
	select GENERIC_STRNLEN_USER
	select GENERIC_TIME_VSYSCALL
	select HANDLE_DOMAIN_IRQ
	select HARDIRQS_SW_RESEND
	select HAVE_ACPI_APEI if (ACPI && EFI)
	select HAVE_ALIGNED_STRUCT_PAGE if SLUB
	select HAVE_ARCH_AUDITSYSCALL
	select HAVE_ARCH_BITREVERSE
	select HAVE_ARCH_HUGE_VMAP
	select HAVE_ARCH_JUMP_LABEL
	select HAVE_ARCH_KASAN if !(ARM64_16K_PAGES && ARM64_VA_BITS_48)
	select HAVE_ARCH_KGDB
	select HAVE_ARCH_MMAP_RND_BITS
	select HAVE_ARCH_MMAP_RND_COMPAT_BITS if COMPAT
	select HAVE_ARCH_PREL32_RELOCATIONS if !LTO_CLANG
	select HAVE_ARCH_SECCOMP_FILTER
	select HAVE_ARCH_STACKLEAK
	select HAVE_ARCH_THREAD_STRUCT_WHITELIST
	select HAVE_ARCH_TRACEHOOK
	select HAVE_ARCH_TRANSPARENT_HUGEPAGE
	select HAVE_ARCH_VMAP_STACK
	select HAVE_ARM_SMCCC
	select HAVE_EBPF_JIT
	select HAVE_C_RECORDMCOUNT
	select HAVE_CMPXCHG_DOUBLE
	select HAVE_CMPXCHG_LOCAL
	select HAVE_CONTEXT_TRACKING
	select HAVE_DEBUG_BUGVERBOSE
	select HAVE_DEBUG_KMEMLEAK
	select HAVE_DMA_CONTIGUOUS
	select HAVE_DYNAMIC_FTRACE
	select HAVE_EFFICIENT_UNALIGNED_ACCESS
	select HAVE_FTRACE_MCOUNT_RECORD
	select HAVE_FUNCTION_TRACER
	select HAVE_FUNCTION_GRAPH_TRACER
	select HAVE_GCC_PLUGINS
	select HAVE_GENERIC_DMA_COHERENT
	select HAVE_HW_BREAKPOINT if PERF_EVENTS
	select HAVE_IRQ_TIME_ACCOUNTING
	select HAVE_MEMBLOCK
	select HAVE_MEMBLOCK_NODE_MAP if NUMA
	select HAVE_NMI
	select HAVE_PATA_PLATFORM
	select HAVE_PERF_EVENTS
	select HAVE_PERF_REGS
	select HAVE_PERF_USER_STACK_DUMP
	select HAVE_REGS_AND_STACK_ACCESS_API
	select HAVE_RCU_TABLE_FREE
	select HAVE_RSEQ
	select HAVE_STACKPROTECTOR
	select HAVE_SYSCALL_TRACEPOINTS
	select HAVE_KPROBES
	select HAVE_KRETPROBES
	select IOMMU_DMA if IOMMU_SUPPORT
	select IRQ_DOMAIN
	select IRQ_FORCED_THREADING
	select MODULES_USE_ELF_RELA
	select MULTI_IRQ_HANDLER
	select NEED_DMA_MAP_STATE
	select NEED_SG_DMA_LENGTH
	select NO_BOOTMEM
	select OF
	select OF_EARLY_FLATTREE
	select OF_RESERVED_MEM
	select PCI_ECAM if ACPI
	select POWER_RESET
	select POWER_SUPPLY
	select REFCOUNT_FULL
	select SPARSE_IRQ
	select SWIOTLB
	select SYSCTL_EXCEPTION_TRACE
	select THREAD_INFO_IN_TASK
	select ARCH_SUPPORTS_SPECULATIVE_PAGE_FAULT
	help
	  ARM 64-bit (AArch64) Linux support.

config 64BIT
	def_bool y

config MMU
	def_bool y

config ARM64_PAGE_SHIFT
	int
	default 16 if ARM64_64K_PAGES
	default 14 if ARM64_16K_PAGES
	default 12

config ARM64_CONT_SHIFT
	int
	default 5 if ARM64_64K_PAGES
	default 7 if ARM64_16K_PAGES
	default 4

config ARCH_MMAP_RND_BITS_MIN
       default 14 if ARM64_64K_PAGES
       default 16 if ARM64_16K_PAGES
       default 18

# max bits determined by the following formula:
#  VA_BITS - PAGE_SHIFT - 3
config ARCH_MMAP_RND_BITS_MAX
       default 19 if ARM64_VA_BITS=36
       default 24 if ARM64_VA_BITS=39
       default 27 if ARM64_VA_BITS=42
       default 30 if ARM64_VA_BITS=47
       default 29 if ARM64_VA_BITS=48 && ARM64_64K_PAGES
       default 31 if ARM64_VA_BITS=48 && ARM64_16K_PAGES
       default 33 if ARM64_VA_BITS=48
       default 14 if ARM64_64K_PAGES
       default 16 if ARM64_16K_PAGES
       default 18

config ARCH_MMAP_RND_COMPAT_BITS_MIN
       default 7 if ARM64_64K_PAGES
       default 9 if ARM64_16K_PAGES
       default 11

config ARCH_MMAP_RND_COMPAT_BITS_MAX
       default 16

config NO_IOPORT_MAP
	def_bool y if !PCI

config STACKTRACE_SUPPORT
	def_bool y

config ILLEGAL_POINTER_VALUE
	hex
	default 0xdead000000000000

config LOCKDEP_SUPPORT
	def_bool y

config TRACE_IRQFLAGS_SUPPORT
	def_bool y

config RWSEM_XCHGADD_ALGORITHM
	def_bool y

config GENERIC_BUG
	def_bool y
	depends on BUG

config GENERIC_BUG_RELATIVE_POINTERS
	def_bool y
	depends on GENERIC_BUG

config GENERIC_HWEIGHT
	def_bool y

config GENERIC_CSUM
        def_bool y

config GENERIC_CALIBRATE_DELAY
	def_bool y

config ZONE_DMA32
	bool "Enable or Disable Zone DMA"
	default y
	help
	  This option is used to enable or disable the DMA zone.

config HAVE_GENERIC_GUP
	def_bool y

config SMP
	def_bool y

config HOTPLUG_SIZE_BITS
	int "Memory hotplug block size(29 => 512MB 30 => 1GB)"
	depends on SPARSEMEM
	depends on MEMORY_HOTPLUG
	default 30
	help
	 Selects granularity of hotplug memory. Block
	 size for memory hotplug is represent as a power
	 of 2.
	 If unsure, stick with default value.

config KERNEL_MODE_NEON
	def_bool y

config FIX_EARLYCON_MEM
	def_bool y

config PGTABLE_LEVELS
	int
	default 2 if ARM64_16K_PAGES && ARM64_VA_BITS_36
	default 2 if ARM64_64K_PAGES && ARM64_VA_BITS_42
	default 3 if ARM64_64K_PAGES && ARM64_VA_BITS_48
	default 3 if ARM64_4K_PAGES && ARM64_VA_BITS_39
	default 3 if ARM64_16K_PAGES && ARM64_VA_BITS_47
	default 4 if !ARM64_64K_PAGES && ARM64_VA_BITS_48

config ARCH_SUPPORTS_UPROBES
	def_bool y

config ARCH_PROC_KCORE_TEXT
	def_bool y

source "arch/arm64/Kconfig.platforms"

menu "Bus support"

config PCI
	bool "PCI support"
	help
	  This feature enables support for PCI bus system. If you say Y
	  here, the kernel will include drivers and infrastructure code
	  to support PCI bus devices.

config PCI_DOMAINS
	def_bool PCI

config PCI_DOMAINS_GENERIC
	def_bool PCI

config PCI_SYSCALL
	def_bool PCI

source "drivers/pci/Kconfig"

endmenu

menu "Kernel Features"

menu "ARM errata workarounds via the alternatives framework"

config ARM64_ERRATUM_826319
	bool "Cortex-A53: 826319: System might deadlock if a write cannot complete until read data is accepted"
	default y
	help
	  This option adds an alternative code sequence to work around ARM
	  erratum 826319 on Cortex-A53 parts up to r0p2 with an AMBA 4 ACE or
	  AXI master interface and an L2 cache.

	  If a Cortex-A53 uses an AMBA AXI4 ACE interface to other processors
	  and is unable to accept a certain write via this interface, it will
	  not progress on read data presented on the read data channel and the
	  system can deadlock.

	  The workaround promotes data cache clean instructions to
	  data cache clean-and-invalidate.
	  Please note that this does not necessarily enable the workaround,
	  as it depends on the alternative framework, which will only patch
	  the kernel if an affected CPU is detected.

	  If unsure, say Y.

config ARM64_ERRATUM_827319
	bool "Cortex-A53: 827319: Data cache clean instructions might cause overlapping transactions to the interconnect"
	default y
	help
	  This option adds an alternative code sequence to work around ARM
	  erratum 827319 on Cortex-A53 parts up to r0p2 with an AMBA 5 CHI
	  master interface and an L2 cache.

	  Under certain conditions this erratum can cause a clean line eviction
	  to occur at the same time as another transaction to the same address
	  on the AMBA 5 CHI interface, which can cause data corruption if the
	  interconnect reorders the two transactions.

	  The workaround promotes data cache clean instructions to
	  data cache clean-and-invalidate.
	  Please note that this does not necessarily enable the workaround,
	  as it depends on the alternative framework, which will only patch
	  the kernel if an affected CPU is detected.

	  If unsure, say Y.

config ARM64_ERRATUM_824069
	bool "Cortex-A53: 824069: Cache line might not be marked as clean after a CleanShared snoop"
	default y
	help
	  This option adds an alternative code sequence to work around ARM
	  erratum 824069 on Cortex-A53 parts up to r0p2 when it is connected
	  to a coherent interconnect.

	  If a Cortex-A53 processor is executing a store or prefetch for
	  write instruction at the same time as a processor in another
	  cluster is executing a cache maintenance operation to the same
	  address, then this erratum might cause a clean cache line to be
	  incorrectly marked as dirty.

	  The workaround promotes data cache clean instructions to
	  data cache clean-and-invalidate.
	  Please note that this option does not necessarily enable the
	  workaround, as it depends on the alternative framework, which will
	  only patch the kernel if an affected CPU is detected.

	  If unsure, say Y.

config ARM64_ERRATUM_819472
	bool "Cortex-A53: 819472: Store exclusive instructions might cause data corruption"
	default y
	help
	  This option adds an alternative code sequence to work around ARM
	  erratum 819472 on Cortex-A53 parts up to r0p1 with an L2 cache
	  present when it is connected to a coherent interconnect.

	  If the processor is executing a load and store exclusive sequence at
	  the same time as a processor in another cluster is executing a cache
	  maintenance operation to the same address, then this erratum might
	  cause data corruption.

	  The workaround promotes data cache clean instructions to
	  data cache clean-and-invalidate.
	  Please note that this does not necessarily enable the workaround,
	  as it depends on the alternative framework, which will only patch
	  the kernel if an affected CPU is detected.

	  If unsure, say Y.

config ARM64_ERRATUM_832075
	bool "Cortex-A57: 832075: possible deadlock on mixing exclusive memory accesses with device loads"
	default y
	help
	  This option adds an alternative code sequence to work around ARM
	  erratum 832075 on Cortex-A57 parts up to r1p2.

	  Affected Cortex-A57 parts might deadlock when exclusive load/store
	  instructions to Write-Back memory are mixed with Device loads.

	  The workaround is to promote device loads to use Load-Acquire
	  semantics.
	  Please note that this does not necessarily enable the workaround,
	  as it depends on the alternative framework, which will only patch
	  the kernel if an affected CPU is detected.

	  If unsure, say Y.

config ARM64_ERRATUM_834220
	bool "Cortex-A57: 834220: Stage 2 translation fault might be incorrectly reported in presence of a Stage 1 fault"
	depends on KVM
	default y
	help
	  This option adds an alternative code sequence to work around ARM
	  erratum 834220 on Cortex-A57 parts up to r1p2.

	  Affected Cortex-A57 parts might report a Stage 2 translation
	  fault as the result of a Stage 1 fault for load crossing a
	  page boundary when there is a permission or device memory
	  alignment fault at Stage 1 and a translation fault at Stage 2.

	  The workaround is to verify that the Stage 1 translation
	  doesn't generate a fault before handling the Stage 2 fault.
	  Please note that this does not necessarily enable the workaround,
	  as it depends on the alternative framework, which will only patch
	  the kernel if an affected CPU is detected.

	  If unsure, say Y.

config ARM64_ERRATUM_845719
	bool "Cortex-A53: 845719: a load might read incorrect data"
	depends on COMPAT
	default y
	help
	  This option adds an alternative code sequence to work around ARM
	  erratum 845719 on Cortex-A53 parts up to r0p4.

	  When running a compat (AArch32) userspace on an affected Cortex-A53
	  part, a load at EL0 from a virtual address that matches the bottom 32
	  bits of the virtual address used by a recent load at (AArch64) EL1
	  might return incorrect data.

	  The workaround is to write the contextidr_el1 register on exception
	  return to a 32-bit task.
	  Please note that this does not necessarily enable the workaround,
	  as it depends on the alternative framework, which will only patch
	  the kernel if an affected CPU is detected.

	  If unsure, say Y.

config ARM64_ERRATUM_843419
	bool "Cortex-A53: 843419: A load or store might access an incorrect address"
	default y
	select ARM64_MODULE_PLTS if MODULES
	help
	  This option links the kernel with '--fix-cortex-a53-843419' and
	  enables PLT support to replace certain ADRP instructions, which can
	  cause subsequent memory accesses to use an incorrect address on
	  Cortex-A53 parts up to r0p4.

	  If unsure, say Y.

config ARM64_ERRATUM_1024718
	bool "Cortex-A55: 1024718: Update of DBM/AP bits without break before make might result in incorrect update"
	default y
	help
	  This option adds work around for Arm Cortex-A55 Erratum 1024718.

	  Affected Cortex-A55 cores (r0p0, r0p1, r1p0) could cause incorrect
	  update of the hardware dirty bit when the DBM/AP bits are updated
	  without a break-before-make. The work around is to disable the usage
	  of hardware DBM locally on the affected cores. CPUs not affected by
	  erratum will continue to use the feature.

	  If unsure, say Y.

<<<<<<< HEAD
config ARM64_ERRATUM_1188873
	bool "Cortex-A76: MRC read following MRRC read of specific Generic Timer in AArch32 might give incorrect result"
	default y
	help
	  This option adds work arounds for ARM Cortex-A76 erratum 1188873

	  Affected Cortex-A76 cores (r0p0, r1p0, r2p0) could cause
	  register corruption when accessing the timer registers from
	  AArch32 userspace.
=======
config ARM64_ERRATUM_1463225
	bool "Cortex-A76: Software Step might prevent interrupt recognition"
	default y
	help
	  This option adds a workaround for Arm Cortex-A76 erratum 1463225.

	  On the affected Cortex-A76 cores (r0p0 to r3p1), software stepping
	  of a system call instruction (SVC) can prevent recognition of
	  subsequent interrupts when software stepping is disabled in the
	  exception handler of the system call and either kernel debugging
	  is enabled or VHE is in use.

	  Work around the erratum by triggering a dummy step exception
	  when handling a system call from a task that is being stepped
	  in a VHE configuration of the kernel.
>>>>>>> cab4399e

	  If unsure, say Y.

config CAVIUM_ERRATUM_22375
	bool "Cavium erratum 22375, 24313"
	default y
	help
	  Enable workaround for erratum 22375, 24313.

	  This implements two gicv3-its errata workarounds for ThunderX. Both
	  with small impact affecting only ITS table allocation.

	    erratum 22375: only alloc 8MB table size
	    erratum 24313: ignore memory access type

	  The fixes are in ITS initialization and basically ignore memory access
	  type and table size provided by the TYPER and BASER registers.

	  If unsure, say Y.

config CAVIUM_ERRATUM_23144
	bool "Cavium erratum 23144: ITS SYNC hang on dual socket system"
	depends on NUMA
	default y
	help
	  ITS SYNC command hang for cross node io and collections/cpu mapping.

	  If unsure, say Y.

config CAVIUM_ERRATUM_23154
	bool "Cavium erratum 23154: Access to ICC_IAR1_EL1 is not sync'ed"
	default y
	help
	  The gicv3 of ThunderX requires a modified version for
	  reading the IAR status to ensure data synchronization
	  (access to icc_iar1_el1 is not sync'ed before and after).

	  If unsure, say Y.

config CAVIUM_ERRATUM_27456
	bool "Cavium erratum 27456: Broadcast TLBI instructions may cause icache corruption"
	default y
	help
	  On ThunderX T88 pass 1.x through 2.1 parts, broadcast TLBI
	  instructions may cause the icache to become corrupted if it
	  contains data for a non-current ASID.  The fix is to
	  invalidate the icache when changing the mm context.

	  If unsure, say Y.

config CAVIUM_ERRATUM_30115
	bool "Cavium erratum 30115: Guest may disable interrupts in host"
	default y
	help
	  On ThunderX T88 pass 1.x through 2.2, T81 pass 1.0 through
	  1.2, and T83 Pass 1.0, KVM guest execution may disable
	  interrupts in host. Trapping both GICv3 group-0 and group-1
	  accesses sidesteps the issue.

	  If unsure, say Y.

config QCOM_FALKOR_ERRATUM_1003
	bool "Falkor E1003: Incorrect translation due to ASID change"
	default y
	help
	  On Falkor v1, an incorrect ASID may be cached in the TLB when ASID
	  and BADDR are changed together in TTBRx_EL1. Since we keep the ASID
	  in TTBR1_EL1, this situation only occurs in the entry trampoline and
	  then only for entries in the walk cache, since the leaf translation
	  is unchanged. Work around the erratum by invalidating the walk cache
	  entries for the trampoline before entering the kernel proper.

config QCOM_FALKOR_ERRATUM_1009
	bool "Falkor E1009: Prematurely complete a DSB after a TLBI"
	default y
	help
	  On Falkor v1, the CPU may prematurely complete a DSB following a
	  TLBI xxIS invalidate maintenance operation. Repeat the TLBI operation
	  one more time to fix the issue.

	  If unsure, say Y.

config QCOM_QDF2400_ERRATUM_0065
	bool "QDF2400 E0065: Incorrect GITS_TYPER.ITT_Entry_size"
	default y
	help
	  On Qualcomm Datacenter Technologies QDF2400 SoC, ITS hardware reports
	  ITE size incorrectly. The GITS_TYPER.ITT_Entry_size field should have
	  been indicated as 16Bytes (0xf), not 8Bytes (0x7).

	  If unsure, say Y.

config SOCIONEXT_SYNQUACER_PREITS
	bool "Socionext Synquacer: Workaround for GICv3 pre-ITS"
	default y
	help
	  Socionext Synquacer SoCs implement a separate h/w block to generate
	  MSI doorbell writes with non-zero values for the device ID.

	  If unsure, say Y.

config HISILICON_ERRATUM_161600802
	bool "Hip07 161600802: Erroneous redistributor VLPI base"
	default y
	help
	  The HiSilicon Hip07 SoC usees the wrong redistributor base
	  when issued ITS commands such as VMOVP and VMAPP, and requires
	  a 128kB offset to be applied to the target address in this commands.

	  If unsure, say Y.

config QCOM_FALKOR_ERRATUM_E1041
	bool "Falkor E1041: Speculative instruction fetches might cause errant memory access"
	default y
	help
	  Falkor CPU may speculatively fetch instructions from an improper
	  memory location when MMU translation is changed from SCTLR_ELn[M]=1
	  to SCTLR_ELn[M]=0. Prefix an ISB instruction to fix the problem.

	  If unsure, say Y.

endmenu


choice
	prompt "Page size"
	default ARM64_4K_PAGES
	help
	  Page size (translation granule) configuration.

config ARM64_4K_PAGES
	bool "4KB"
	help
	  This feature enables 4KB pages support.

config ARM64_16K_PAGES
	bool "16KB"
	help
	  The system will use 16KB pages support. AArch32 emulation
	  requires applications compiled with 16K (or a multiple of 16K)
	  aligned segments.

config ARM64_64K_PAGES
	bool "64KB"
	help
	  This feature enables 64KB pages support (4KB by default)
	  allowing only two levels of page tables and faster TLB
	  look-up. AArch32 emulation requires applications compiled
	  with 64K aligned segments.

endchoice

choice
	prompt "Virtual address space size"
	default ARM64_VA_BITS_39 if ARM64_4K_PAGES
	default ARM64_VA_BITS_47 if ARM64_16K_PAGES
	default ARM64_VA_BITS_42 if ARM64_64K_PAGES
	help
	  Allows choosing one of multiple possible virtual address
	  space sizes. The level of translation table is determined by
	  a combination of page size and virtual address space size.

config ARM64_VA_BITS_36
	bool "36-bit" if EXPERT
	depends on ARM64_16K_PAGES

config ARM64_VA_BITS_39
	bool "39-bit"
	depends on ARM64_4K_PAGES

config ARM64_VA_BITS_42
	bool "42-bit"
	depends on ARM64_64K_PAGES

config ARM64_VA_BITS_47
	bool "47-bit"
	depends on ARM64_16K_PAGES

config ARM64_VA_BITS_48
	bool "48-bit"

endchoice

config ARM64_VA_BITS
	int
	default 36 if ARM64_VA_BITS_36
	default 39 if ARM64_VA_BITS_39
	default 42 if ARM64_VA_BITS_42
	default 47 if ARM64_VA_BITS_47
	default 48 if ARM64_VA_BITS_48

choice
	prompt "Physical address space size"
	default ARM64_PA_BITS_48
	help
	  Choose the maximum physical address range that the kernel will
	  support.

config ARM64_PA_BITS_48
	bool "48-bit"

config ARM64_PA_BITS_52
	bool "52-bit (ARMv8.2)"
	depends on ARM64_64K_PAGES
	depends on ARM64_PAN || !ARM64_SW_TTBR0_PAN
	help
	  Enable support for a 52-bit physical address space, introduced as
	  part of the ARMv8.2-LPA extension.

	  With this enabled, the kernel will also continue to work on CPUs that
	  do not support ARMv8.2-LPA, but with some added memory overhead (and
	  minor performance overhead).

endchoice

config ARM64_PA_BITS
	int
	default 48 if ARM64_PA_BITS_48
	default 52 if ARM64_PA_BITS_52

config CPU_BIG_ENDIAN
       bool "Build big-endian kernel"
       help
         Say Y if you plan on running a kernel in big-endian mode.

config SCHED_MC
	bool "Multi-core scheduler support"
	help
	  Multi-core scheduler support improves the CPU scheduler's decision
	  making when dealing with multi-core CPU chips at a cost of slightly
	  increased overhead in some places. If unsure say N here.

config SCHED_SMT
	bool "SMT scheduler support"
	help
	  Improves the CPU scheduler's decision making when dealing with
	  MultiThreading at a cost of slightly increased overhead in some
	  places. If unsure say N here.

config NR_CPUS
	int "Maximum number of CPUs (2-4096)"
	range 2 4096
	# These have to remain sorted largest to smallest
	default "64"

config HOTPLUG_CPU
	bool "Support for hot-pluggable CPUs"
	select GENERIC_IRQ_MIGRATION
	help
	  Say Y here to experiment with turning CPUs off and on.  CPUs
	  can be controlled through /sys/devices/system/cpu.

config ARCH_ENABLE_MEMORY_HOTPLUG
    depends on !NUMA
	def_bool y

config ARCH_ENABLE_MEMORY_HOTREMOVE
	def_bool y

# The GPIO number here must be sorted by descending number. In case of
# a multiplatform kernel, we just want the highest value required by the
# selected platforms.
config ARCH_NR_GPIO
	int
	default 1280 if ARCH_QCOM
	default 256
	help
	  Maximum number of GPIOs in the system.

	  If unsure, leave the default value.

# Common NUMA Features
config NUMA
	bool "Numa Memory Allocation and Scheduler Support"
	select ACPI_NUMA if ACPI
	select OF_NUMA
	help
	  Enable NUMA (Non Uniform Memory Access) support.

	  The kernel will try to allocate memory used by a CPU on the
	  local memory of the CPU and add some more
	  NUMA awareness to the kernel.

config NODES_SHIFT
	int "Maximum NUMA Nodes (as a power of 2)"
	range 1 10
	default "2"
	depends on NEED_MULTIPLE_NODES
	help
	  Specify the maximum number of NUMA Nodes available on the target
	  system.  Increases memory reserved to accommodate various tables.

config USE_PERCPU_NUMA_NODE_ID
	def_bool y
	depends on NUMA

config HAVE_SETUP_PER_CPU_AREA
	def_bool y
	depends on NUMA

config NEED_PER_CPU_EMBED_FIRST_CHUNK
	def_bool y
	depends on NUMA

config HOLES_IN_ZONE
	def_bool y

source kernel/Kconfig.hz

config ARCH_SUPPORTS_DEBUG_PAGEALLOC
	def_bool y

config ARCH_HAS_HOLES_MEMORYMODEL
	def_bool y if SPARSEMEM

config ARCH_SPARSEMEM_ENABLE
	def_bool y
	select SPARSEMEM_VMEMMAP_ENABLE

config ARCH_SPARSEMEM_DEFAULT
	def_bool ARCH_SPARSEMEM_ENABLE

config ARCH_SELECT_MEMORY_MODEL
	def_bool ARCH_SPARSEMEM_ENABLE

config ARCH_FLATMEM_ENABLE
	def_bool !NUMA

config HAVE_ARCH_PFN_VALID
	def_bool ARCH_HAS_HOLES_MEMORYMODEL || !SPARSEMEM

config HW_PERF_EVENTS
	def_bool y
	depends on ARM_PMU

config SYS_SUPPORTS_HUGETLBFS
	def_bool y

config ARCH_WANT_HUGE_PMD_SHARE
	def_bool y if ARM64_4K_PAGES || (ARM64_16K_PAGES && !ARM64_VA_BITS_36)

config ARCH_HAS_CACHE_LINE_SIZE
	def_bool y

config ARM64_DMA_USE_IOMMU
	bool "ARM64 DMA iommu integration"
	select ARM_HAS_SG_CHAIN
	select NEED_SG_DMA_LENGTH
	help
	  Enable using iommu through the standard dma apis.
	  dma_alloc_coherent() will allocate scatter-gather memory
	  which is made virtually contiguous via iommu.
	  Enable if system contains IOMMU hardware.

if ARM64_DMA_USE_IOMMU

config ARM64_DMA_IOMMU_ALIGNMENT
	int "Maximum PAGE_SIZE order of alignment for DMA IOMMU buffers"
	range 4 9
	default 9
	help
	  DMA mapping framework by default aligns all buffers to the smallest
	  PAGE_SIZE order which is greater than or equal to the requested buffer
	  size. This works well for buffers up to a few hundreds kilobytes, but
	  for larger buffers it just a waste of address space. Drivers which has
	  relatively small addressing window (like 64Mib) might run out of
	  virtual space with just a few allocations.

	  With this parameter you can specify the maximum PAGE_SIZE order for
	  DMA IOMMU buffers. Larger buffers will be aligned only to this
	  specified order. The order is expressed as a power of two multiplied
	  by the PAGE_SIZE.

endif

config ARCH_MEMORY_PROBE
	def_bool y
	depends on MEMORY_HOTPLUG

config SECCOMP
	bool "Enable seccomp to safely compute untrusted bytecode"
	---help---
	  This kernel feature is useful for number crunching applications
	  that may need to compute untrusted bytecode during their
	  execution. By using pipes or other transports made available to
	  the process as file descriptors supporting the read/write
	  syscalls, it's possible to isolate those applications in
	  their own address space using seccomp. Once seccomp is
	  enabled via prctl(PR_SET_SECCOMP), it cannot be disabled
	  and the task is only allowed to execute a few safe syscalls
	  defined by each seccomp mode.

config PARAVIRT
	bool "Enable paravirtualization code"
	help
	  This changes the kernel so it can modify itself when it is run
	  under a hypervisor, potentially improving performance significantly
	  over full virtualization.

config PARAVIRT_TIME_ACCOUNTING
	bool "Paravirtual steal time accounting"
	select PARAVIRT
	default n
	help
	  Select this option to enable fine granularity task steal time
	  accounting. Time spent executing other tasks in parallel with
	  the current vCPU is discounted from the vCPU power. To account for
	  that, there can be a small performance impact.

	  If in doubt, say N here.

config KEXEC
	depends on PM_SLEEP_SMP
	select KEXEC_CORE
	bool "kexec system call"
	---help---
	  kexec is a system call that implements the ability to shutdown your
	  current kernel, and to start another kernel.  It is like a reboot
	  but it is independent of the system firmware.   And like a reboot
	  you can start any kernel with it, not just Linux.

config CRASH_DUMP
	bool "Build kdump crash kernel"
	help
	  Generate crash dump after being started by kexec. This should
	  be normally only set in special crash dump kernels which are
	  loaded in the main kernel with kexec-tools into a specially
	  reserved region and then later executed after a crash by
	  kdump/kexec.

	  For more details see Documentation/kdump/kdump.txt

config XEN_DOM0
	def_bool y
	depends on XEN

config XEN
	bool "Xen guest support on ARM64"
	depends on ARM64 && OF
	select SWIOTLB_XEN
	select PARAVIRT
	help
	  Say Y if you want to run Linux in a Virtual Machine on Xen on ARM64.

config OKL4_GUEST
	bool "OKL4 Hypervisor guest support"
	depends on ARM64 && OF
	default n
	help
	  Say Y if you want to run Linux as a guest of the OKL4 hypervisor

config FORCE_MAX_ZONEORDER
	int
	default "14" if (ARM64_64K_PAGES && TRANSPARENT_HUGEPAGE)
	default "12" if (ARM64_16K_PAGES && TRANSPARENT_HUGEPAGE)
	default "11"
	help
	  The kernel memory allocator divides physically contiguous memory
	  blocks into "zones", where each zone is a power of two number of
	  pages.  This option selects the largest power of two that the kernel
	  keeps in the memory allocator.  If you need to allocate very large
	  blocks of physically contiguous memory, then you may need to
	  increase this value.

	  This config option is actually maximum order plus one. For example,
	  a value of 11 means that the largest free memory block is 2^10 pages.

	  We make sure that we can allocate upto a HugePage size for each configuration.
	  Hence we have :
		MAX_ORDER = (PMD_SHIFT - PAGE_SHIFT) + 1 => PAGE_SHIFT - 2

	  However for 4K, we choose a higher default value, 11 as opposed to 10, giving us
	  4M allocations matching the default size used by generic code.

config UNMAP_KERNEL_AT_EL0
	bool "Unmap kernel when running in userspace (aka \"KAISER\")" if EXPERT
	default y
	help
	  Speculation attacks against some high-performance processors can
	  be used to bypass MMU permission checks and leak kernel data to
	  userspace. This can be defended against by unmapping the kernel
	  when running in userspace, mapping it back in on exception entry
	  via a trampoline page in the vector table.

	  If unsure, say Y.

config HARDEN_BRANCH_PREDICTOR
	bool "Harden the branch predictor against aliasing attacks" if EXPERT
	help
	  Speculation attacks against some high-performance processors rely on
	  being able to manipulate the branch predictor for a victim context by
	  executing aliasing branches in the attacker context.  Such attacks
	  can be partially mitigated against by clearing internal branch
	  predictor state and limiting the prediction logic in some situations.

	  This config option will take CPU-specific actions to harden the
	  branch predictor against aliasing attacks and may rely on specific
	  instruction sequences or control bits being set by the system
	  firmware.

	  If unsure, say Y.

config HARDEN_EL2_VECTORS
	bool "Harden EL2 vector mapping against system register leak" if EXPERT
	default y
	help
	  Speculation attacks against some high-performance processors can
	  be used to leak privileged information such as the vector base
	  register, resulting in a potential defeat of the EL2 layout
	  randomization.

	  This config option will map the vectors to a fixed location,
	  independent of the EL2 code mapping, so that revealing VBAR_EL2
	  to an attacker does not give away any extra information. This
	  only gets enabled on affected CPUs.

	  If unsure, say Y.

config ARM64_SSBD
	bool "Speculative Store Bypass Disable" if EXPERT
	help
	  This enables mitigation of the bypassing of previous stores
	  by speculative loads.

	  If unsure, say Y.

config PRINT_VMEMLAYOUT
	bool "Enable debug option to print kernel virtual memory layout"
	help
	  Enable support for printing kernel virtual memory layout for debugging
	  purpose. If disabled kernel would not show any information about
	  virtual memory layout during boot up.

	  If unsure, say N.

menuconfig ARMV8_DEPRECATED
	bool "Emulate deprecated/obsolete ARMv8 instructions"
	depends on COMPAT
	depends on SYSCTL
	help
	  Legacy software support may require certain instructions
	  that have been deprecated or obsoleted in the architecture.

	  Enable this config to enable selective emulation of these
	  features.

	  If unsure, say Y

if ARMV8_DEPRECATED

config SWP_EMULATION
	bool "Emulate SWP/SWPB instructions"
	help
	  ARMv8 obsoletes the use of A32 SWP/SWPB instructions such that
	  they are always undefined. Say Y here to enable software
	  emulation of these instructions for userspace using LDXR/STXR.

	  In some older versions of glibc [<=2.8] SWP is used during futex
	  trylock() operations with the assumption that the code will not
	  be preempted. This invalid assumption may be more likely to fail
	  with SWP emulation enabled, leading to deadlock of the user
	  application.

	  NOTE: when accessing uncached shared regions, LDXR/STXR rely
	  on an external transaction monitoring block called a global
	  monitor to maintain update atomicity. If your system does not
	  implement a global monitor, this option can cause programs that
	  perform SWP operations to uncached memory to deadlock.

	  If unsure, say Y

config CP15_BARRIER_EMULATION
	bool "Emulate CP15 Barrier instructions"
	help
	  The CP15 barrier instructions - CP15ISB, CP15DSB, and
	  CP15DMB - are deprecated in ARMv8 (and ARMv7). It is
	  strongly recommended to use the ISB, DSB, and DMB
	  instructions instead.

	  Say Y here to enable software emulation of these
	  instructions for AArch32 userspace code. When this option is
	  enabled, CP15 barrier usage is traced which can help
	  identify software that needs updating.

	  If unsure, say Y

config SETEND_EMULATION
	bool "Emulate SETEND instruction"
	help
	  The SETEND instruction alters the data-endianness of the
	  AArch32 EL0, and is deprecated in ARMv8.

	  Say Y here to enable software emulation of the instruction
	  for AArch32 userspace code.

	  Note: All the cpus on the system must have mixed endian support at EL0
	  for this feature to be enabled. If a new CPU - which doesn't support mixed
	  endian - is hotplugged in after this feature has been enabled, there could
	  be unexpected results in the applications.

	  If unsure, say Y
endif

config ARM64_SW_TTBR0_PAN
	bool "Emulate Privileged Access Never using TTBR0_EL1 switching"
	help
	  Enabling this option prevents the kernel from accessing
	  user-space memory directly by pointing TTBR0_EL1 to a reserved
	  zeroed area and reserved ASID. The user access routines
	  restore the valid TTBR0_EL1 temporarily.

menu "ARMv8.1 architectural features"

config ARM64_HW_AFDBM
	bool "Support for hardware updates of the Access and Dirty page flags"
	default y
	help
	  The ARMv8.1 architecture extensions introduce support for
	  hardware updates of the access and dirty information in page
	  table entries. When enabled in TCR_EL1 (HA and HD bits) on
	  capable processors, accesses to pages with PTE_AF cleared will
	  set this bit instead of raising an access flag fault.
	  Similarly, writes to read-only pages with the DBM bit set will
	  clear the read-only bit (AP[2]) instead of raising a
	  permission fault.

	  Kernels built with this configuration option enabled continue
	  to work on pre-ARMv8.1 hardware and the performance impact is
	  minimal. If unsure, say Y.

config ARM64_PAN
	bool "Enable support for Privileged Access Never (PAN)"
	default y
	help
	 Privileged Access Never (PAN; part of the ARMv8.1 Extensions)
	 prevents the kernel or hypervisor from accessing user-space (EL0)
	 memory directly.

	 Choosing this option will cause any unprotected (not using
	 copy_to_user et al) memory access to fail with a permission fault.

	 The feature is detected at runtime, and will remain as a 'nop'
	 instruction if the cpu does not implement the feature.

config ARM64_LSE_ATOMICS
	bool "Atomic instructions"
	help
	  As part of the Large System Extensions, ARMv8.1 introduces new
	  atomic instructions that are designed specifically to scale in
	  very large systems.

	  Say Y here to make use of these instructions for the in-kernel
	  atomic routines. This incurs a small overhead on CPUs that do
	  not support these instructions and requires the kernel to be
	  built with binutils >= 2.25 in order for the new instructions
	  to be used.

config ARM64_VHE
	bool "Enable support for Virtualization Host Extensions (VHE)"
	default y
	help
	  Virtualization Host Extensions (VHE) allow the kernel to run
	  directly at EL2 (instead of EL1) on processors that support
	  it. This leads to better performance for KVM, as they reduce
	  the cost of the world switch.

	  Selecting this option allows the VHE feature to be detected
	  at runtime, and does not affect processors that do not
	  implement this feature.

endmenu

menu "ARMv8.2 architectural features"

config ARM64_UAO
	bool "Enable support for User Access Override (UAO)"
	default y
	help
	  User Access Override (UAO; part of the ARMv8.2 Extensions)
	  causes the 'unprivileged' variant of the load/store instructions to
	  be overridden to be privileged.

	  This option changes get_user() and friends to use the 'unprivileged'
	  variant of the load/store instructions. This ensures that user-space
	  really did have access to the supplied memory. When addr_limit is
	  set to kernel memory the UAO bit will be set, allowing privileged
	  access to kernel memory.

	  Choosing this option will cause copy_to_user() et al to use user-space
	  memory permissions.

	  The feature is detected at runtime, the kernel will use the
	  regular load/store instructions if the cpu does not implement the
	  feature.

config ARM64_PMEM
	bool "Enable support for persistent memory"
	select ARCH_HAS_PMEM_API
	select ARCH_HAS_UACCESS_FLUSHCACHE
	help
	  Say Y to enable support for the persistent memory API based on the
	  ARMv8.2 DCPoP feature.

	  The feature is detected at runtime, and the kernel will use DC CVAC
	  operations if DC CVAP is not supported (following the behaviour of
	  DC CVAP itself if the system does not define a point of persistence).

config ARM64_RAS_EXTN
	bool "Enable support for RAS CPU Extensions"
	default y
	help
	  CPUs that support the Reliability, Availability and Serviceability
	  (RAS) Extensions, part of ARMv8.2 are able to track faults and
	  errors, classify them and report them to software.

	  On CPUs with these extensions system software can use additional
	  barriers to determine if faults are pending and read the
	  classification from a new set of registers.

	  Selecting this feature will allow the kernel to use these barriers
	  and access the new registers if the system supports the extension.
	  Platform RAS features may additionally depend on firmware support.

endmenu

config ARM64_SVE
	bool "ARM Scalable Vector Extension support"
	default y
	depends on !KVM || ARM64_VHE
	help
	  The Scalable Vector Extension (SVE) is an extension to the AArch64
	  execution state which complements and extends the SIMD functionality
	  of the base architecture to support much larger vectors and to enable
	  additional vectorisation opportunities.

	  To enable use of this extension on CPUs that implement it, say Y.

	  Note that for architectural reasons, firmware _must_ implement SVE
	  support when running on SVE capable hardware.  The required support
	  is present in:

	    * version 1.5 and later of the ARM Trusted Firmware
	    * the AArch64 boot wrapper since commit 5e1261e08abf
	      ("bootwrapper: SVE: Enable SVE for EL2 and below").

	  For other firmware implementations, consult the firmware documentation
	  or vendor.

	  If you need the kernel to boot on SVE-capable hardware with broken
	  firmware, you may need to say N here until you get your firmware
	  fixed.  Otherwise, you may experience firmware panics or lockups when
	  booting the kernel.  If unsure and you are not observing these
	  symptoms, you should assume that it is safe to say Y.

	  CPUs that support SVE are architecturally required to support the
	  Virtualization Host Extensions (VHE), so the kernel makes no
	  provision for supporting SVE alongside KVM without VHE enabled.
	  Thus, you will need to enable CONFIG_ARM64_VHE if you want to support
	  KVM in the same kernel image.

config ARM64_MODULE_PLTS
	bool
	select HAVE_MOD_ARCH_SPECIFIC

config RELOCATABLE
	bool
	help
	  This builds the kernel as a Position Independent Executable (PIE),
	  which retains all relocation metadata required to relocate the
	  kernel binary at runtime to a different virtual address than the
	  address it was linked at.
	  Since AArch64 uses the RELA relocation format, this requires a
	  relocation pass at runtime even if the kernel is loaded at the
	  same address it was linked at.

config RANDOMIZE_BASE
	bool "Randomize the address of the kernel image"
	select ARM64_MODULE_PLTS if MODULES
	select RELOCATABLE
	help
	  Randomizes the virtual address at which the kernel image is
	  loaded, as a security feature that deters exploit attempts
	  relying on knowledge of the location of kernel internals.

	  It is the bootloader's job to provide entropy, by passing a
	  random u64 value in /chosen/kaslr-seed at kernel entry.

	  When booting via the UEFI stub, it will invoke the firmware's
	  EFI_RNG_PROTOCOL implementation (if available) to supply entropy
	  to the kernel proper. In addition, it will randomise the physical
	  location of the kernel Image as well.

	  If unsure, say N.

config RANDOMIZE_MODULE_REGION_FULL
	bool "Randomize the module region over a 4 GB range"
	depends on RANDOMIZE_BASE
	default y
	help
	  Randomizes the location of the module region inside a 4 GB window
	  covering the core kernel. This way, it is less likely for modules
	  to leak information about the location of core kernel data structures
	  but it does imply that function calls between modules and the core
	  kernel will need to be resolved via veneers in the module PLT.

	  When this option is not set, the module region will be randomized over
	  a limited range that contains the [_stext, _etext] interval of the
	  core kernel, so branch relocations are always in range.

endmenu

menu "Boot options"

config ARM64_ACPI_PARKING_PROTOCOL
	bool "Enable support for the ARM64 ACPI parking protocol"
	depends on ACPI
	help
	  Enable support for the ARM64 ACPI parking protocol. If disabled
	  the kernel will not allow booting through the ARM64 ACPI parking
	  protocol even if the corresponding data is present in the ACPI
	  MADT table.

config CMDLINE
	string "Default kernel command string"
	default ""
	help
	  Provide a set of default command-line options at build time by
	  entering them here. As a minimum, you should specify the the
	  root device (e.g. root=/dev/nfs).

choice
	prompt "Kernel command line type" if CMDLINE != ""
	default CMDLINE_FROM_BOOTLOADER

config CMDLINE_FROM_BOOTLOADER
	bool "Use bootloader kernel arguments if available"
	help
	  Uses the command-line options passed by the boot loader. If
	  the boot loader doesn't provide any, the default kernel command
	  string provided in CMDLINE will be used.

config CMDLINE_EXTEND
	bool "Extend bootloader kernel arguments"
	help
	  The command-line arguments provided by the boot loader will be
	  appended to the default kernel command string.

config CMDLINE_FORCE
	bool "Always use the default kernel command string"
	help
	  Always use the default kernel command string, even if the boot
	  loader passes other arguments to the kernel.
	  This is useful if you cannot or don't want to change the
	  command-line options your boot loader passes to the kernel.
endchoice

config EFI_STUB
	bool

config EFI
	bool "UEFI runtime support"
	depends on OF && !CPU_BIG_ENDIAN
	depends on KERNEL_MODE_NEON
	select ARCH_SUPPORTS_ACPI
	select LIBFDT
	select UCS2_STRING
	select EFI_PARAMS_FROM_FDT
	select EFI_RUNTIME_WRAPPERS
	select EFI_STUB
	select EFI_ARMSTUB
	default y
	help
	  This option provides support for runtime services provided
	  by UEFI firmware (such as non-volatile variables, realtime
          clock, and platform reset). A UEFI stub is also provided to
	  allow the kernel to be booted as an EFI application. This
	  is only useful on systems that have UEFI firmware.

config DMI
	bool "Enable support for SMBIOS (DMI) tables"
	depends on EFI
	default y
	help
	  This enables SMBIOS/DMI feature for systems.

	  This option is only useful on systems that have UEFI firmware.
	  However, even with this option, the resultant kernel should
	  continue to boot on existing non-UEFI platforms.

config BUILD_ARM64_APPENDED_DTB_IMAGE
	bool "Build a concatenated Image.gz/dtb by default"
	depends on OF
	help
	  Enabling this option will cause a concatenated Image.gz and list of
	  DTBs to be built by default (instead of a standalone Image.gz.)
	  The image will built in arch/arm64/boot/Image.gz-dtb

choice
	prompt "Appended DTB Kernel Image name"
	depends on BUILD_ARM64_APPENDED_DTB_IMAGE
	help
	  Enabling this option will cause a specific kernel image Image or
	  Image.gz to be used for final image creation.
	  The image will built in arch/arm64/boot/IMAGE-NAME-dtb

	config IMG_GZ_DTB
		bool "Image.gz-dtb"
	config IMG_DTB
		bool "Image-dtb"
endchoice

config BUILD_ARM64_APPENDED_KERNEL_IMAGE_NAME
	string
	depends on BUILD_ARM64_APPENDED_DTB_IMAGE
	default "Image.gz-dtb" if IMG_GZ_DTB
	default "Image-dtb" if IMG_DTB

config BUILD_ARM64_APPENDED_DTB_IMAGE_NAMES
	string "Default dtb names"
	depends on BUILD_ARM64_APPENDED_DTB_IMAGE
	help
	  Space separated list of names of dtbs to append when
	  building a concatenated Image.gz-dtb.

choice
	prompt "Kernel compression method"
	default BUILD_ARM64_KERNEL_COMPRESSION_GZIP
	help
	  Allows choice between gzip compressed or uncompressed
	  kernel image

config BUILD_ARM64_KERNEL_COMPRESSION_GZIP
	bool "Build compressed kernel image"
	help
	  Build a kernel image using gzip
	  compression with concatenated dtb.
	  gzip is based on the DEFLATE
	  algorithm.

config BUILD_ARM64_UNCOMPRESSED_KERNEL
	bool "Build uncompressed kernel image"
	help
	  Build a kernel image without
	  compression and with
	  concatenated dtb.
endchoice

config KRYO_PMU_WORKAROUND
	bool "Workaround for PMU IRQ burst"
	default n
	depends on ARM_PMU
	help
	  Disable Performance Monitor overflow interrupts
	  when handling an monitor IRQ, to avoid simultaneous
	  overflow interrupts from multiple monitors.

	  Enable this flag for effect SoCs.

config BUILD_ARM64_DT_OVERLAY
	bool "enable DT overlay compilation support"
	depends on OF
	help
	  This option enables support for DT overlay compilation.
	  Enabling this option sets required flags to add DT
	  overlay in the compilation.
endmenu

config COMPAT
	bool "Kernel support for 32-bit EL0"
	depends on ARM64_4K_PAGES || EXPERT
	select COMPAT_BINFMT_ELF if BINFMT_ELF
	select HAVE_UID16
	select OLD_SIGSUSPEND3
	select COMPAT_OLD_SIGACTION
	help
	  This option enables support for a 32-bit EL0 running under a 64-bit
	  kernel at EL1. AArch32-specific components such as system calls,
	  the user helper functions, VFP support and the ptrace interface are
	  handled appropriately by the kernel.

	  If you use a page size other than 4KB (i.e, 16KB or 64KB), please be aware
	  that you will only be able to execute AArch32 binaries that were compiled
	  with page size aligned segments.

	  If you want to execute 32-bit userspace applications, say Y.

config SYSVIPC_COMPAT
	def_bool y
	depends on COMPAT && SYSVIPC

menu "Power management options"

source "kernel/power/Kconfig"

config ARCH_HIBERNATION_POSSIBLE
	def_bool y
	depends on CPU_PM

config ARCH_HIBERNATION_HEADER
	def_bool y
	depends on HIBERNATION

config ARCH_SUSPEND_POSSIBLE
	def_bool y

endmenu

menu "CPU Power Management"

source "drivers/cpuidle/Kconfig"

source "drivers/cpufreq/Kconfig"

endmenu

source "drivers/firmware/Kconfig"

source "drivers/acpi/Kconfig"

source "arch/arm64/kvm/Kconfig"

if CRYPTO
source "arch/arm64/crypto/Kconfig"
endif<|MERGE_RESOLUTION|>--- conflicted
+++ resolved
@@ -495,7 +495,6 @@
 
 	  If unsure, say Y.
 
-<<<<<<< HEAD
 config ARM64_ERRATUM_1188873
 	bool "Cortex-A76: MRC read following MRRC read of specific Generic Timer in AArch32 might give incorrect result"
 	default y
@@ -505,7 +504,9 @@
 	  Affected Cortex-A76 cores (r0p0, r1p0, r2p0) could cause
 	  register corruption when accessing the timer registers from
 	  AArch32 userspace.
-=======
+
+	  If unsure, say Y.
+
 config ARM64_ERRATUM_1463225
 	bool "Cortex-A76: Software Step might prevent interrupt recognition"
 	default y
@@ -521,7 +522,6 @@
 	  Work around the erratum by triggering a dummy step exception
 	  when handling a system call from a task that is being stepped
 	  in a VHE configuration of the kernel.
->>>>>>> cab4399e
 
 	  If unsure, say Y.
 
