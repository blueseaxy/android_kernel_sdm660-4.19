--- conflicted
+++ resolved
@@ -730,20 +730,19 @@
 		.matches = has_ssbd_mitigation,
 	},
 #endif
-<<<<<<< HEAD
 #ifdef CONFIG_ARM64_ERRATUM_1188873
 	{
 		.desc = "ARM erratum 1188873",
 		.capability = ARM64_WORKAROUND_1188873,
 		ERRATA_MIDR_RANGE_LIST(arm64_workaround_1188873_cpus),
-=======
+	},
+#endif
 #ifdef CONFIG_ARM64_ERRATUM_1463225
 	{
 		.desc = "ARM erratum 1463225",
 		.capability = ARM64_WORKAROUND_1463225,
 		.type = ARM64_CPUCAP_LOCAL_CPU_ERRATUM,
 		.matches = has_cortex_a76_erratum_1463225,
->>>>>>> cab4399e
 	},
 #endif
 	{
