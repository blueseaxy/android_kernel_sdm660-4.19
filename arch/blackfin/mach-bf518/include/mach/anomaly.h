--- conflicted
+++ resolved
@@ -118,10 +118,7 @@
 #define ANOMALY_05000357 (0)
 #define ANOMALY_05000362 (1)
 #define ANOMALY_05000363 (0)
-<<<<<<< HEAD
-=======
 #define ANOMALY_05000364 (0)
->>>>>>> 80ffb3cc
 #define ANOMALY_05000371 (0)
 #define ANOMALY_05000380 (0)
 #define ANOMALY_05000386 (0)
