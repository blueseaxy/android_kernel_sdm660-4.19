#include <linux/linkage.h>
#include <linux/errno.h>
#include <linux/signal.h>
#include <linux/sched.h>
#include <linux/ioport.h>
#include <linux/interrupt.h>
#include <linux/timex.h>
#include <linux/random.h>
#include <linux/kprobes.h>
#include <linux/init.h>
#include <linux/kernel_stat.h>
#include <linux/device.h>
#include <linux/bitops.h>
#include <linux/acpi.h>
#include <linux/io.h>
#include <linux/delay.h>

#include <linux/atomic.h>
#include <asm/timer.h>
#include <asm/hw_irq.h>
#include <asm/pgtable.h>
#include <asm/desc.h>
#include <asm/apic.h>
#include <asm/setup.h>
#include <asm/i8259.h>
#include <asm/traps.h>
#include <asm/prom.h>

/*
 * ISA PIC or low IO-APIC triggered (INTA-cycle or APIC) interrupts:
 * (these are usually mapped to vectors 0x30-0x3f)
 */

/*
 * The IO-APIC gives us many more interrupt sources. Most of these
 * are unused but an SMP system is supposed to have enough memory ...
 * sometimes (mostly wrt. hw bugs) we get corrupted vectors all
 * across the spectrum, so we really want to be prepared to get all
 * of these. Plus, more powerful systems might have more than 64
 * IO-APIC registers.
 *
 * (these are usually mapped into the 0x30-0xff vector range)
 */

/*
 * IRQ2 is cascade interrupt to second interrupt controller
 */
static struct irqaction irq2 = {
	.handler = no_action,
	.name = "cascade",
	.flags = IRQF_NO_THREAD,
};

DEFINE_PER_CPU(vector_irq_t, vector_irq) = {
	[0 ... NR_VECTORS - 1] = VECTOR_UNUSED,
};

void __init init_ISA_irqs(void)
{
	struct irq_chip *chip = legacy_pic->chip;
	int i;

#if defined(CONFIG_X86_64) || defined(CONFIG_X86_LOCAL_APIC)
	init_bsp_APIC();
#endif
	legacy_pic->init(0);

	for (i = 0; i < nr_legacy_irqs(); i++)
		irq_set_chip_and_handler(i, chip, handle_level_irq);
}

void __init init_IRQ(void)
{
	int i;

	/*
	 * On cpu 0, Assign ISA_IRQ_VECTOR(irq) to IRQ 0..15.
	 * If these IRQ's are handled by legacy interrupt-controllers like PIC,
	 * then this configuration will likely be static after the boot. If
	 * these IRQ's are handled by more mordern controllers like IO-APIC,
	 * then this vector space can be freed and re-used dynamically as the
	 * irq's migrate etc.
	 */
	for (i = 0; i < nr_legacy_irqs(); i++)
		per_cpu(vector_irq, 0)[ISA_IRQ_VECTOR(i)] = irq_to_desc(i);

	x86_init.irqs.intr_init();
}

<<<<<<< HEAD
static void __init smp_intr_init(void)
{
#ifdef CONFIG_SMP
	/*
	 * The reschedule interrupt is a CPU-to-CPU reschedule-helper
	 * IPI, driven by wakeup.
	 */
	alloc_intr_gate(RESCHEDULE_VECTOR, reschedule_interrupt);

	/* IPI for generic function call */
	alloc_intr_gate(CALL_FUNCTION_VECTOR, call_function_interrupt);

	/* IPI for generic single function call */
	alloc_intr_gate(CALL_FUNCTION_SINGLE_VECTOR,
			call_function_single_interrupt);

	/* Low priority IPI to cleanup after moving an irq */
	set_intr_gate(IRQ_MOVE_CLEANUP_VECTOR, irq_move_cleanup_interrupt);
	set_bit(IRQ_MOVE_CLEANUP_VECTOR, used_vectors);

	/* IPI used for rebooting/stopping */
	alloc_intr_gate(REBOOT_VECTOR, reboot_interrupt);
#endif /* CONFIG_SMP */
}

static void __init apic_intr_init(void)
{
	smp_intr_init();

#ifdef CONFIG_X86_THERMAL_VECTOR
	alloc_intr_gate(THERMAL_APIC_VECTOR, thermal_interrupt);
#endif
#ifdef CONFIG_X86_MCE_THRESHOLD
	alloc_intr_gate(THRESHOLD_APIC_VECTOR, threshold_interrupt);
#endif

#ifdef CONFIG_X86_MCE_AMD
	alloc_intr_gate(DEFERRED_ERROR_VECTOR, deferred_error_interrupt);
#endif

#ifdef CONFIG_X86_LOCAL_APIC
	/* self generated IPI for local APIC timer */
	alloc_intr_gate(LOCAL_TIMER_VECTOR, apic_timer_interrupt);

	/* IPI for X86 platform specific use */
	alloc_intr_gate(X86_PLATFORM_IPI_VECTOR, x86_platform_ipi);
#ifdef CONFIG_HAVE_KVM
	/* IPI for KVM to deliver posted interrupt */
	alloc_intr_gate(POSTED_INTR_VECTOR, kvm_posted_intr_ipi);
	/* IPI for KVM to deliver interrupt to wake up tasks */
	alloc_intr_gate(POSTED_INTR_WAKEUP_VECTOR, kvm_posted_intr_wakeup_ipi);
	/* IPI for KVM to deliver nested posted interrupt */
	alloc_intr_gate(POSTED_INTR_NESTED_VECTOR, kvm_posted_intr_nested_ipi);
#endif

	/* IPI vectors for APIC spurious and error interrupts */
	alloc_intr_gate(SPURIOUS_APIC_VECTOR, spurious_interrupt);
	alloc_intr_gate(ERROR_APIC_VECTOR, error_interrupt);

	/* IRQ work interrupts: */
# ifdef CONFIG_IRQ_WORK
	alloc_intr_gate(IRQ_WORK_VECTOR, irq_work_interrupt);
# endif

#endif
}

=======
>>>>>>> bb176f67
void __init native_init_IRQ(void)
{
	/* Execute any quirks before the call gates are initialised: */
	x86_init.irqs.pre_vector_init();

	idt_setup_apic_and_irq_gates();

	if (!acpi_ioapic && !of_ioapic && nr_legacy_irqs())
		setup_irq(2, &irq2);

	irq_ctx_init(smp_processor_id());
}<|MERGE_RESOLUTION|>--- conflicted
+++ resolved
@@ -87,76 +87,6 @@
 	x86_init.irqs.intr_init();
 }
 
-<<<<<<< HEAD
-static void __init smp_intr_init(void)
-{
-#ifdef CONFIG_SMP
-	/*
-	 * The reschedule interrupt is a CPU-to-CPU reschedule-helper
-	 * IPI, driven by wakeup.
-	 */
-	alloc_intr_gate(RESCHEDULE_VECTOR, reschedule_interrupt);
-
-	/* IPI for generic function call */
-	alloc_intr_gate(CALL_FUNCTION_VECTOR, call_function_interrupt);
-
-	/* IPI for generic single function call */
-	alloc_intr_gate(CALL_FUNCTION_SINGLE_VECTOR,
-			call_function_single_interrupt);
-
-	/* Low priority IPI to cleanup after moving an irq */
-	set_intr_gate(IRQ_MOVE_CLEANUP_VECTOR, irq_move_cleanup_interrupt);
-	set_bit(IRQ_MOVE_CLEANUP_VECTOR, used_vectors);
-
-	/* IPI used for rebooting/stopping */
-	alloc_intr_gate(REBOOT_VECTOR, reboot_interrupt);
-#endif /* CONFIG_SMP */
-}
-
-static void __init apic_intr_init(void)
-{
-	smp_intr_init();
-
-#ifdef CONFIG_X86_THERMAL_VECTOR
-	alloc_intr_gate(THERMAL_APIC_VECTOR, thermal_interrupt);
-#endif
-#ifdef CONFIG_X86_MCE_THRESHOLD
-	alloc_intr_gate(THRESHOLD_APIC_VECTOR, threshold_interrupt);
-#endif
-
-#ifdef CONFIG_X86_MCE_AMD
-	alloc_intr_gate(DEFERRED_ERROR_VECTOR, deferred_error_interrupt);
-#endif
-
-#ifdef CONFIG_X86_LOCAL_APIC
-	/* self generated IPI for local APIC timer */
-	alloc_intr_gate(LOCAL_TIMER_VECTOR, apic_timer_interrupt);
-
-	/* IPI for X86 platform specific use */
-	alloc_intr_gate(X86_PLATFORM_IPI_VECTOR, x86_platform_ipi);
-#ifdef CONFIG_HAVE_KVM
-	/* IPI for KVM to deliver posted interrupt */
-	alloc_intr_gate(POSTED_INTR_VECTOR, kvm_posted_intr_ipi);
-	/* IPI for KVM to deliver interrupt to wake up tasks */
-	alloc_intr_gate(POSTED_INTR_WAKEUP_VECTOR, kvm_posted_intr_wakeup_ipi);
-	/* IPI for KVM to deliver nested posted interrupt */
-	alloc_intr_gate(POSTED_INTR_NESTED_VECTOR, kvm_posted_intr_nested_ipi);
-#endif
-
-	/* IPI vectors for APIC spurious and error interrupts */
-	alloc_intr_gate(SPURIOUS_APIC_VECTOR, spurious_interrupt);
-	alloc_intr_gate(ERROR_APIC_VECTOR, error_interrupt);
-
-	/* IRQ work interrupts: */
-# ifdef CONFIG_IRQ_WORK
-	alloc_intr_gate(IRQ_WORK_VECTOR, irq_work_interrupt);
-# endif
-
-#endif
-}
-
-=======
->>>>>>> bb176f67
 void __init native_init_IRQ(void)
 {
 	/* Execute any quirks before the call gates are initialised: */
