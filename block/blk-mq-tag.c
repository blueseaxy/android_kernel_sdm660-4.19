--- conflicted
+++ resolved
@@ -399,25 +399,19 @@
 				     int node, int alloc_policy)
 {
 	struct blk_mq_tags *tags;
-	struct ext_blk_mq_tags *etags;
 
 	if (total_tags > BLK_MQ_TAG_MAX) {
 		pr_err("blk-mq: tag depth too large\n");
 		return NULL;
 	}
 
-	etags = kzalloc_node(sizeof(*etags), GFP_KERNEL, node);
-	if (!etags)
+	tags = kzalloc_node(sizeof(*tags), GFP_KERNEL, node);
+	if (!tags)
 		return NULL;
 
-	tags = &etags->tags;
 	tags->nr_tags = total_tags;
 	tags->nr_reserved_tags = reserved_tags;
-<<<<<<< HEAD
-	spin_lock_init(&etags->lock);
-=======
 	spin_lock_init(&tags->lock);
->>>>>>> 2e95d85a
 
 	return blk_mq_init_bitmap_tags(tags, node, alloc_policy);
 }
