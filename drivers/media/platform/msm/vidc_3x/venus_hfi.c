// SPDX-License-Identifier: GPL-2.0-only
/*
 * Copyright (c) 2012-2016, 2018-2021, The Linux Foundation. All rights reserved.
 *
 * This program is free software; you can redistribute it and/or modify
 * it under the terms of the GNU General Public License version 2 and
 * only version 2 as published by the Free Software Foundation.
 *
 * This program is distributed in the hope that it will be useful,
 * but WITHOUT ANY WARRANTY; without even the implied warranty of
 * MERCHANTABILITY or FITNESS FOR A PARTICULAR PURPOSE.  See the
 * GNU General Public License for more details.
 */

#include <asm/dma-iommu.h>
#include <asm/memory.h>
#include <linux/clk/qcom.h>
#include <linux/coresight-stm.h>
#include <linux/delay.h>
#include <linux/hash.h>
#include <linux/interrupt.h>
#include <linux/io.h>
#include <linux/iommu.h>
#include <linux/iopoll.h>
#include <linux/of.h>
#include <linux/pm_qos.h>
#include <linux/regulator/consumer.h>
#include <linux/slab.h>
#include <linux/workqueue.h>
#include <soc/qcom/scm.h>
#include <soc/qcom/socinfo.h>
#include <linux/soc/qcom/smem.h>
#include <soc/qcom/subsystem_restart.h>
#include "hfi_packetization.h"
#include "msm_vidc_debug.h"
#include "venus_hfi.h"
#include "vidc_hfi_io.h"

#define FIRMWARE_SIZE			0X00A00000
#define REG_ADDR_OFFSET_BITMASK	0x000FFFFF
#define QDSS_IOVA_START 0x80001000
#define MIN_PAYLOAD_SIZE 3

static struct hal_device_data hal_ctxt;

#define TZBSP_MEM_PROTECT_VIDEO_VAR 0x8
struct tzbsp_memprot {
	u32 cp_start;
	u32 cp_size;
	u32 cp_nonpixel_start;
	u32 cp_nonpixel_size;
};

struct tzbsp_resp {
	int ret;
};

#define TZBSP_VIDEO_SET_STATE 0xa

/* Poll interval in uS */
#define POLL_INTERVAL_US 50

enum tzbsp_video_state {
	TZBSP_VIDEO_STATE_SUSPEND = 0,
	TZBSP_VIDEO_STATE_RESUME = 1,
	TZBSP_VIDEO_STATE_RESTORE_THRESHOLD = 2,
};

struct tzbsp_video_set_state_req {
	u32 state; /* should be tzbsp_video_state enum value */
	u32 spare; /* reserved for future, should be zero */
};

const struct msm_vidc_gov_data DEFAULT_BUS_VOTE = {
	.data = NULL,
	.data_count = 0,
	.imem_size = 0,
};

const int max_packets = 250;

static void venus_hfi_pm_handler(struct work_struct *work);
static DECLARE_DELAYED_WORK(venus_hfi_pm_work, venus_hfi_pm_handler);
static inline int __resume(struct venus_hfi_device *device);
static inline int __suspend(struct venus_hfi_device *device);
static int __disable_regulators(struct venus_hfi_device *device);
static int __enable_regulators(struct venus_hfi_device *device);
static inline int __prepare_enable_clks(struct venus_hfi_device *device);
static inline void __disable_unprepare_clks(struct venus_hfi_device *device);
static int __scale_clocks_load(struct venus_hfi_device *device, int load,
		struct vidc_clk_scale_data *data,
		unsigned long instant_bitrate);
static void __flush_debug_queue(struct venus_hfi_device *device, u8 *packet);
static int __initialize_packetization(struct venus_hfi_device *device);
static struct hal_session *__get_session(struct venus_hfi_device *device,
		u32 session_id);
static int __iface_cmdq_write(struct venus_hfi_device *device,
					void *pkt);
static int __load_fw(struct venus_hfi_device *device);
static void __unload_fw(struct venus_hfi_device *device);
static int __tzbsp_set_video_state(enum tzbsp_video_state state);


/**
 * Utility function to enforce some of our assumptions.  Spam calls to this
 * in hotspots in code to double check some of the assumptions that we hold.
 */
static inline void __strict_check(struct venus_hfi_device *device)
{
	if (!mutex_is_locked(&device->lock)) {
		dprintk(VIDC_WARN,
			"device->lock mutex is not locked\n");
		WARN_ON(VIDC_DBG_WARN_ENABLE);
	}
}
static inline bool is_clock_bus_voted(struct venus_hfi_device *device)
{
	return (device->bus_vote.total_bw_ddr && device->clk_freq);
}
static inline void __set_state(struct venus_hfi_device *device,
		enum venus_hfi_state state)
{
	device->state = state;
}

static inline bool __core_in_valid_state(struct venus_hfi_device *device)
{
	return device->state != VENUS_STATE_DEINIT;
}

static void __dump_packet(u8 *packet)
{
	u32 c = 0, packet_size = *(u32 *)packet;
	const int row_size = 32;
	/* row must contain enough for 0xdeadbaad * 8 to be converted into
	 * "de ad ba ab " * 8 + '\0'
	 */
<<<<<<< HEAD
	char row[96]; //char row[3 * row_size];
=======
	char row[96]; /*char row[3 * row_size];*/
>>>>>>> 9a96de3c

	for (c = 0; c * row_size < packet_size; ++c) {
		int bytes_to_read = ((c + 1) * row_size > packet_size) ?
			packet_size % row_size : row_size;
		hex_dump_to_buffer(packet + c * row_size, bytes_to_read,
				row_size, 4, row, sizeof(row), false);
		dprintk(VIDC_PKT, "%s\n", row);
	}
}

static void __sim_modify_cmd_packet(u8 *packet, struct venus_hfi_device *device)
{
	struct hfi_cmd_sys_session_init_packet *sys_init;
	struct hal_session *session = NULL;
	u8 i;
	phys_addr_t fw_bias = 0;

	if (!device || !packet) {
		dprintk(VIDC_ERR, "Invalid Param\n");
		return;
	} else if (!device->hal_data->firmware_base
			|| is_iommu_present(device->res)) {
		return;
	}

	fw_bias = device->hal_data->firmware_base;
	sys_init = (struct hfi_cmd_sys_session_init_packet *)packet;

	session = __get_session(device, sys_init->session_id);
	if (!session) {
		dprintk(VIDC_DBG, "%s :Invalid session id: %x\n",
				__func__, sys_init->session_id);
		return;
	}

	switch (sys_init->packet_type) {
	case HFI_CMD_SESSION_EMPTY_BUFFER:
		if (session->is_decoder) {
			struct hfi_cmd_session_empty_buffer_compressed_packet
			*pkt = (struct
			hfi_cmd_session_empty_buffer_compressed_packet
			*) packet;
			pkt->packet_buffer -= fw_bias;
		} else {
			struct
			hfi_cmd_session_empty_buffer_uncompressed_plane0_packet
			*pkt = (struct
			hfi_cmd_session_empty_buffer_uncompressed_plane0_packet
			*) packet;
			pkt->packet_buffer -= fw_bias;
		}
		break;
	case HFI_CMD_SESSION_FILL_BUFFER:
	{
		struct hfi_cmd_session_fill_buffer_packet *pkt =
			(struct hfi_cmd_session_fill_buffer_packet *)packet;
		pkt->packet_buffer -= fw_bias;
		break;
	}
	case HFI_CMD_SESSION_SET_BUFFERS:
	{
		struct hfi_cmd_session_set_buffers_packet *pkt =
			(struct hfi_cmd_session_set_buffers_packet *)packet;
		if (pkt->buffer_type == HFI_BUFFER_OUTPUT ||
			pkt->buffer_type == HFI_BUFFER_OUTPUT2) {
			struct hfi_buffer_info *buff;

			buff = (struct hfi_buffer_info *) pkt->rg_buffer_info;
			buff->buffer_addr -= fw_bias;
			if (buff->extra_data_addr >= fw_bias)
				buff->extra_data_addr -= fw_bias;
		} else {
			for (i = 0; i < pkt->num_buffers; i++)
				pkt->rg_buffer_info[i] -= fw_bias;
		}
		break;
	}
	case HFI_CMD_SESSION_RELEASE_BUFFERS:
	{
		struct hfi_cmd_session_release_buffer_packet *pkt =
			(struct hfi_cmd_session_release_buffer_packet *)packet;
		if (pkt->buffer_type == HFI_BUFFER_OUTPUT ||
			pkt->buffer_type == HFI_BUFFER_OUTPUT2) {
			struct hfi_buffer_info *buff;

			buff = (struct hfi_buffer_info *) pkt->rg_buffer_info;
			buff->buffer_addr -= fw_bias;
			buff->extra_data_addr -= fw_bias;
		} else {
			for (i = 0; i < pkt->num_buffers; i++)
				pkt->rg_buffer_info[i] -= fw_bias;
		}
		break;
	}
	case HFI_CMD_SESSION_PARSE_SEQUENCE_HEADER:
	{
		struct hfi_cmd_session_parse_sequence_header_packet *pkt =
			(struct hfi_cmd_session_parse_sequence_header_packet *)
		packet;
		pkt->packet_buffer -= fw_bias;
		break;
	}
	case HFI_CMD_SESSION_GET_SEQUENCE_HEADER:
	{
		struct hfi_cmd_session_get_sequence_header_packet *pkt =
			(struct hfi_cmd_session_get_sequence_header_packet *)
		packet;
		pkt->packet_buffer -= fw_bias;
		break;
	}
	default:
		break;
	}
}

static int __acquire_regulator(struct regulator_info *rinfo)
{
	int rc = 0;

	if (rinfo->has_hw_power_collapse) {
		rc = regulator_set_mode(rinfo->regulator,
				REGULATOR_MODE_NORMAL);
		if (rc) {
			/*
			 * This is somewhat fatal, but nothing we can do
			 * about it. We can't disable the regulator w/o
			 * getting it back under s/w control
			 */
			dprintk(VIDC_WARN,
				"Failed to acquire regulator control: %s\n",
					rinfo->name);
		} else {

			dprintk(VIDC_DBG,
					"Acquire regulator control from HW: %s\n",
					rinfo->name);

		}
	}

	if (!regulator_is_enabled(rinfo->regulator)) {
		dprintk(VIDC_WARN, "Regulator is not enabled %s\n",
			rinfo->name);
		WARN_ON(VIDC_DBG_WARN_ENABLE);
	}

	return rc;
}

static int __hand_off_regulator(struct regulator_info *rinfo)
{
	int rc = 0;

	if (rinfo->has_hw_power_collapse) {
		rc = regulator_set_mode(rinfo->regulator,
				REGULATOR_MODE_FAST);
		if (rc) {
			dprintk(VIDC_WARN,
				"Failed to hand off regulator control: %s\n",
					rinfo->name);
		} else {
			dprintk(VIDC_DBG,
					"Hand off regulator control to HW: %s\n",
					rinfo->name);
		}
	}

	return rc;
}

static int __hand_off_regulators(struct venus_hfi_device *device)
{
	struct regulator_info *rinfo;
	int rc = 0, c = 0;

	venus_hfi_for_each_regulator(device, rinfo) {
		rc = __hand_off_regulator(rinfo);
		/*
		 * If one regulator hand off failed, driver should take
		 * the control for other regulators back.
		 */
		if (rc)
			goto err_reg_handoff_failed;
		c++;
	}

	return rc;
err_reg_handoff_failed:
	venus_hfi_for_each_regulator_reverse_continue(device, rinfo, c)
		__acquire_regulator(rinfo);

	return rc;
}

static int __write_queue(struct vidc_iface_q_info *qinfo, u8 *packet,
		bool *rx_req_is_set)
{
	struct hfi_queue_header *queue;
	u32 packet_size_in_words, new_write_idx;
	u32 empty_space, read_idx;
	u32 *write_ptr;

	if (!qinfo || !packet) {
		dprintk(VIDC_ERR, "Invalid Params\n");
		return -EINVAL;
	} else if (!qinfo->q_array.align_virtual_addr) {
		dprintk(VIDC_WARN, "Queues have already been freed\n");
		return -EINVAL;
	}

	queue = (struct hfi_queue_header *) qinfo->q_hdr;
	if (!queue) {
		dprintk(VIDC_ERR, "queue not present\n");
		return -ENOENT;
	}

	if (msm_vidc_debug & VIDC_PKT) {
		dprintk(VIDC_PKT, "%s: %pK\n", __func__, qinfo);
		__dump_packet(packet);
	}

	packet_size_in_words = (*(u32 *)packet) >> 2;
	if (!packet_size_in_words) {
		dprintk(VIDC_ERR, "Zero packet size\n");
		return -ENODATA;
	}

	read_idx = queue->qhdr_read_idx;

	empty_space = (queue->qhdr_write_idx >=  read_idx) ?
		(queue->qhdr_q_size - (queue->qhdr_write_idx -  read_idx)) :
		(read_idx - queue->qhdr_write_idx);
	if (empty_space <= packet_size_in_words) {
		queue->qhdr_tx_req =  1;
		dprintk(VIDC_ERR, "Insufficient size (%d) to write (%d)\n",
					  empty_space, packet_size_in_words);
		return -ENOTEMPTY;
	}

	queue->qhdr_tx_req =  0;

	new_write_idx = (queue->qhdr_write_idx + packet_size_in_words);
	write_ptr = (u32 *)((qinfo->q_array.align_virtual_addr) +
		(queue->qhdr_write_idx << 2));
	if (new_write_idx < queue->qhdr_q_size) {
		memcpy(write_ptr, packet, packet_size_in_words << 2);
	} else {
		new_write_idx -= queue->qhdr_q_size;
		memcpy(write_ptr, packet, (packet_size_in_words -
			new_write_idx) << 2);
		memcpy((void *)qinfo->q_array.align_virtual_addr,
			packet + ((packet_size_in_words - new_write_idx) << 2),
			new_write_idx  << 2);
	}

	/* Memory barrier to make sure packet is written before updating the
	 * write index
	 */
	mb();
	queue->qhdr_write_idx = new_write_idx;
	if (rx_req_is_set)
		*rx_req_is_set = queue->qhdr_rx_req == 1;
	/* Memory barrier to make sure write index is updated before an
	 * interrupt is raised on venus.
	 */
	mb();
	return 0;
}

static void __hal_sim_modify_msg_packet(u8 *packet,
					struct venus_hfi_device *device)
{
	struct hfi_msg_sys_session_init_done_packet *sys_idle;
	struct hal_session *session = NULL;
	phys_addr_t fw_bias = 0;

	if (!device || !packet) {
		dprintk(VIDC_ERR, "Invalid Param\n");
		return;
	} else if (!device->hal_data->firmware_base
			|| is_iommu_present(device->res)) {
		return;
	}

	fw_bias = device->hal_data->firmware_base;
	sys_idle = (struct hfi_msg_sys_session_init_done_packet *)packet;
	session = __get_session(device, sys_idle->session_id);

	if (!session) {
		dprintk(VIDC_DBG, "%s: Invalid session id: %x\n",
				__func__, sys_idle->session_id);
		return;
	}

	switch (sys_idle->packet_type) {
	case HFI_MSG_SESSION_FILL_BUFFER_DONE:
		if (session->is_decoder) {
			struct
			hfi_msg_session_fbd_uncompressed_plane0_packet
			*pkt_uc = (struct
			hfi_msg_session_fbd_uncompressed_plane0_packet
			*) packet;
			pkt_uc->packet_buffer += fw_bias;
		} else {
			struct
			hfi_msg_session_fill_buffer_done_compressed_packet
			*pkt = (struct
			hfi_msg_session_fill_buffer_done_compressed_packet
			*) packet;
			pkt->packet_buffer += fw_bias;
		}
		break;
	case HFI_MSG_SESSION_EMPTY_BUFFER_DONE:
	{
		struct hfi_msg_session_empty_buffer_done_packet *pkt =
		(struct hfi_msg_session_empty_buffer_done_packet *)packet;
		pkt->packet_buffer += fw_bias;
		break;
	}
	case HFI_MSG_SESSION_GET_SEQUENCE_HEADER_DONE:
	{
		struct
		hfi_msg_session_get_sequence_header_done_packet
		*pkt =
		(struct hfi_msg_session_get_sequence_header_done_packet *)
		packet;
		pkt->sequence_header += fw_bias;
		break;
	}
	default:
		break;
	}
}

static int __read_queue(struct vidc_iface_q_info *qinfo, u8 *packet,
		u32 *pb_tx_req_is_set)
{
	struct hfi_queue_header *queue;
	u32 packet_size_in_words, new_read_idx;
	u32 *read_ptr;
	u32 receive_request = 0;
		int rc = 0;

	if (!qinfo || !packet || !pb_tx_req_is_set) {
		dprintk(VIDC_ERR, "Invalid Params\n");
		return -EINVAL;
	} else if (!qinfo->q_array.align_virtual_addr) {
		dprintk(VIDC_WARN, "Queues have already been freed\n");
		return -EINVAL;
	}

	/*Memory barrier to make sure data is valid before
	 *reading it
	 */
	mb();
	queue = (struct hfi_queue_header *) qinfo->q_hdr;

	if (!queue) {
		dprintk(VIDC_ERR, "Queue memory is not allocated\n");
		return -ENOMEM;
	}

	/*
	 * Do not set receive request for debug queue, if set,
	 * Venus generates interrupt for debug messages even
	 * when there is no response message available.
	 * In general debug queue will not become full as it
	 * is being emptied out for every interrupt from Venus.
	 * Venus will anyway generates interrupt if it is full.
	 */
	if (queue->qhdr_type & HFI_Q_ID_CTRL_TO_HOST_MSG_Q)
		receive_request = 1;

	if (queue->qhdr_read_idx == queue->qhdr_write_idx) {
		queue->qhdr_rx_req = receive_request;
		*pb_tx_req_is_set = 0;
		dprintk(VIDC_DBG,
			"%s queue is empty, rx_req = %u, tx_req = %u, read_idx = %u\n",
			receive_request ? "message" : "debug",
			queue->qhdr_rx_req, queue->qhdr_tx_req,
			queue->qhdr_read_idx);
		return -ENODATA;
	}

	read_ptr = (u32 *)((qinfo->q_array.align_virtual_addr) +
				(queue->qhdr_read_idx << 2));
	packet_size_in_words = (*read_ptr) >> 2;
	if (!packet_size_in_words) {
		dprintk(VIDC_ERR, "Zero packet size\n");
		return -ENODATA;
	}

	new_read_idx = queue->qhdr_read_idx + packet_size_in_words;
	if (((packet_size_in_words << 2) <= VIDC_IFACEQ_VAR_HUGE_PKT_SIZE)
			&& queue->qhdr_read_idx <= queue->qhdr_q_size) {
		if (new_read_idx < queue->qhdr_q_size) {
			memcpy(packet, read_ptr,
					packet_size_in_words << 2);
		} else {
			new_read_idx -= queue->qhdr_q_size;
			memcpy(packet, read_ptr,
			(packet_size_in_words - new_read_idx) << 2);
			memcpy(packet + ((packet_size_in_words -
					new_read_idx) << 2),
					(u8 *)qinfo->q_array.align_virtual_addr,
					new_read_idx << 2);
		}
	} else {
		dprintk(VIDC_WARN,
			"BAD packet received, read_idx: %#x, pkt_size: %d\n",
			queue->qhdr_read_idx, packet_size_in_words << 2);
		dprintk(VIDC_WARN, "Dropping this packet\n");
		new_read_idx = queue->qhdr_write_idx;
		rc = -ENODATA;
	}

	queue->qhdr_read_idx = new_read_idx;

	if (queue->qhdr_read_idx != queue->qhdr_write_idx)
		queue->qhdr_rx_req = 0;
	else
		queue->qhdr_rx_req = receive_request;

	*pb_tx_req_is_set = (queue->qhdr_tx_req == 1) ? 1 : 0;

	if (msm_vidc_debug & VIDC_PKT) {
		dprintk(VIDC_PKT, "%s: %pK\n", __func__, qinfo);
		__dump_packet(packet);
	}

	return rc;
}

static int __smem_alloc(struct venus_hfi_device *dev,
			struct vidc_mem_addr *mem, u32 size, u32 align,
			u32 flags, u32 usage)
{
	struct msm_smem *alloc = &mem->mem_data;
	int rc = 0;

	if (!dev || !mem || !size) {
		dprintk(VIDC_ERR, "Invalid Params\n");
		return -EINVAL;
	}

	dprintk(VIDC_INFO, "start to alloc size: %d, flags: %d\n", size, flags);
	rc = msm_smem_alloc(size, align, flags, usage, 1, (void *)dev->res,
			 MSM_VIDC_UNKNOWN, alloc);
	if (rc) {
		dprintk(VIDC_ERR, "Alloc failed\n");
		rc = -ENOMEM;
		goto fail_smem_alloc;
	}

	dprintk(VIDC_DBG, "%s: ptr = %pK, size = %d\n",
			__func__,
			alloc->kvaddr, size);
	rc = msm_smem_cache_operations(alloc->dma_buf, 0, alloc->size,
		SMEM_CACHE_CLEAN);
	if (rc) {
		dprintk(VIDC_WARN, "Failed to clean cache\n");
		dprintk(VIDC_WARN, "This may result in undefined behavior\n");
	}

	mem->mem_size = alloc->size;
	mem->align_virtual_addr = alloc->kvaddr;
	mem->align_device_addr = alloc->device_addr;
	return rc;
fail_smem_alloc:
	return rc;
}

static void __smem_free(struct venus_hfi_device *dev, struct msm_smem *mem)
{
	if (!dev || !mem) {
		dprintk(VIDC_ERR, "invalid param %pK %pK\n", dev, mem);
		return;
	}

	msm_smem_free(mem);
}

static void __write_register(struct venus_hfi_device *device,
		u32 reg, u32 value)
{
	u32 hwiosymaddr = reg;
	u8 *base_addr;

	if (!device) {
		dprintk(VIDC_ERR, "Invalid params: %pK\n", device);
		return;
	}

	__strict_check(device);

	if (!device->power_enabled) {
		dprintk(VIDC_WARN,
			"HFI Write register failed : Power is OFF\n");
		WARN_ON(VIDC_DBG_WARN_ENABLE);
		return;
	}

	base_addr = device->hal_data->register_base;
	dprintk(VIDC_DBG, "Base addr: %pK, written to: %#x, Value: %#x...\n",
		base_addr, hwiosymaddr, value);
	base_addr += hwiosymaddr;
	writel_relaxed(value, base_addr);
	/*
	 * Memory barrier to make sure value is written into the register.
	 */
	wmb();
}

static int __read_register(struct venus_hfi_device *device, u32 reg)
{
	int rc = 0;
	u8 *base_addr;

	if (!device) {
		dprintk(VIDC_ERR, "Invalid params: %pK\n", device);
		return -EINVAL;
	}

	__strict_check(device);

	if (!device->power_enabled) {
		dprintk(VIDC_WARN,
			"HFI Read register failed : Power is OFF\n");
		WARN_ON(VIDC_DBG_WARN_ENABLE);
		return -EINVAL;
	}

	base_addr = device->hal_data->register_base;

	rc = readl_relaxed(base_addr + reg);
	/*
	 * Memory barrier to make sure value is read correctly from the
	 * register.
	 */
	rmb();
	dprintk(VIDC_DBG, "Base addr: %pK, read from: %#x, value: %#x...\n",
		base_addr, reg, rc);

	return rc;
}

static void __set_registers(struct venus_hfi_device *device)
{
	struct reg_set *reg_set;
	int i;

	if (!device->res) {
		dprintk(VIDC_ERR,
			"device resources null, cannot set registers\n");
		return;
	}

	reg_set = &device->res->reg_set;
	for (i = 0; i < reg_set->count; i++) {
		__write_register(device, reg_set->reg_tbl[i].reg,
				reg_set->reg_tbl[i].value);
	}
}

/*
 * The existence of this function is a hack for 8996 (or certain Venus versions)
 * to overcome a hardware bug.  Whenever the GDSCs momentarily power collapse
 * (after calling __hand_off_regulators()), the values of the threshold
 * registers (typically programmed by TZ) are incorrectly reset.  As a result
 * reprogram these registers at certain agreed upon points.
 */
static void __set_threshold_registers(struct venus_hfi_device *device)
{
	u32 version = __read_register(device, VIDC_WRAPPER_HW_VERSION);

	version &= ~GENMASK(15, 0);
	if (version != (0x3 << 28 | 0x43 << 16))
		return;

	if (__tzbsp_set_video_state(TZBSP_VIDEO_STATE_RESTORE_THRESHOLD))
		dprintk(VIDC_ERR, "Failed to restore threshold values\n");
}

static bool __is_session_supported(unsigned long sessions_supported,
		enum vidc_vote_data_session session_type)
{
	bool same_codec, same_session_type;
	int codec_bit, session_type_bit;
	unsigned long session = session_type;

	if (!sessions_supported || !session)
		return false;

	/* ffs returns a 1 indexed, test_bit takes a 0 indexed...index */
	codec_bit = ffs(session) - 1;
	session_type_bit = codec_bit + 1;

	same_codec = test_bit(codec_bit, &sessions_supported) ==
		test_bit(codec_bit, &session);
	same_session_type = test_bit(session_type_bit, &sessions_supported) ==
		test_bit(session_type_bit, &session);

	return same_codec && same_session_type;
}

bool venus_hfi_is_session_supported(unsigned long sessions_supported,
		enum vidc_vote_data_session session_type)
{
	return __is_session_supported(sessions_supported, session_type);
}

static int __vote_bandwidth(struct bus_info *bus,
		unsigned long *freq)
{
	int rc = 0;
	uint64_t ab = 0;

	if (*freq)
		*freq = clamp_t(typeof(*freq), *freq, bus->range[0],
				bus->range[1]);

	/* Bus Driver expects values in Bps */
	ab = *freq * 1000;
	dprintk(VIDC_PROF, "Voting bus %s to ab %llu\n", bus->name, ab);
	rc = msm_bus_scale_update_bw(bus->client, ab, 0);
	if (rc)
		dprintk(VIDC_ERR, "Failed voting bus %s to ab %llu, rc=%d\n",
				bus->name, ab, rc);

	return rc;
}

static int __unvote_buses(struct venus_hfi_device *device)
{
	int rc = 0;
	struct bus_info *bus = NULL;
	unsigned long freq = 0;

	venus_hfi_for_each_bus(device, bus) {
			rc = __vote_bandwidth(bus, &freq);
			if (rc)
				goto err_unknown_device;
	}

err_unknown_device:
	return rc;
}

static int __vote_buses(struct venus_hfi_device *device,
		struct vidc_bus_vote_data *data, int num_data)
{
	int rc = 0;
	struct bus_info *bus = NULL;
	struct vidc_bus_vote_data *new_data = NULL;
	unsigned long freq = 0;

	if (!num_data) {
		dprintk(VIDC_DBG, "No vote data available\n");
		goto no_data_count;
	} else if (!data) {
		dprintk(VIDC_ERR, "Invalid voting data\n");
		return -EINVAL;
	}

	new_data = kmemdup(data, num_data * sizeof(*new_data), GFP_KERNEL);
	if (!new_data) {
		dprintk(VIDC_ERR, "Can't alloc memory to cache bus votes\n");
		rc = -ENOMEM;
		goto err_no_mem;
	}

no_data_count:
	kfree(device->bus_vote.data);
	device->bus_vote.data = new_data;
	device->bus_vote.data_count = num_data;
	device->bus_vote.imem_size = device->res->imem_size;

	venus_hfi_for_each_bus(device, bus) {
		if (!bus->is_prfm_gov_used) {
			rc = msm_vidc_table_get_target_freq(
					device->res->gov_data,
					&device->bus_vote, &freq);
			if (rc) {
				dprintk(VIDC_ERR, "unable to get freq\n");
				return rc;
			}
			device->bus_vote.total_bw_ddr = freq;
		} else
			freq = bus->range[1];

		rc = __vote_bandwidth(bus, &freq);
		if (rc)
			return rc;
	}

err_no_mem:
	return rc;
}

static int venus_hfi_vote_buses(void *dev, struct vidc_bus_vote_data *d, int n)
{
	int rc = 0;
	struct venus_hfi_device *device = dev;

	if (!device)
		return -EINVAL;

	mutex_lock(&device->lock);
	rc = __vote_buses(device, d, n);
	mutex_unlock(&device->lock);

	return rc;

}
static int __core_set_resource(struct venus_hfi_device *device,
		struct vidc_resource_hdr *resource_hdr, void *resource_value)
{
	struct hfi_cmd_sys_set_resource_packet *pkt;
	u8 packet[VIDC_IFACEQ_VAR_SMALL_PKT_SIZE];
	int rc = 0;

	if (!device || !resource_hdr || !resource_value) {
		dprintk(VIDC_ERR, "set_res: Invalid Params\n");
		return -EINVAL;
	}

	pkt = (struct hfi_cmd_sys_set_resource_packet *) packet;

	rc = call_hfi_pkt_op(device, sys_set_resource,
			pkt, resource_hdr, resource_value);
	if (rc) {
		dprintk(VIDC_ERR, "set_res: failed to create packet\n");
		goto err_create_pkt;
	}

	rc = __iface_cmdq_write(device, pkt);
	if (rc)
		rc = -ENOTEMPTY;

err_create_pkt:
	return rc;
}

static DECLARE_COMPLETION(release_resources_done);

static int __alloc_imem(struct venus_hfi_device *device, unsigned long size)
{
	struct imem *imem = NULL;
	int rc = 0;

	if (!device)
		return -EINVAL;

	imem = &device->resources.imem;
	if (imem->type) {
		dprintk(VIDC_ERR, "IMEM of type %d already allocated\n",
				imem->type);
		return -ENOMEM;
	}

	switch (device->res->imem_type) {
	case IMEM_VMEM:
	{
		phys_addr_t vmem_buffer = 0;

		rc = vmem_allocate(size, &vmem_buffer);
		if (rc) {
			if (rc == -ENOTSUPP) {
				dprintk(VIDC_DBG,
					"Target does not support vmem\n");
				rc = 0;
			}
			goto imem_alloc_failed;
		} else if (!vmem_buffer) {
			rc = -ENOMEM;
			goto imem_alloc_failed;
		}

		imem->vmem = vmem_buffer;
		break;
	}
	case IMEM_NONE:
		rc = 0;
		break;

	default:
		rc = -ENOTSUPP;
		goto imem_alloc_failed;
	}

	imem->type = device->res->imem_type;
	dprintk(VIDC_DBG, "Allocated %ld bytes of IMEM of type %d\n", size,
			imem->type);
	return 0;
imem_alloc_failed:
	imem->type = IMEM_NONE;
	return rc;
}

static int __free_imem(struct venus_hfi_device *device)
{
	struct imem *imem = NULL;
	int rc = 0;

	if (!device)
		return -EINVAL;

	imem = &device->resources.imem;
	switch (imem->type) {
	case IMEM_NONE:
		/* Follow the semantics of free(NULL), which is a no-op. */
		break;
	case IMEM_VMEM:
		vmem_free(imem->vmem);
		break;
	default:
		rc = -ENOTSUPP;
		goto imem_free_failed;
	}

	imem->type = IMEM_NONE;
	return 0;

imem_free_failed:
	return rc;
}

static int __set_imem(struct venus_hfi_device *device, struct imem *imem)
{
	struct vidc_resource_hdr rhdr;
	phys_addr_t addr = 0;
	int rc = 0;

	if (!device || !device->res || !imem) {
		dprintk(VIDC_ERR, "Invalid params, core: %pK, imem: %pK\n",
			device, imem);
		return -EINVAL;
	}

	rhdr.resource_handle = imem; /* cookie */
	rhdr.size = device->res->imem_size;
	rhdr.resource_id = VIDC_RESOURCE_NONE;

	switch (imem->type) {
	case IMEM_VMEM:
		rhdr.resource_id = VIDC_RESOURCE_VMEM;
		addr = imem->vmem;
		break;
	case IMEM_NONE:
		dprintk(VIDC_DBG, "%s Target does not support IMEM", __func__);
		rc = 0;
		goto imem_set_failed;
	default:
		dprintk(VIDC_ERR, "IMEM of type %d unsupported\n", imem->type);
		rc = -ENOTSUPP;
		goto imem_set_failed;
	}

	WARN_ON(!addr);

	rc = __core_set_resource(device, &rhdr, (void *)addr);
	if (rc) {
		dprintk(VIDC_ERR, "Failed to set IMEM on driver\n");
		goto imem_set_failed;
	}

	dprintk(VIDC_DBG,
			"Managed to set IMEM buffer of type %d sized %d bytes at %pa\n",
			rhdr.resource_id, rhdr.size, &addr);

	rc = __vote_buses(device, device->bus_vote.data,
			device->bus_vote.data_count);
	if (rc) {
		dprintk(VIDC_ERR,
				"Failed to vote for buses after setting imem: %d\n",
				rc);
	}

imem_set_failed:
	return rc;
}

static int __tzbsp_set_video_state(enum tzbsp_video_state state)
{
	struct tzbsp_video_set_state_req cmd = {0};
	int tzbsp_rsp = 0;
	int rc = 0;
	struct scm_desc desc = {0};

	desc.args[0] = cmd.state = state;
	desc.args[1] = cmd.spare = 0;
	desc.arginfo = SCM_ARGS(2);

	rc = scm_call2(SCM_SIP_FNID(SCM_SVC_BOOT,
			TZBSP_VIDEO_SET_STATE), &desc);
	tzbsp_rsp = desc.ret[0];

	if (rc) {
		dprintk(VIDC_ERR, "Failed scm_call %d\n", rc);
		return rc;
	}

	dprintk(VIDC_DBG, "Set state %d, resp %d\n", state, tzbsp_rsp);
	if (tzbsp_rsp) {
		dprintk(VIDC_ERR,
				"Failed to set video core state to suspend: %d\n",
				tzbsp_rsp);
		return -EINVAL;
	}

	return 0;
}

static inline int __boot_firmware(struct venus_hfi_device *device)
{
	int rc = 0;
	u32 ctrl_status = 0, count = 0, max_tries = 100;

	__write_register(device, VIDC_CTRL_INIT, 0x1);
	while (!ctrl_status && count < max_tries) {
		ctrl_status = __read_register(device, VIDC_CPU_CS_SCIACMDARG0);
		if ((ctrl_status & 0xFE) == 0x4) {
			dprintk(VIDC_ERR, "invalid setting for UC_REGION\n");
			break;
		}

		usleep_range(500, 1000);
		count++;
	}

	if (count >= max_tries) {
		dprintk(VIDC_ERR, "Error booting up vidc firmware\n");
		rc = -ETIME;
	}
	return rc;
}

static struct clock_info *__get_clock(struct venus_hfi_device *device,
		char *name)
{
	struct clock_info *vc;

	venus_hfi_for_each_clock(device, vc) {
		if (!strcmp(vc->name, name))
			return vc;
	}

	dprintk(VIDC_WARN, "%s Clock %s not found\n", __func__, name);

	return NULL;
}

static unsigned long __get_clock_rate(struct clock_info *clock,
	int num_mbs_per_sec, struct vidc_clk_scale_data *data)
{
	int num_rows = clock->count;
	struct load_freq_table *table = clock->load_freq_tbl;
	unsigned long freq = table[0].freq, max_freq = 0;
	int i = 0, j = 0;
	unsigned long instance_freq[VIDC_MAX_SESSIONS] = {0};

	if (!data && !num_rows) {
		freq = 0;
		goto print_clk;
	}

	if ((!num_mbs_per_sec || !data) && num_rows) {
		freq = table[num_rows - 1].freq;
		goto print_clk;
	}

	for (i = 0; i < num_rows; i++) {
		if (num_mbs_per_sec > table[i].load)
			break;
		for (j = 0; j < data->num_sessions; j++) {
			bool matches = __is_session_supported(
				table[i].supported_codecs, data->session[j]);

			if (!matches)
				continue;
			instance_freq[j] = table[i].freq;
		}
	}
	for (i = 0; i < data->num_sessions; i++)
		max_freq = max(instance_freq[i], max_freq);

	freq = max_freq ? : freq;
print_clk:
	dprintk(VIDC_PROF, "Required clock rate = %lu num_mbs_per_sec %d\n",
					freq, num_mbs_per_sec);
	return freq;
}

static unsigned long __get_clock_rate_with_bitrate(struct clock_info *clock,
		int num_mbs_per_sec, struct vidc_clk_scale_data *data,
		unsigned long instant_bitrate)
{
	int num_rows = clock->count;
	struct load_freq_table *table = clock->load_freq_tbl;
	unsigned long freq = table[0].freq, max_freq = 0;
	unsigned long base_freq, supported_clk[VIDC_MAX_SESSIONS] = {0};
	int i, j;

	if (!data && !num_rows) {
		freq = 0;
		goto print_clk;
	}
	if ((!num_mbs_per_sec || !data) && num_rows) {
		freq = table[num_rows - 1].freq;
		goto print_clk;
	}

	/* Get clock rate based on current load only */
	base_freq = __get_clock_rate(clock, num_mbs_per_sec, data);

	/*
	 * Supported bitrate = 40% of clock frequency
	 * Check if the instant bitrate is supported by the base frequency.
	 * If not, move on to the next frequency which supports the bitrate.
	 */

	for (j = 0; j < data->num_sessions; j++) {
		unsigned long supported_bitrate = 0;

		for (i = num_rows - 1; i >= 0; i--) {
			bool matches = __is_session_supported(
				table[i].supported_codecs, data->session[j]);

			if (!matches)
				continue;
			freq = table[i].freq;

			supported_bitrate = freq * 40/100;
			/*
			 * Store this frequency for each instance, we need
			 * to select the maximum freq among all the instances.
			 */
			if (freq >= base_freq &&
				supported_bitrate >= instant_bitrate) {
				supported_clk[j] = freq;
				break;
			}
		}

		/*
		 * Current bitrate is higher than max supported load.
		 * Select max frequency to handle this load.
		 */
		if (i < 0)
			supported_clk[j] = table[0].freq;
	}

	for (i = 0; i < data->num_sessions; i++)
		max_freq = max(supported_clk[i], max_freq);

	freq = max_freq ? : base_freq;

	if (base_freq == freq)
		dprintk(VIDC_DBG, "Stay at base freq: %lu bitrate = %lu\n",
			freq, instant_bitrate);
	else
		dprintk(VIDC_DBG, "Move up clock freq: %lu bitrate = %lu\n",
			freq, instant_bitrate);
print_clk:
	dprintk(VIDC_PROF, "Required clock rate = %lu num_mbs_per_sec %d\n",
					freq, num_mbs_per_sec);
	return freq;
}

static unsigned long venus_hfi_get_core_clock_rate(void *dev, bool actual_rate)
{
	struct venus_hfi_device *device = (struct venus_hfi_device *) dev;
	struct clock_info *vc;

	if (!device) {
		dprintk(VIDC_ERR, "%s Invalid args: %pK\n", __func__, device);
		return -EINVAL;
	}

	if (actual_rate) {
		vc = __get_clock(device, "core_clk");
		if (vc)
			return clk_get_rate(vc->clk);
		else
			return 0;
	} else {
		return device->scaled_rate;
	}
}

static int venus_hfi_suspend(void *dev)
{
	int rc = 0;
	struct venus_hfi_device *device = (struct venus_hfi_device *) dev;

	if (!device) {
		dprintk(VIDC_ERR, "%s invalid device\n", __func__);
		return -EINVAL;
	} else if (!device->res->sw_power_collapsible) {
		return -ENOTSUPP;
	}

	mutex_lock(&device->lock);

	if (device->power_enabled) {
		dprintk(VIDC_DBG, "Venus is busy\n");
		rc = -EBUSY;
	} else {
		dprintk(VIDC_DBG, "Venus is power suspended\n");
		rc = 0;
	}

	mutex_unlock(&device->lock);
	return rc;
}

static enum hal_default_properties venus_hfi_get_default_properties(void *dev)
{
	enum hal_default_properties prop = 0;
	struct venus_hfi_device *device = (struct venus_hfi_device *) dev;

	if (!device) {
		dprintk(VIDC_ERR, "%s invalid device\n", __func__);
		return -EINVAL;
	}

	mutex_lock(&device->lock);

	if (device->packetization_type == HFI_PACKETIZATION_3XX)
		prop = HAL_VIDEO_DYNAMIC_BUF_MODE;

	mutex_unlock(&device->lock);
	return prop;
}

static int __halt_axi(struct venus_hfi_device *device)
{
	u32 reg;
	int rc = 0;

	if (!device) {
		dprintk(VIDC_ERR, "Invalid input: %pK\n", device);
		return -EINVAL;
	}

	/*
	 * Driver needs to make sure that clocks are enabled to read Venus AXI
	 * registers. If not skip AXI HALT.
	 */
	if (!device->power_enabled) {
		dprintk(VIDC_WARN,
			"Clocks are OFF, skipping AXI HALT\n");
		WARN_ON(VIDC_DBG_WARN_ENABLE);
		return -EINVAL;
	}

	/* Halt AXI and AXI IMEM VBIF Access */
	reg = __read_register(device, VENUS_VBIF_AXI_HALT_CTRL0);
	reg |= VENUS_VBIF_AXI_HALT_CTRL0_HALT_REQ;
	__write_register(device, VENUS_VBIF_AXI_HALT_CTRL0, reg);

	/* Request for AXI bus port halt */
	rc = readl_poll_timeout(device->hal_data->register_base
			+ VENUS_VBIF_AXI_HALT_CTRL1,
			reg, reg & VENUS_VBIF_AXI_HALT_CTRL1_HALT_ACK,
			POLL_INTERVAL_US,
			VENUS_VBIF_AXI_HALT_ACK_TIMEOUT_US);
	if (rc)
		dprintk(VIDC_WARN, "AXI bus port halt timeout\n");

	return rc;
}

static int __scale_clocks_cycles_per_mb(struct venus_hfi_device *device,
		struct vidc_clk_scale_data *data, unsigned long instant_bitrate)
{
	int rc = 0, i = 0, j = 0;
	struct clock_info *cl;
	struct clock_freq_table *clk_freq_tbl = NULL;
	struct allowed_clock_rates_table *allowed_clks_tbl = NULL;
	struct clock_profile_entry *entry = NULL;
	u64 total_freq = 0, rate = 0;

	clk_freq_tbl = &device->res->clock_freq_tbl;
	allowed_clks_tbl = device->res->allowed_clks_tbl;

	if (!data) {
		dprintk(VIDC_DBG, "%s: NULL scale data\n", __func__);
		total_freq = device->clk_freq;
		goto get_clock_freq;
	}

	device->clk_bitrate = instant_bitrate;

	for (i = 0; i < data->num_sessions; i++) {
		/*
		 * for each active session iterate through all possible
		 * sessions and get matching session's cycles per mb
		 * from dtsi and multiply with the session's load to
		 * get the frequency required for the session.
		 * accumulate all session's frequencies to get the
		 * total clock frequency.
		 */
		for (j = 0; j < clk_freq_tbl->count; j++) {
			bool matched = false;
			u64 freq = 0;

			entry = &clk_freq_tbl->clk_prof_entries[j];

			matched = __is_session_supported(entry->codec_mask,
					data->session[i]);
			if (!matched)
				continue;

			freq = entry->cycles * data->load[i];

			if (data->power_mode[i] == VIDC_POWER_LOW &&
					entry->low_power_factor) {
				/* low_power_factor is in Q16 format */
				freq = (freq * entry->low_power_factor) >> 16;
			}

			total_freq += freq;

			dprintk(VIDC_DBG,
				"session[%d] %#x: cycles (%d), load (%d), freq (%llu), factor (%d)\n",
				i, data->session[i], entry->cycles,
				data->load[i], freq,
				entry->low_power_factor);
		}
	}

get_clock_freq:
	/*
	 * get required clock rate from allowed clock rates table
	 */
	for (i = device->res->allowed_clks_tbl_size - 1; i >= 0; i--) {
		rate = allowed_clks_tbl[i].clock_rate;
		if (rate >= total_freq)
			break;
	}

	venus_hfi_for_each_clock(device, cl) {
		if (!cl->has_scaling)
			continue;

		device->clk_freq = rate;
		rc = clk_set_rate(cl->clk, rate);
		if (rc) {
			dprintk(VIDC_ERR,
				"%s: Failed to set clock rate %llu %s: %d\n",
				__func__, rate, cl->name, rc);
			return rc;
		}
		if (!strcmp(cl->name, "core_clk"))
			device->scaled_rate = rate;

		dprintk(VIDC_DBG,
			"scaling clock %s to %llu (required freq %llu)\n",
			cl->name, rate, total_freq);
	}

	return rc;
}

static int __scale_clocks_load(struct venus_hfi_device *device, int load,
		struct vidc_clk_scale_data *data, unsigned long instant_bitrate)
{
	struct clock_info *cl;

	device->clk_bitrate = instant_bitrate;

	venus_hfi_for_each_clock(device, cl) {
		if (cl->has_scaling) {

			unsigned long rate = 0;
			int rc;
			/*
			 * load_fw and power_on needs to be addressed.
			 * differently. Below check enforces the same.
			 */
			if (!device->clk_bitrate && !data && !load &&
				device->clk_freq)
				rate = device->clk_freq;

			if (!rate) {
				if (!device->clk_bitrate)
					rate = __get_clock_rate(cl, load,
							data);
				else
					rate = __get_clock_rate_with_bitrate(cl,
							load, data,
							instant_bitrate);
			}
			device->clk_freq = rate;
			rc = clk_set_rate(cl->clk, rate);
			if (rc) {
				dprintk(VIDC_ERR,
					"Failed to set clock rate %lu %s: %d\n",
					rate, cl->name, rc);
				return rc;
			}

			if (!strcmp(cl->name, "core_clk"))
				device->scaled_rate = rate;

			dprintk(VIDC_PROF, "Scaling clock %s to %lu\n",
					cl->name, rate);
		}
	}

	return 0;
}

static int __scale_clocks(struct venus_hfi_device *device,
		int load, struct vidc_clk_scale_data *data,
		unsigned long instant_bitrate)
{
	int rc = 0;

	if (device->res->clock_freq_tbl.clk_prof_entries &&
			device->res->allowed_clks_tbl)
		rc = __scale_clocks_cycles_per_mb(device,
				data, instant_bitrate);
	else if (device->res->load_freq_tbl)
		rc = __scale_clocks_load(device, load, data, instant_bitrate);
	else
		dprintk(VIDC_DBG, "Clock scaling is not supported\n");

	return rc;
}
static int venus_hfi_scale_clocks(void *dev, int load,
					struct vidc_clk_scale_data *data,
					unsigned long instant_bitrate)
{
	int rc = 0;
	struct venus_hfi_device *device = dev;

	if (!device) {
		dprintk(VIDC_ERR, "Invalid args: %pK\n", device);
		return -EINVAL;
	}

	mutex_lock(&device->lock);

	if (__resume(device)) {
		dprintk(VIDC_ERR, "Resume from power collapse failed\n");
		rc = -ENODEV;
		goto exit;
	}

	rc = __scale_clocks(device, load, data, instant_bitrate);
exit:
	mutex_unlock(&device->lock);
	return rc;
}

/* Writes into cmdq without raising an interrupt */
static int __iface_cmdq_write_relaxed(struct venus_hfi_device *device,
		void *pkt, bool *requires_interrupt)
{
	struct vidc_iface_q_info *q_info;
	struct vidc_hal_cmd_pkt_hdr *cmd_packet;
	int result = -E2BIG;

	if (!device || !pkt) {
		dprintk(VIDC_ERR, "Invalid Params\n");
		return -EINVAL;
	}

	__strict_check(device);

	if (!__core_in_valid_state(device)) {
		dprintk(VIDC_ERR, "%s - fw not in init state\n", __func__);
		result = -EINVAL;
		goto err_q_null;
	}

	cmd_packet = (struct vidc_hal_cmd_pkt_hdr *)pkt;
	device->last_packet_type = cmd_packet->packet_type;

	q_info = &device->iface_queues[VIDC_IFACEQ_CMDQ_IDX];
	if (!q_info) {
		dprintk(VIDC_ERR, "cannot write to shared Q's\n");
		goto err_q_null;
	}

	if (!q_info->q_array.align_virtual_addr) {
		dprintk(VIDC_ERR, "cannot write to shared CMD Q's\n");
		result = -ENODATA;
		goto err_q_null;
	}

	__sim_modify_cmd_packet((u8 *)pkt, device);
	if (__resume(device)) {
		dprintk(VIDC_ERR, "%s: Power on failed\n", __func__);
		goto err_q_write;
	}

	if (cmd_packet->packet_type == HFI_CMD_SESSION_EMPTY_BUFFER &&
				!is_clock_bus_voted(device))
		dprintk(VIDC_ERR, "%s: bus %llu bps or clock %lu MHz\n",
				__func__, device->bus_vote.total_bw_ddr,
					device->clk_freq);

	if (!__write_queue(q_info, (u8 *)pkt, requires_interrupt)) {
		if (device->res->sw_power_collapsible) {
			cancel_delayed_work(&venus_hfi_pm_work);
			if (!queue_delayed_work(device->venus_pm_workq,
				&venus_hfi_pm_work,
				msecs_to_jiffies(
				msm_vidc_pwr_collapse_delay))) {
				dprintk(VIDC_DBG,
				"PM work already scheduled\n");
			}
		}

		result = 0;
	} else {
		dprintk(VIDC_ERR, "__iface_cmdq_write: queue full\n");
	}

err_q_write:
err_q_null:
	return result;
}

static int __iface_cmdq_write(struct venus_hfi_device *device, void *pkt)
{
	bool needs_interrupt = false;
	int rc = __iface_cmdq_write_relaxed(device, pkt, &needs_interrupt);

	if (!rc && needs_interrupt) {
		/* Consumer of cmdq prefers that we raise an interrupt */
		rc = 0;
		__write_register(device, VIDC_CPU_IC_SOFTINT,
				1 << VIDC_CPU_IC_SOFTINT_H2A_SHFT);
	}

	return rc;
}

static int __iface_msgq_read(struct venus_hfi_device *device, void *pkt)
{
	u32 tx_req_is_set = 0;
	int rc = 0;
	struct vidc_iface_q_info *q_info;

	if (!pkt) {
		dprintk(VIDC_ERR, "Invalid Params\n");
		return -EINVAL;
	}

	__strict_check(device);

	if (!__core_in_valid_state(device)) {
		dprintk(VIDC_DBG, "%s - fw not in init state\n", __func__);
		rc = -EINVAL;
		goto read_error_null;
	}

	q_info = &device->iface_queues[VIDC_IFACEQ_MSGQ_IDX];
	if (q_info->q_array.align_virtual_addr == NULL) {
		dprintk(VIDC_ERR, "cannot read from shared MSG Q's\n");
		rc = -ENODATA;
		goto read_error_null;
	}

	if (!__read_queue(q_info, (u8 *)pkt, &tx_req_is_set)) {
		__hal_sim_modify_msg_packet((u8 *)pkt, device);
		if (tx_req_is_set)
			__write_register(device, VIDC_CPU_IC_SOFTINT,
				1 << VIDC_CPU_IC_SOFTINT_H2A_SHFT);
		rc = 0;
	} else
		rc = -ENODATA;

read_error_null:
	return rc;
}

static int __iface_dbgq_read(struct venus_hfi_device *device, void *pkt)
{
	u32 tx_req_is_set = 0;
	int rc = 0;
	struct vidc_iface_q_info *q_info;

	if (!pkt) {
		dprintk(VIDC_ERR, "Invalid Params\n");
		return -EINVAL;
	}

	__strict_check(device);

	if (!__core_in_valid_state(device)) {
		dprintk(VIDC_DBG, "%s - fw not in init state\n", __func__);
		rc = -EINVAL;
		goto dbg_error_null;
	}

	q_info = &device->iface_queues[VIDC_IFACEQ_DBGQ_IDX];
	if (q_info->q_array.align_virtual_addr == NULL) {
		dprintk(VIDC_ERR, "cannot read from shared DBG Q's\n");
		rc = -ENODATA;
		goto dbg_error_null;
	}

	if (!__read_queue(q_info, (u8 *)pkt, &tx_req_is_set)) {
		if (tx_req_is_set)
			__write_register(device, VIDC_CPU_IC_SOFTINT,
				1 << VIDC_CPU_IC_SOFTINT_H2A_SHFT);
		rc = 0;
	} else
		rc = -ENODATA;

dbg_error_null:
	return rc;
}

static void __set_queue_hdr_defaults(struct hfi_queue_header *q_hdr)
{
	q_hdr->qhdr_status = 0x1;
	q_hdr->qhdr_type = VIDC_IFACEQ_DFLT_QHDR;
	q_hdr->qhdr_q_size = VIDC_IFACEQ_QUEUE_SIZE / 4;
	q_hdr->qhdr_pkt_size = 0;
	q_hdr->qhdr_rx_wm = 0x1;
	q_hdr->qhdr_tx_wm = 0x1;
	q_hdr->qhdr_rx_req = 0x1;
	q_hdr->qhdr_tx_req = 0x0;
	q_hdr->qhdr_rx_irq_status = 0x0;
	q_hdr->qhdr_tx_irq_status = 0x0;
	q_hdr->qhdr_read_idx = 0x0;
	q_hdr->qhdr_write_idx = 0x0;
}

static void __interface_queues_release(struct venus_hfi_device *device)
{
	int i;
	struct hfi_mem_map_table *qdss;
	struct hfi_mem_map *mem_map;
	int num_entries = device->res->qdss_addr_set.count;
	unsigned long mem_map_table_base_addr;
	struct context_bank_info *cb;

	if (device->qdss.align_virtual_addr) {
		qdss = (struct hfi_mem_map_table *)
			device->qdss.align_virtual_addr;
		qdss->mem_map_num_entries = num_entries;
		mem_map_table_base_addr =
			device->qdss.align_device_addr +
			sizeof(struct hfi_mem_map_table);
		qdss->mem_map_table_base_addr =
			(u32)mem_map_table_base_addr;
		if ((unsigned long)qdss->mem_map_table_base_addr !=
			mem_map_table_base_addr) {
			dprintk(VIDC_ERR,
				"Invalid mem_map_table_base_addr %#lx",
				mem_map_table_base_addr);
		}

		mem_map = (struct hfi_mem_map *)(qdss + 1);
		cb = msm_smem_get_context_bank(MSM_VIDC_UNKNOWN,
			false, device->res, HAL_BUFFER_INTERNAL_CMD_QUEUE);

		for (i = 0; cb && i < num_entries; i++) {
			iommu_unmap(cb->domain,
						mem_map[i].virtual_addr,
						mem_map[i].size);
		}

		__smem_free(device, &device->qdss.mem_data);
	}

	__smem_free(device, &device->iface_q_table.mem_data);
	__smem_free(device, &device->sfr.mem_data);

	for (i = 0; i < VIDC_IFACEQ_NUMQ; i++) {
		device->iface_queues[i].q_hdr = NULL;
		device->iface_queues[i].q_array.align_virtual_addr = NULL;
		device->iface_queues[i].q_array.align_device_addr = 0;
	}

	device->iface_q_table.align_virtual_addr = NULL;
	device->iface_q_table.align_device_addr = 0;

	device->qdss.align_virtual_addr = NULL;
	device->qdss.align_device_addr = 0;

	device->sfr.align_virtual_addr = NULL;
	device->sfr.align_device_addr = 0;

	device->mem_addr.align_virtual_addr = NULL;
	device->mem_addr.align_device_addr = 0;

}

static int __get_qdss_iommu_virtual_addr(struct venus_hfi_device *dev,
		struct hfi_mem_map *mem_map, struct iommu_domain *domain)
{
	int i;
	int rc = 0;
	dma_addr_t iova = QDSS_IOVA_START;
	int num_entries = dev->res->qdss_addr_set.count;
	struct addr_range *qdss_addr_tbl = dev->res->qdss_addr_set.addr_tbl;

	if (!num_entries)
		return -ENODATA;

	for (i = 0; i < num_entries; i++) {
		if (domain) {
			rc = iommu_map(domain, iova,
					qdss_addr_tbl[i].start,
					qdss_addr_tbl[i].size,
					IOMMU_READ | IOMMU_WRITE);

			if (rc) {
				dprintk(VIDC_ERR,
						"IOMMU QDSS mapping failed for addr %#x\n",
						qdss_addr_tbl[i].start);
				rc = -ENOMEM;
				break;
			}
		} else {
			iova =  qdss_addr_tbl[i].start;
		}

		mem_map[i].virtual_addr = (u32)iova;
		mem_map[i].physical_addr = qdss_addr_tbl[i].start;
		mem_map[i].size = qdss_addr_tbl[i].size;
		mem_map[i].attr = 0x0;

		iova += mem_map[i].size;
	}

	if (i < num_entries) {
		dprintk(VIDC_ERR,
			"QDSS mapping failed, Freeing other entries %d\n", i);

		for (--i; domain && i >= 0; i--) {
			iommu_unmap(domain,
				mem_map[i].virtual_addr,
				mem_map[i].size);
		}
	}

	return rc;
}

static void __setup_ucregion_memory_map(struct venus_hfi_device *device)
{
	__write_register(device, VIDC_UC_REGION_ADDR,
			(u32)device->iface_q_table.align_device_addr);
	__write_register(device, VIDC_UC_REGION_SIZE, SHARED_QSIZE);
	__write_register(device, VIDC_CPU_CS_SCIACMDARG2,
			(u32)device->iface_q_table.align_device_addr);
	__write_register(device, VIDC_CPU_CS_SCIACMDARG1, 0x01);
	if (device->sfr.align_device_addr)
		__write_register(device, VIDC_SFR_ADDR,
				(u32)device->sfr.align_device_addr);
	if (device->qdss.align_device_addr)
		__write_register(device, VIDC_MMAP_ADDR,
				(u32)device->qdss.align_device_addr);
}

static int __interface_queues_init(struct venus_hfi_device *dev)
{
	struct hfi_queue_table_header *q_tbl_hdr;
	struct hfi_queue_header *q_hdr;
	u32 i;
	int rc = 0;
	struct hfi_mem_map_table *qdss;
	struct hfi_mem_map *mem_map;
	struct vidc_iface_q_info *iface_q;
	struct hfi_sfr_struct *vsfr;
	struct vidc_mem_addr *mem_addr;
	int offset = 0;
	int num_entries = dev->res->qdss_addr_set.count;
	u32 value = 0;
	phys_addr_t fw_bias = 0;
	size_t q_size;
	unsigned long mem_map_table_base_addr;
	struct context_bank_info *cb;

	q_size = SHARED_QSIZE - ALIGNED_SFR_SIZE - ALIGNED_QDSS_SIZE;
	mem_addr = &dev->mem_addr;
	if (!is_iommu_present(dev->res))
		fw_bias = dev->hal_data->firmware_base;
	rc = __smem_alloc(dev, mem_addr, q_size, 1, SMEM_UNCACHED,
			HAL_BUFFER_INTERNAL_CMD_QUEUE);
	if (rc) {
		dprintk(VIDC_ERR, "iface_q_table_alloc_fail\n");
		goto fail_alloc_queue;
	}

	dev->iface_q_table.align_virtual_addr = mem_addr->align_virtual_addr;
	dev->iface_q_table.align_device_addr = mem_addr->align_device_addr -
					fw_bias;
	dev->iface_q_table.mem_size = VIDC_IFACEQ_TABLE_SIZE;
	dev->iface_q_table.mem_data = mem_addr->mem_data;
	offset += dev->iface_q_table.mem_size;

	for (i = 0; i < VIDC_IFACEQ_NUMQ; i++) {
		iface_q = &dev->iface_queues[i];
		iface_q->q_array.align_device_addr = mem_addr->align_device_addr
			+ offset - fw_bias;
		iface_q->q_array.align_virtual_addr =
			mem_addr->align_virtual_addr + offset;
		iface_q->q_array.mem_size = VIDC_IFACEQ_QUEUE_SIZE;
		offset += iface_q->q_array.mem_size;
		iface_q->q_hdr = VIDC_IFACEQ_GET_QHDR_START_ADDR(
				dev->iface_q_table.align_virtual_addr, i);
		__set_queue_hdr_defaults(iface_q->q_hdr);
	}

	if ((msm_vidc_fw_debug_mode & HFI_DEBUG_MODE_QDSS) && num_entries) {
		rc = __smem_alloc(dev, mem_addr,
				ALIGNED_QDSS_SIZE, 1, SMEM_UNCACHED,
				HAL_BUFFER_INTERNAL_CMD_QUEUE);
		if (rc) {
			dprintk(VIDC_WARN,
				"qdss_alloc_fail: QDSS messages logging will not work\n");
			dev->qdss.align_device_addr = 0;
		} else {
			dev->qdss.align_device_addr =
				mem_addr->align_device_addr - fw_bias;
			dev->qdss.align_virtual_addr =
				mem_addr->align_virtual_addr;
			dev->qdss.mem_size = ALIGNED_QDSS_SIZE;
			dev->qdss.mem_data = mem_addr->mem_data;
		}
	}

	rc = __smem_alloc(dev, mem_addr,
			ALIGNED_SFR_SIZE, 1, SMEM_UNCACHED,
			HAL_BUFFER_INTERNAL_CMD_QUEUE);
	if (rc) {
		dprintk(VIDC_WARN, "sfr_alloc_fail: SFR not will work\n");
		dev->sfr.align_device_addr = 0;
	} else {
		dev->sfr.align_device_addr = mem_addr->align_device_addr -
					fw_bias;
		dev->sfr.align_virtual_addr = mem_addr->align_virtual_addr;
		dev->sfr.mem_size = ALIGNED_SFR_SIZE;
		dev->sfr.mem_data = mem_addr->mem_data;
	}

	q_tbl_hdr = (struct hfi_queue_table_header *)
			dev->iface_q_table.align_virtual_addr;
	q_tbl_hdr->qtbl_version = 0;
	q_tbl_hdr->qtbl_size = VIDC_IFACEQ_TABLE_SIZE;
	q_tbl_hdr->qtbl_qhdr0_offset = sizeof(struct hfi_queue_table_header);
	q_tbl_hdr->qtbl_qhdr_size = sizeof(struct hfi_queue_header);
	q_tbl_hdr->qtbl_num_q = VIDC_IFACEQ_NUMQ;
	q_tbl_hdr->qtbl_num_active_q = VIDC_IFACEQ_NUMQ;

	iface_q = &dev->iface_queues[VIDC_IFACEQ_CMDQ_IDX];
	q_hdr = iface_q->q_hdr;
	q_hdr->qhdr_start_addr = (u32)iface_q->q_array.align_device_addr;
	q_hdr->qhdr_type |= HFI_Q_ID_HOST_TO_CTRL_CMD_Q;
	if ((phys_addr_t)q_hdr->qhdr_start_addr !=
		iface_q->q_array.align_device_addr) {
		dprintk(VIDC_ERR, "Invalid CMDQ device address (%pa)",
			&iface_q->q_array.align_device_addr);
	}

	iface_q = &dev->iface_queues[VIDC_IFACEQ_MSGQ_IDX];
	q_hdr = iface_q->q_hdr;
	q_hdr->qhdr_start_addr = (u32)iface_q->q_array.align_device_addr;
	q_hdr->qhdr_type |= HFI_Q_ID_CTRL_TO_HOST_MSG_Q;
	if ((phys_addr_t)q_hdr->qhdr_start_addr !=
		iface_q->q_array.align_device_addr) {
		dprintk(VIDC_ERR, "Invalid MSGQ device address (%pa)",
			&iface_q->q_array.align_device_addr);
	}

	iface_q = &dev->iface_queues[VIDC_IFACEQ_DBGQ_IDX];
	q_hdr = iface_q->q_hdr;
	q_hdr->qhdr_start_addr = (u32)iface_q->q_array.align_device_addr;
	q_hdr->qhdr_type |= HFI_Q_ID_CTRL_TO_HOST_DEBUG_Q;
	/*
	 * Set receive request to zero on debug queue as there is no
	 * need of interrupt from video hardware for debug messages
	 */
	q_hdr->qhdr_rx_req = 0;
	if ((phys_addr_t)q_hdr->qhdr_start_addr !=
		iface_q->q_array.align_device_addr) {
		dprintk(VIDC_ERR, "Invalid DBGQ device address (%pa)",
			&iface_q->q_array.align_device_addr);
	}

	value = (u32)dev->iface_q_table.align_device_addr;
	if ((phys_addr_t)value !=
		dev->iface_q_table.align_device_addr) {
		dprintk(VIDC_ERR,
			"Invalid iface_q_table device address (%pa)",
			&dev->iface_q_table.align_device_addr);
	}

	if (dev->qdss.align_virtual_addr) {
		qdss = (struct hfi_mem_map_table *)dev->qdss.align_virtual_addr;
		qdss->mem_map_num_entries = num_entries;
		mem_map_table_base_addr = dev->qdss.align_device_addr +
			sizeof(struct hfi_mem_map_table);
		qdss->mem_map_table_base_addr =
			(u32)mem_map_table_base_addr;
		if ((phys_addr_t)qdss->mem_map_table_base_addr !=
				mem_map_table_base_addr) {
			dprintk(VIDC_ERR,
					"Invalid mem_map_table_base_addr (%#lx)",
					mem_map_table_base_addr);
		}

		mem_map = (struct hfi_mem_map *)(qdss + 1);
		cb = msm_smem_get_context_bank(MSM_VIDC_UNKNOWN, false,
				dev->res, HAL_BUFFER_INTERNAL_CMD_QUEUE);

		if (!cb) {
			dprintk(VIDC_ERR,
				"%s: failed to get context bank\n", __func__);
			return -EINVAL;
		}

		rc = __get_qdss_iommu_virtual_addr(dev, mem_map, cb->domain);
		if (rc) {
			dprintk(VIDC_ERR,
				"IOMMU mapping failed, Freeing qdss memdata\n");
			__smem_free(dev, &dev->qdss.mem_data);
			dev->qdss.align_virtual_addr = NULL;
			dev->qdss.align_device_addr = 0;
		}

		value = (u32)dev->qdss.align_device_addr;
		if ((phys_addr_t)value !=
				dev->qdss.align_device_addr) {
			dprintk(VIDC_ERR, "Invalid qdss device address (%pa)",
					&dev->qdss.align_device_addr);
		}
	}

	vsfr = (struct hfi_sfr_struct *) dev->sfr.align_virtual_addr;
	vsfr->bufSize = ALIGNED_SFR_SIZE;
	value = (u32)dev->sfr.align_device_addr;
	if ((phys_addr_t)value !=
		dev->sfr.align_device_addr) {
		dprintk(VIDC_ERR, "Invalid sfr device address (%pa)",
			&dev->sfr.align_device_addr);
	}

	__setup_ucregion_memory_map(dev);
	return 0;
fail_alloc_queue:
	return -ENOMEM;
}

static int __sys_set_debug(struct venus_hfi_device *device, u32 debug)
{
	u8 packet[VIDC_IFACEQ_VAR_SMALL_PKT_SIZE];
	int rc = 0;
	struct hfi_cmd_sys_set_property_packet *pkt =
		(struct hfi_cmd_sys_set_property_packet *) &packet;

	rc = call_hfi_pkt_op(device, sys_debug_config, pkt, debug);
	if (rc) {
		dprintk(VIDC_WARN,
			"Debug mode setting to FW failed\n");
		return -ENOTEMPTY;
	}

	if (__iface_cmdq_write(device, pkt))
		return -ENOTEMPTY;
	return 0;
}

static int __sys_set_coverage(struct venus_hfi_device *device, u32 mode)
{
	u8 packet[VIDC_IFACEQ_VAR_SMALL_PKT_SIZE];
	int rc = 0;
	struct hfi_cmd_sys_set_property_packet *pkt =
		(struct hfi_cmd_sys_set_property_packet *) &packet;

	rc = call_hfi_pkt_op(device, sys_coverage_config,
			pkt, mode);
	if (rc) {
		dprintk(VIDC_WARN,
			"Coverage mode setting to FW failed\n");
		return -ENOTEMPTY;
	}

	if (__iface_cmdq_write(device, pkt)) {
		dprintk(VIDC_WARN, "Failed to send coverage pkt to f/w\n");
		return -ENOTEMPTY;
	}

	return 0;
}

static int __sys_set_idle_message(struct venus_hfi_device *device,
	bool enable)
{
	u8 packet[VIDC_IFACEQ_VAR_SMALL_PKT_SIZE];
	struct hfi_cmd_sys_set_property_packet *pkt =
		(struct hfi_cmd_sys_set_property_packet *) &packet;
	if (!enable) {
		dprintk(VIDC_DBG, "sys_idle_indicator is not enabled\n");
		return 0;
	}

	call_hfi_pkt_op(device, sys_idle_indicator, pkt, enable);
	if (__iface_cmdq_write(device, pkt))
		return -ENOTEMPTY;
	return 0;
}

static int __sys_set_power_control(struct venus_hfi_device *device,
	bool enable)
{
	struct regulator_info *rinfo;
	bool supported = false;
	u8 packet[VIDC_IFACEQ_VAR_SMALL_PKT_SIZE];
	struct hfi_cmd_sys_set_property_packet *pkt =
		(struct hfi_cmd_sys_set_property_packet *) &packet;

	venus_hfi_for_each_regulator(device, rinfo) {
		if (rinfo->has_hw_power_collapse) {
			supported = true;
			break;
		}
	}

	if (!supported)
		return 0;

	call_hfi_pkt_op(device, sys_power_control, pkt, enable);
	if (__iface_cmdq_write(device, pkt))
		return -ENOTEMPTY;
	return 0;
}

static int venus_hfi_core_init(void *device)
{
	struct hfi_cmd_sys_init_packet pkt;
	struct hfi_cmd_sys_get_property_packet version_pkt;
	int rc = 0;
	struct list_head *ptr, *next;
	struct hal_session *session = NULL;
	struct venus_hfi_device *dev;

	if (!device) {
		dprintk(VIDC_ERR, "Invalid device\n");
		return -ENODEV;
	}

	dev = device;
	mutex_lock(&dev->lock);

	init_completion(&release_resources_done);

	rc = __load_fw(dev);
	if (rc) {
		dprintk(VIDC_ERR, "Failed to load Venus FW\n");
		goto err_load_fw;
	}

	__set_state(dev, VENUS_STATE_INIT);

	list_for_each_safe(ptr, next, &dev->sess_head) {
		/* This means that session list is not empty. Kick stale
		 * sessions out of our valid instance list, but keep the
		 * list_head inited so that list_del (in the future, called
		 * by session_clean()) will be valid. When client doesn't close
		 * them, then it is a genuine leak which driver can't fix.
		 */
		session = list_entry(ptr, struct hal_session, list);
		list_del_init(&session->list);
	}

	INIT_LIST_HEAD(&dev->sess_head);

	__set_registers(dev);

	dprintk(VIDC_DBG, "Dev_Virt: %pa, Reg_Virt: %pK\n",
		&dev->hal_data->firmware_base,
		dev->hal_data->register_base);

	rc = __interface_queues_init(dev);
	if (rc) {
		dprintk(VIDC_ERR, "failed to init queues\n");
		rc = -ENOMEM;
		goto err_core_init;
	}

	rc = __boot_firmware(dev);
	if (rc) {
		dprintk(VIDC_ERR, "Failed to start core\n");
		rc = -ENODEV;
		goto err_core_init;
	}

	rc =  call_hfi_pkt_op(dev, sys_init, &pkt, HFI_VIDEO_ARCH_OX);
	if (rc) {
		dprintk(VIDC_ERR, "Failed to create sys init pkt\n");
		goto err_core_init;
	}

	if (__iface_cmdq_write(dev, &pkt)) {
		rc = -ENOTEMPTY;
		goto err_core_init;
	}

	rc = call_hfi_pkt_op(dev, sys_image_version, &version_pkt);
	if (rc || __iface_cmdq_write(dev, &version_pkt))
		dprintk(VIDC_WARN, "Failed to send image version pkt to f/w\n");

	if (dev->res->pm_qos_latency_us) {
#ifdef CONFIG_SMP
		dev->qos.type = PM_QOS_REQ_AFFINE_IRQ;
		dev->qos.irq = dev->hal_data->irq;
#endif
		pm_qos_add_request(&dev->qos, PM_QOS_CPU_DMA_LATENCY,
				dev->res->pm_qos_latency_us);
	}

	mutex_unlock(&dev->lock);
	return rc;
err_core_init:
	__set_state(dev, VENUS_STATE_DEINIT);
	__unload_fw(dev);
err_load_fw:
	mutex_unlock(&dev->lock);
	return rc;
}

static int venus_hfi_core_release(void *dev)
{
	struct venus_hfi_device *device = dev;
	int rc = 0;

	if (!device) {
		dprintk(VIDC_ERR, "invalid device\n");
		return -ENODEV;
	}

	mutex_lock(&device->lock);

	if (device->res->pm_qos_latency_us &&
		pm_qos_request_active(&device->qos))
		pm_qos_remove_request(&device->qos);
	__set_state(device, VENUS_STATE_DEINIT);
	__unload_fw(device);

	mutex_unlock(&device->lock);

	return rc;
}

static void __core_clear_interrupt(struct venus_hfi_device *device)
{
	u32 intr_status = 0;

	if (!device) {
		dprintk(VIDC_ERR, "%s: NULL device\n", __func__);
		return;
	}

	intr_status = __read_register(device, VIDC_WRAPPER_INTR_STATUS);

	if (intr_status & VIDC_WRAPPER_INTR_STATUS_A2H_BMSK ||
		intr_status & VIDC_WRAPPER_INTR_STATUS_A2HWD_BMSK ||
		intr_status &
			VIDC_CPU_CS_SCIACMDARG0_HFI_CTRL_INIT_IDLE_MSG_BMSK) {
		device->intr_status |= intr_status;
		device->reg_count++;
		dprintk(VIDC_DBG,
			"INTERRUPT for device: %pK: times: %d interrupt_status: %d\n",
			device, device->reg_count, intr_status);
	} else {
		device->spur_count++;
		dprintk(VIDC_INFO,
			"SPURIOUS_INTR for device: %pK: times: %d interrupt_status: %d\n",
			device, device->spur_count, intr_status);
	}

	__write_register(device, VIDC_CPU_CS_A2HSOFTINTCLR, 1);
	__write_register(device, VIDC_WRAPPER_INTR_CLEAR, intr_status);
	dprintk(VIDC_DBG, "Cleared WRAPPER/A2H interrupt\n");
}

static int venus_hfi_core_ping(void *device)
{
	struct hfi_cmd_sys_ping_packet pkt;
	int rc = 0;
	struct venus_hfi_device *dev;

	if (!device) {
		dprintk(VIDC_ERR, "invalid device\n");
		return -ENODEV;
	}

	dev = device;
	mutex_lock(&dev->lock);

	rc = call_hfi_pkt_op(dev, sys_ping, &pkt);
	if (rc) {
		dprintk(VIDC_ERR, "core_ping: failed to create packet\n");
		goto err_create_pkt;
	}

	if (__iface_cmdq_write(dev, &pkt))
		rc = -ENOTEMPTY;

err_create_pkt:
	mutex_unlock(&dev->lock);
	return rc;
}

static int venus_hfi_core_trigger_ssr(void *device,
		enum hal_ssr_trigger_type type)
{
	struct hfi_cmd_sys_test_ssr_packet pkt;
	int rc = 0;
	struct venus_hfi_device *dev;

	if (!device) {
		dprintk(VIDC_ERR, "invalid device\n");
		return -ENODEV;
	}

	dev = device;
	mutex_lock(&dev->lock);

	rc = call_hfi_pkt_op(dev, ssr_cmd, type, &pkt);
	if (rc) {
		dprintk(VIDC_ERR, "core_ping: failed to create packet\n");
		goto err_create_pkt;
	}

	if (__iface_cmdq_write(dev, &pkt))
		rc = -ENOTEMPTY;

err_create_pkt:
	mutex_unlock(&dev->lock);
	return rc;
}

static int venus_hfi_session_set_property(void *sess,
					enum hal_property ptype, void *pdata)
{
	u8 packet[VIDC_IFACEQ_VAR_LARGE_PKT_SIZE];
	struct hfi_cmd_session_set_property_packet *pkt =
		(struct hfi_cmd_session_set_property_packet *) &packet;
	struct hal_session *session = sess;
	struct venus_hfi_device *device;
	int rc = 0;

	if (!session || !session->device || !pdata) {
		dprintk(VIDC_ERR, "Invalid Params\n");
		return -EINVAL;
	}

	device = session->device;
	mutex_lock(&device->lock);

	dprintk(VIDC_INFO, "in set_prop,with prop id: %#x\n", ptype);

	rc = call_hfi_pkt_op(device, session_set_property,
			pkt, session, ptype, pdata);

	if (rc == -ENOTSUPP) {
		dprintk(VIDC_DBG,
			"set property: unsupported prop id: %#x\n", ptype);
		rc = 0;
		goto err_set_prop;
	} else if (rc) {
		dprintk(VIDC_ERR, "set property: failed to create packet\n");
		rc = -EINVAL;
		goto err_set_prop;
	}

	if (__iface_cmdq_write(session->device, pkt)) {
		rc = -ENOTEMPTY;
		goto err_set_prop;
	}

err_set_prop:
	mutex_unlock(&device->lock);
	return rc;
}

static int venus_hfi_session_get_property(void *sess,
					enum hal_property ptype)
{
	struct hfi_cmd_session_get_property_packet pkt = {0};
	struct hal_session *session = sess;
	int rc = 0;
	struct venus_hfi_device *device;

	if (!session || !session->device) {
		dprintk(VIDC_ERR, "Invalid Params\n");
		return -EINVAL;
	}

	device = session->device;
	mutex_lock(&device->lock);

	dprintk(VIDC_INFO, "%s: property id: %d\n", __func__, ptype);

	rc = call_hfi_pkt_op(device, session_get_property,
				&pkt, session, ptype);
	if (rc) {
		dprintk(VIDC_ERR, "get property profile: pkt failed\n");
		goto err_create_pkt;
	}

	if (__iface_cmdq_write(session->device, &pkt)) {
		rc = -ENOTEMPTY;
		dprintk(VIDC_ERR, "%s cmdq_write error\n", __func__);
	}

err_create_pkt:
	mutex_unlock(&device->lock);
	return rc;
}

static void __set_default_sys_properties(struct venus_hfi_device *device)
{
	if (__sys_set_debug(device, msm_vidc_fw_debug))
		dprintk(VIDC_WARN, "Setting fw_debug msg ON failed\n");
	if (__sys_set_idle_message(device,
		device->res->sys_idle_indicator ||
		!msm_vidc_sys_idle_indicator))
		dprintk(VIDC_WARN, "Setting idle response ON failed\n");
	if (__sys_set_power_control(device, msm_vidc_fw_low_power_mode))
		dprintk(VIDC_WARN, "Setting h/w power collapse ON failed\n");
}

static void __session_clean(struct hal_session *session)
{
	dprintk(VIDC_DBG, "deleted the session: %pK\n", session);
	list_del(&session->list);
	/* Poison the session handle with zeros */
	*session = (struct hal_session){ {0} };
	kfree(session);
}

static int venus_hfi_session_clean(void *session)
{
	struct hal_session *sess_close;
	struct venus_hfi_device *device;

	if (!session) {
		dprintk(VIDC_ERR, "Invalid Params %s\n", __func__);
		return -EINVAL;
	}

	sess_close = session;
	device = sess_close->device;

	if (!device) {
		dprintk(VIDC_ERR, "Invalid device handle %s\n", __func__);
		return -EINVAL;
	}

	mutex_lock(&device->lock);

	__session_clean(sess_close);
	__flush_debug_queue(device, NULL);

	mutex_unlock(&device->lock);
	return 0;
}

static int venus_hfi_session_init(void *device, void *session_id,
		enum hal_domain session_type, enum hal_video_codec codec_type,
		void **new_session)
{
	struct hfi_cmd_sys_session_init_packet pkt;
	struct venus_hfi_device *dev;
	struct hal_session *s;

	if (!device || !new_session) {
		dprintk(VIDC_ERR, "%s - invalid input\n", __func__);
		return -EINVAL;
	}

	dev = device;
	mutex_lock(&dev->lock);

	s = kzalloc(sizeof(struct hal_session), GFP_KERNEL);
	if (!s) {
		dprintk(VIDC_ERR, "new session fail: Out of memory\n");
		goto err_session_init_fail;
	}

	s->session_id = session_id;
	s->is_decoder = (session_type == HAL_VIDEO_DOMAIN_DECODER);
	s->device = dev;
	s->codec = codec_type;
	s->domain = session_type;
	dprintk(VIDC_DBG,
		"%s: inst %pK, session %pK, codec 0x%x, domain 0x%x\n",
		__func__, session_id, s, s->codec, s->domain);

	list_add_tail(&s->list, &dev->sess_head);

	__set_default_sys_properties(device);

	if (call_hfi_pkt_op(dev, session_init, &pkt,
			s, session_type, codec_type)) {
		dprintk(VIDC_ERR, "session_init: failed to create packet\n");
		goto err_session_init_fail;
	}

	*new_session = s;
	if (__iface_cmdq_write(dev, &pkt))
		goto err_session_init_fail;

	mutex_unlock(&dev->lock);
	return 0;

err_session_init_fail:
	if (s)
		__session_clean(s);
	*new_session = NULL;
	mutex_unlock(&dev->lock);
	return -EINVAL;
}

static int __send_session_cmd(struct hal_session *session, int pkt_type)
{
	struct vidc_hal_session_cmd_pkt pkt;
	int rc = 0;
	struct venus_hfi_device *device = session->device;

	rc = call_hfi_pkt_op(device, session_cmd,
			&pkt, pkt_type, session);
	if (rc == -EPERM)
		return 0;

	if (rc) {
		dprintk(VIDC_ERR, "send session cmd: create pkt failed\n");
		goto err_create_pkt;
	}

	if (__iface_cmdq_write(session->device, &pkt))
		rc = -ENOTEMPTY;

err_create_pkt:
	return rc;
}

static int venus_hfi_session_end(void *session)
{
	struct hal_session *sess;
	struct venus_hfi_device *device;
	int rc = 0;

	if (!session) {
		dprintk(VIDC_ERR, "Invalid Params %s\n", __func__);
		return -EINVAL;
	}

	sess = session;
	device = sess->device;

	mutex_lock(&device->lock);

	if (!msm_vidc_fw_coverage) {
		if (__sys_set_coverage(sess->device, msm_vidc_fw_coverage))
			dprintk(VIDC_WARN, "Fw_coverage msg ON failed\n");
	}

	rc = __send_session_cmd(session, HFI_CMD_SYS_SESSION_END);

	mutex_unlock(&device->lock);

	return rc;
}

static int venus_hfi_session_abort(void *sess)
{
	struct hal_session *session;
	struct venus_hfi_device *device;
	int rc = 0;

	session = sess;
	if (!session || !session->device) {
		dprintk(VIDC_ERR, "Invalid Params %s\n", __func__);
		return -EINVAL;
	}

	device = session->device;

	mutex_lock(&device->lock);

	__flush_debug_queue(device, NULL);
	rc = __send_session_cmd(session, HFI_CMD_SYS_SESSION_ABORT);

	mutex_unlock(&device->lock);

	return rc;
}

static int venus_hfi_session_set_buffers(void *sess,
				struct vidc_buffer_addr_info *buffer_info)
{
	struct hfi_cmd_session_set_buffers_packet *pkt;
	u8 packet[VIDC_IFACEQ_VAR_LARGE_PKT_SIZE];
	int rc = 0;
	struct hal_session *session = sess;
	struct venus_hfi_device *device;

	if (!session || !session->device || !buffer_info) {
		dprintk(VIDC_ERR, "Invalid Params\n");
		return -EINVAL;
	}

	device = session->device;
	mutex_lock(&device->lock);

	if (buffer_info->buffer_type == HAL_BUFFER_INPUT) {
		/*
		 * Hardware doesn't care about input buffers being
		 * published beforehand
		 */
		rc = 0;
		goto err_create_pkt;
	}

	pkt = (struct hfi_cmd_session_set_buffers_packet *)packet;

	rc = call_hfi_pkt_op(device, session_set_buffers,
			pkt, session, buffer_info);
	if (rc) {
		dprintk(VIDC_ERR, "set buffers: failed to create packet\n");
		goto err_create_pkt;
	}

	dprintk(VIDC_INFO, "set buffers: %#x\n", buffer_info->buffer_type);
	if (__iface_cmdq_write(session->device, pkt))
		rc = -ENOTEMPTY;

err_create_pkt:
	mutex_unlock(&device->lock);
	return rc;
}

static int venus_hfi_session_release_buffers(void *sess,
				struct vidc_buffer_addr_info *buffer_info)
{
	struct hfi_cmd_session_release_buffer_packet *pkt;
	u8 packet[VIDC_IFACEQ_VAR_LARGE_PKT_SIZE];
	int rc = 0;
	struct hal_session *session = sess;
	struct venus_hfi_device *device;

	if (!session || !session->device || !buffer_info) {
		dprintk(VIDC_ERR, "Invalid Params\n");
		return -EINVAL;
	}

	device = session->device;
	mutex_lock(&device->lock);

	if (buffer_info->buffer_type == HAL_BUFFER_INPUT) {
		rc = 0;
		goto err_create_pkt;
	}

	pkt = (struct hfi_cmd_session_release_buffer_packet *) packet;

	rc = call_hfi_pkt_op(device, session_release_buffers,
			pkt, session, buffer_info);
	if (rc) {
		dprintk(VIDC_ERR, "release buffers: failed to create packet\n");
		goto err_create_pkt;
	}

	dprintk(VIDC_INFO, "Release buffers: %#x\n", buffer_info->buffer_type);
	if (__iface_cmdq_write(session->device, pkt))
		rc = -ENOTEMPTY;

err_create_pkt:
	mutex_unlock(&device->lock);
	return rc;
}

static int venus_hfi_session_load_res(void *session)
{
	struct hal_session *sess;
	struct venus_hfi_device *device;
	int rc = 0;

	if (!session) {
		dprintk(VIDC_ERR, "Invalid Params %s\n", __func__);
		return -EINVAL;
	}

	sess = session;
	device = sess->device;

	mutex_lock(&device->lock);
	rc = __send_session_cmd(sess, HFI_CMD_SESSION_LOAD_RESOURCES);
	mutex_unlock(&device->lock);

	return rc;
}

static int venus_hfi_session_release_res(void *session)
{
	struct hal_session *sess;
	struct venus_hfi_device *device;
	int rc = 0;

	if (!session) {
		dprintk(VIDC_ERR, "Invalid Params %s\n", __func__);
		return -EINVAL;
	}

	sess = session;
	device = sess->device;

	mutex_lock(&device->lock);
	rc = __send_session_cmd(sess, HFI_CMD_SESSION_RELEASE_RESOURCES);
	mutex_unlock(&device->lock);

	return rc;
}

static int venus_hfi_session_start(void *session)
{
	struct hal_session *sess;
	struct venus_hfi_device *device;
	int rc = 0;

	if (!session) {
		dprintk(VIDC_ERR, "Invalid Params %s\n", __func__);
		return -EINVAL;
	}

	sess = session;
	device = sess->device;

	mutex_lock(&device->lock);
	rc = __send_session_cmd(sess, HFI_CMD_SESSION_START);
	mutex_unlock(&device->lock);

	return rc;
}

static int venus_hfi_session_continue(void *session)
{
	struct hal_session *sess;
	struct venus_hfi_device *device;
	int rc = 0;

	if (!session) {
		dprintk(VIDC_ERR, "Invalid Params %s\n", __func__);
		return -EINVAL;
	}

	sess = session;
	device = sess->device;

	mutex_lock(&device->lock);
	rc = __send_session_cmd(sess, HFI_CMD_SESSION_CONTINUE);
	mutex_unlock(&device->lock);

	return rc;
}

static int venus_hfi_session_stop(void *session)
{
	struct hal_session *sess;
	struct venus_hfi_device *device;
	int rc = 0;

	if (!session) {
		dprintk(VIDC_ERR, "Invalid Params %s\n", __func__);
		return -EINVAL;
	}

	sess = session;
	device = sess->device;

	mutex_lock(&device->lock);
	rc = __send_session_cmd(sess, HFI_CMD_SESSION_STOP);
	mutex_unlock(&device->lock);

	return rc;
}

static int __session_etb(struct hal_session *session,
		struct vidc_frame_data *input_frame, bool relaxed)
{
	int rc = 0;
	struct venus_hfi_device *device = session->device;

	if (session->is_decoder) {
		struct hfi_cmd_session_empty_buffer_compressed_packet pkt;

		rc = call_hfi_pkt_op(device, session_etb_decoder,
				&pkt, session, input_frame);
		if (rc) {
			dprintk(VIDC_ERR,
					"Session etb decoder: failed to create pkt\n");
			goto err_create_pkt;
		}

		if (!relaxed)
			rc = __iface_cmdq_write(session->device, &pkt);
		else
			rc = __iface_cmdq_write_relaxed(session->device,
					&pkt, NULL);
		if (rc)
			goto err_create_pkt;
	} else {
		struct hfi_cmd_session_empty_buffer_uncompressed_plane0_packet
			pkt;

		rc = call_hfi_pkt_op(device, session_etb_encoder,
					 &pkt, session, input_frame);
		if (rc) {
			dprintk(VIDC_ERR,
					"Session etb encoder: failed to create pkt\n");
			goto err_create_pkt;
		}

		if (!relaxed)
			rc = __iface_cmdq_write(session->device, &pkt);
		else
			rc = __iface_cmdq_write_relaxed(session->device,
					&pkt, NULL);
		if (rc)
			goto err_create_pkt;
	}

err_create_pkt:
	return rc;
}

static int venus_hfi_session_etb(void *sess,
				struct vidc_frame_data *input_frame)
{
	int rc = 0;
	struct hal_session *session = sess;
	struct venus_hfi_device *device;

	if (!session || !session->device || !input_frame) {
		dprintk(VIDC_ERR, "Invalid Params\n");
		return -EINVAL;
	}

	device = session->device;
	mutex_lock(&device->lock);
	rc = __session_etb(session, input_frame, false);
	mutex_unlock(&device->lock);
	return rc;
}

static int __session_ftb(struct hal_session *session,
		struct vidc_frame_data *output_frame, bool relaxed)
{
	int rc = 0;
	struct venus_hfi_device *device = session->device;
	struct hfi_cmd_session_fill_buffer_packet pkt;

	rc = call_hfi_pkt_op(device, session_ftb,
			&pkt, session, output_frame);
	if (rc) {
		dprintk(VIDC_ERR, "Session ftb: failed to create pkt\n");
		goto err_create_pkt;
	}

	if (!relaxed)
		rc = __iface_cmdq_write(session->device, &pkt);
	else
		rc = __iface_cmdq_write_relaxed(session->device,
				&pkt, NULL);

err_create_pkt:
	return rc;
}

static int venus_hfi_session_ftb(void *sess,
				struct vidc_frame_data *output_frame)
{
	int rc = 0;
	struct hal_session *session = sess;
	struct venus_hfi_device *device;

	if (!session || !session->device || !output_frame) {
		dprintk(VIDC_ERR, "Invalid Params\n");
		return -EINVAL;
	}

	device = session->device;
	mutex_lock(&device->lock);
	rc = __session_ftb(session, output_frame, false);
	mutex_unlock(&device->lock);
	return rc;
}

static int venus_hfi_session_process_batch(void *sess,
		int num_etbs, struct vidc_frame_data etbs[],
		int num_ftbs, struct vidc_frame_data ftbs[])
{
	int rc = 0, c = 0;
	struct hal_session *session = sess;
	struct venus_hfi_device *device;
	struct hfi_cmd_session_sync_process_packet pkt;

	if (!session || !session->device) {
		dprintk(VIDC_ERR, "%s: Invalid Params\n", __func__);
		return -EINVAL;
	}

	device = session->device;

	mutex_lock(&device->lock);
	for (c = 0; c < num_ftbs; ++c) {
		rc = __session_ftb(session, &ftbs[c], true);
		if (rc) {
			dprintk(VIDC_ERR, "Failed to queue batched ftb: %d\n",
					rc);
			goto err_etbs_and_ftbs;
		}
	}

	for (c = 0; c < num_etbs; ++c) {
		rc = __session_etb(session, &etbs[c], true);
		if (rc) {
			dprintk(VIDC_ERR, "Failed to queue batched etb: %d\n",
					rc);
			goto err_etbs_and_ftbs;
		}
	}

	rc = call_hfi_pkt_op(device, session_sync_process, &pkt, session);
	if (rc) {
		dprintk(VIDC_ERR, "Failed to create sync packet\n");
		goto err_etbs_and_ftbs;
	}

	if (__iface_cmdq_write(session->device, &pkt))
		rc = -ENOTEMPTY;

err_etbs_and_ftbs:
	mutex_unlock(&device->lock);
	return rc;
}

static int venus_hfi_session_parse_seq_hdr(void *sess,
					struct vidc_seq_hdr *seq_hdr)
{
	struct hfi_cmd_session_parse_sequence_header_packet *pkt;
	int rc = 0;
	u8 packet[VIDC_IFACEQ_VAR_SMALL_PKT_SIZE];
	struct hal_session *session = sess;
	struct venus_hfi_device *device;

	if (!session || !session->device || !seq_hdr) {
		dprintk(VIDC_ERR, "Invalid Params\n");
		return -EINVAL;
	}

	device = session->device;
	mutex_lock(&device->lock);

	pkt = (struct hfi_cmd_session_parse_sequence_header_packet *)packet;
	rc = call_hfi_pkt_op(device, session_parse_seq_header,
			pkt, session, seq_hdr);
	if (rc) {
		dprintk(VIDC_ERR,
		"Session parse seq hdr: failed to create pkt\n");
		goto err_create_pkt;
	}

	if (__iface_cmdq_write(session->device, pkt))
		rc = -ENOTEMPTY;
err_create_pkt:
	mutex_unlock(&device->lock);
	return rc;
}

static int venus_hfi_session_get_seq_hdr(void *sess,
				struct vidc_seq_hdr *seq_hdr)
{
	struct hfi_cmd_session_get_sequence_header_packet *pkt;
	int rc = 0;
	u8 packet[VIDC_IFACEQ_VAR_SMALL_PKT_SIZE];
	struct hal_session *session = sess;
	struct venus_hfi_device *device;

	if (!session || !session->device || !seq_hdr) {
		dprintk(VIDC_ERR, "Invalid Params\n");
		return -EINVAL;
	}

	device = session->device;
	mutex_lock(&device->lock);

	pkt = (struct hfi_cmd_session_get_sequence_header_packet *)packet;
	rc = call_hfi_pkt_op(device, session_get_seq_hdr,
			pkt, session, seq_hdr);
	if (rc) {
		dprintk(VIDC_ERR,
				"Session get seq hdr: failed to create pkt\n");
		goto err_create_pkt;
	}

	if (__iface_cmdq_write(session->device, pkt))
		rc = -ENOTEMPTY;
err_create_pkt:
	mutex_unlock(&device->lock);
	return rc;
}

static int venus_hfi_session_get_buf_req(void *sess)
{
	struct hfi_cmd_session_get_property_packet pkt;
	int rc = 0;
	struct hal_session *session = sess;
	struct venus_hfi_device *device;

	if (!session || !session->device) {
		dprintk(VIDC_ERR, "invalid session");
		return -ENODEV;
	}

	device = session->device;
	mutex_lock(&device->lock);

	rc = call_hfi_pkt_op(device, session_get_buf_req,
			&pkt, session);
	if (rc) {
		dprintk(VIDC_ERR,
				"Session get buf req: failed to create pkt\n");
		goto err_create_pkt;
	}

	if (__iface_cmdq_write(session->device, &pkt))
		rc = -ENOTEMPTY;
err_create_pkt:
	mutex_unlock(&device->lock);
	return rc;
}

static int venus_hfi_session_flush(void *sess, enum hal_flush flush_mode)
{
	struct hfi_cmd_session_flush_packet pkt;
	int rc = 0;
	struct hal_session *session = sess;
	struct venus_hfi_device *device;

	if (!session || !session->device) {
		dprintk(VIDC_ERR, "invalid session");
		return -ENODEV;
	}

	device = session->device;
	mutex_lock(&device->lock);

	rc = call_hfi_pkt_op(device, session_flush,
			&pkt, session, flush_mode);
	if (rc) {
		dprintk(VIDC_ERR, "Session flush: failed to create pkt\n");
		goto err_create_pkt;
	}

	if (__iface_cmdq_write(session->device, &pkt))
		rc = -ENOTEMPTY;
err_create_pkt:
	mutex_unlock(&device->lock);
	return rc;
}

static int __check_core_registered(struct hal_device_data core,
		phys_addr_t fw_addr, u8 *reg_addr, u32 reg_size,
		phys_addr_t irq)
{
	struct venus_hfi_device *device;
	struct list_head *curr, *next;

	if (core.dev_count) {
		list_for_each_safe(curr, next, &core.dev_head) {
			device = list_entry(curr,
				struct venus_hfi_device, list);
			if (device && device->hal_data->irq == irq &&
				(CONTAINS(device->hal_data->firmware_base,
					FIRMWARE_SIZE, fw_addr) ||
				CONTAINS(fw_addr, FIRMWARE_SIZE,
					device->hal_data->firmware_base) ||
				CONTAINS(device->hal_data->register_base,
					reg_size, reg_addr) ||
				CONTAINS(reg_addr, reg_size,
					device->hal_data->register_base) ||
				OVERLAPS(device->hal_data->register_base,
					reg_size, reg_addr, reg_size) ||
				OVERLAPS(reg_addr, reg_size,
					device->hal_data->register_base,
					reg_size) ||
				OVERLAPS(device->hal_data->firmware_base,
					FIRMWARE_SIZE, fw_addr,
					FIRMWARE_SIZE) ||
				OVERLAPS(fw_addr, FIRMWARE_SIZE,
					device->hal_data->firmware_base,
					FIRMWARE_SIZE))) {
				return 0;
			}
			dprintk(VIDC_INFO, "Device not registered\n");
			return -EINVAL;
		}
	} else {
		dprintk(VIDC_INFO, "no device Registered\n");
	}

	return -EINVAL;
}

static void __process_fatal_error(
		struct venus_hfi_device *device)
{
	struct msm_vidc_cb_cmd_done cmd_done = {0};

	cmd_done.device_id = device->device_id;
	device->callback(HAL_SYS_ERROR, &cmd_done);
}

static int __prepare_pc(struct venus_hfi_device *device)
{
	int rc = 0;
	struct hfi_cmd_sys_pc_prep_packet pkt;

	rc = call_hfi_pkt_op(device, sys_pc_prep, &pkt);
	if (rc) {
		dprintk(VIDC_ERR, "Failed to create sys pc prep pkt\n");
		goto err_pc_prep;
	}

	if (__iface_cmdq_write(device, &pkt))
		rc = -ENOTEMPTY;
	if (rc)
		dprintk(VIDC_ERR, "Failed to prepare venus for power off");
err_pc_prep:
	return rc;
}

static void venus_hfi_pm_handler(struct work_struct *work)
{
	int rc = 0;
	u32 wfi_status = 0, idle_status = 0, pc_ready = 0;
	int count = 0;
	const int max_tries = 5;
	struct venus_hfi_device *device = list_first_entry(
			&hal_ctxt.dev_head, struct venus_hfi_device, list);
	if (!device) {
		dprintk(VIDC_ERR, "%s: NULL device\n", __func__);
		return;
	}

	/*
	 * It is ok to check this variable outside the lock since
	 * it is being updated in this context only
	 */
	if (device->skip_pc_count >= VIDC_MAX_PC_SKIP_COUNT) {
		dprintk(VIDC_WARN, "Failed to PC for %d times\n",
				device->skip_pc_count);
		device->skip_pc_count = 0;
		__process_fatal_error(device);
		return;
	}
	mutex_lock(&device->lock);
	if (!device->power_enabled) {
		dprintk(VIDC_DBG, "%s: Power already disabled\n",
				__func__);
		goto exit;
	}

	rc = __core_in_valid_state(device);
	if (!rc) {
		dprintk(VIDC_WARN,
				"Core is in bad state, Skipping power collapse\n");
		goto skip_power_off;
	}
	pc_ready = __read_register(device, VIDC_CPU_CS_SCIACMDARG0) &
		VIDC_CPU_CS_SCIACMDARG0_HFI_CTRL_PC_READY;
	if (!pc_ready) {
		wfi_status = __read_register(device,
				VIDC_WRAPPER_CPU_STATUS);
		idle_status = __read_register(device,
				VIDC_CPU_CS_SCIACMDARG0);
		if (!(wfi_status & BIT(0)) ||
				!(idle_status & BIT(30))) {
			dprintk(VIDC_WARN, "Skipping PC\n");
			goto skip_power_off;
		}

		rc = __prepare_pc(device);
		if (rc) {
			dprintk(VIDC_WARN, "Failed PC %d\n", rc);
			goto skip_power_off;
		}

		while (count < max_tries) {
			wfi_status = __read_register(device,
					VIDC_WRAPPER_CPU_STATUS);
			pc_ready = __read_register(device,
					VIDC_CPU_CS_SCIACMDARG0);
			if ((wfi_status & BIT(0)) && (pc_ready &
				VIDC_CPU_CS_SCIACMDARG0_HFI_CTRL_PC_READY))
				break;
			usleep_range(1000, 1500);
			count++;
		}

		if (count == max_tries) {
			dprintk(VIDC_ERR,
					"Skip PC. Core is not in right state (%#x, %#x)\n",
					wfi_status, pc_ready);
			goto skip_power_off;
		}
	}

	rc = __suspend(device);
	if (rc)
		dprintk(VIDC_ERR, "Failed venus power off\n");

	/* Cancel pending delayed works if any */
	cancel_delayed_work(&venus_hfi_pm_work);
	device->skip_pc_count = 0;

	mutex_unlock(&device->lock);
	return;

skip_power_off:
	device->skip_pc_count++;
	dprintk(VIDC_WARN, "Skip PC(%d, %#x, %#x, %#x)\n",
		device->skip_pc_count, wfi_status, idle_status, pc_ready);
	queue_delayed_work(device->venus_pm_workq,
			&venus_hfi_pm_work,
			msecs_to_jiffies(msm_vidc_pwr_collapse_delay));
exit:
	mutex_unlock(&device->lock);
}

static void __dump_venus_debug_registers(struct venus_hfi_device *device)
{
	u32 reg;

	dprintk(VIDC_ERR, "Dumping Venus registers...\n");
	reg = __read_register(device, VENUS_VBIF_XIN_HALT_CTRL1);
	dprintk(VIDC_ERR, "VENUS_VBIF_XIN_HALT_CTRL1: 0x%x\n", reg);

	reg = __read_register(device,
		VIDC_VENUS_WRAPPER_MMCC_VENUS0_POWER_STATUS);
	dprintk(VIDC_ERR,
		"VIDC_VENUS_WRAPPER_MMCC_VENUS0_POWER_STATUS: 0x%x\n", reg);

	reg = __read_register(device, VIDC_WRAPPER_CPU_STATUS);
	dprintk(VIDC_ERR, "VIDC_WRAPPER_CPU_STATUS: 0x%x\n", reg);

	reg = __read_register(device, VIDC_CPU_CS_SCIACMDARG0);
	dprintk(VIDC_ERR, "VIDC_CPU_CS_SCIACMDARG0: 0x%x\n", reg);
}

static void __process_sys_error(struct venus_hfi_device *device)
{
	struct hfi_sfr_struct *vsfr = NULL;

	/* Once SYS_ERROR received from HW, it is safe to halt the AXI.
	 * With SYS_ERROR, Venus FW may have crashed and HW might be
	 * active and causing unnecessary transactions. Hence it is
	 * safe to stop all AXI transactions from venus sub-system.
	 */
	if (__halt_axi(device))
		dprintk(VIDC_WARN, "Failed to halt AXI after SYS_ERROR\n");

	vsfr = (struct hfi_sfr_struct *)device->sfr.align_virtual_addr;
	if (vsfr) {
		void *p = memchr(vsfr->rg_data, '\0', vsfr->bufSize);
		/* SFR isn't guaranteed to be NULL terminated
		 * since SYS_ERROR indicates that Venus is in the
		 * process of crashing.
		 */
		if (p == NULL)
			vsfr->rg_data[vsfr->bufSize - 1] = '\0';

		dprintk(VIDC_ERR, "SFR Message from FW: %s\n",
				vsfr->rg_data);
	}
}

static void __flush_debug_queue(struct venus_hfi_device *device, u8 *packet)
{
	bool local_packet = false;

	if (!device) {
		dprintk(VIDC_ERR, "%s: Invalid params\n", __func__);
		return;
	}

	if (!packet) {
		packet = kzalloc(VIDC_IFACEQ_VAR_HUGE_PKT_SIZE, GFP_KERNEL);
		if (!packet) {
			dprintk(VIDC_ERR, "In %s() Fail to allocate mem\n",
				__func__);
			return;
		}

		local_packet = true;
	}

#define SKIP_INVALID_PKT(pkt_size, payload_size, pkt_hdr_size) ({ \
		if (pkt_size < pkt_hdr_size || \
			payload_size < MIN_PAYLOAD_SIZE || \
			payload_size > \
			(pkt_size - pkt_hdr_size + sizeof(u8))) { \
			dprintk(VIDC_ERR, \
				"%s: invalid msg size - %d\n", \
				__func__, pkt->msg_size); \
			continue; \
		} \
	})

	while (!__iface_dbgq_read(device, packet)) {
		struct hfi_packet_header *pkt =
			(struct hfi_packet_header *) packet;

		if (pkt->size < sizeof(struct hfi_packet_header)) {
			dprintk(VIDC_ERR, "Invalid pkt size - %s\n",
				__func__);
			continue;
		}

		if (pkt->packet_type == HFI_MSG_SYS_COV) {
			struct hfi_msg_sys_coverage_packet *pkt =
				(struct hfi_msg_sys_coverage_packet *) packet;
			int stm_size = 0;

			SKIP_INVALID_PKT(pkt->size,
				pkt->msg_size, sizeof(*pkt));

			stm_size = stm_log_inv_ts(0, 0,
				pkt->rg_msg_data, pkt->msg_size);
			if (stm_size == 0)
				dprintk(VIDC_ERR,
					"In %s, stm_log returned size of 0\n",
					__func__);

		} else if (pkt->packet_type == HFI_MSG_SYS_DEBUG) {
			struct hfi_msg_sys_debug_packet *pkt =
				(struct hfi_msg_sys_debug_packet *) packet;

			SKIP_INVALID_PKT(pkt->size,
				pkt->msg_size, sizeof(*pkt));

			pkt->rg_msg_data[pkt->msg_size-1] = '\0';
			dprintk(VIDC_FW, "%s", pkt->rg_msg_data);
		}
	}
#undef SKIP_INVALID_PKT

	if (local_packet)
		kfree(packet);
}

static struct hal_session *__get_session(struct venus_hfi_device *device,
		u32 session_id)
{
	struct hal_session *temp = NULL;

	list_for_each_entry(temp, &device->sess_head, list) {
		if (session_id == hash32_ptr(temp))
			return temp;
	}

	return NULL;
}

static int __response_handler(struct venus_hfi_device *device)
{
	struct msm_vidc_cb_info *packets;
	int packet_count = 0;
	u8 *raw_packet = NULL;
	bool requeue_pm_work = true;

	if (!device || device->state != VENUS_STATE_INIT)
		return 0;

	packets = device->response_pkt;

	raw_packet = kzalloc(VIDC_IFACEQ_VAR_HUGE_PKT_SIZE, GFP_KERNEL);
	if (!raw_packet || !packets) {
		dprintk(VIDC_ERR, "%s: Failed to allocate memory\n",  __func__);
		kfree(raw_packet);
		return 0;
	}

	if (device->intr_status & VIDC_WRAPPER_INTR_CLEAR_A2HWD_BMSK) {
		struct hfi_sfr_struct *vsfr = (struct hfi_sfr_struct *)
			device->sfr.align_virtual_addr;
		struct msm_vidc_cb_info info = {
			.response_type = HAL_SYS_WATCHDOG_TIMEOUT,
			.response.cmd = {
				.device_id = device->device_id,
			}
		};

		if (vsfr)
			dprintk(VIDC_ERR, "SFR Message from FW: %s\n",
					vsfr->rg_data);

		__dump_venus_debug_registers(device);
		dprintk(VIDC_ERR, "Received watchdog timeout\n");
		packets[packet_count++] = info;
		goto exit;
	}

	/* Bleed the msg queue dry of packets */
	while (!__iface_msgq_read(device, raw_packet)) {
		void **session_id = NULL;
		struct msm_vidc_cb_info *info = &packets[packet_count++];
		struct vidc_hal_sys_init_done sys_init_done = {0};
		int rc = 0;

		rc = hfi_process_msg_packet(device->device_id,
			(struct vidc_hal_msg_pkt_hdr *)raw_packet, info);
		if (rc) {
			dprintk(VIDC_WARN,
					"Corrupt/unknown packet found, discarding\n");
			--packet_count;
			continue;
		}

		/* Process the packet types that we're interested in */
		switch (info->response_type) {
		case HAL_SYS_ERROR:
			__dump_venus_debug_registers(device);
			__process_sys_error(device);
			break;
		case HAL_SYS_RELEASE_RESOURCE_DONE:
			dprintk(VIDC_DBG, "Received SYS_RELEASE_RESOURCE\n");
			complete(&release_resources_done);
			break;
		case HAL_SYS_INIT_DONE:
			dprintk(VIDC_DBG, "Received SYS_INIT_DONE\n");
			/* Video driver intentionally does not unset
			 * IMEM on venus to simplify power collapse.
			 */
			if (__set_imem(device, &device->resources.imem))
				dprintk(VIDC_WARN,
				"Failed to set IMEM. Performance will be impacted\n");
			sys_init_done.capabilities =
				device->sys_init_capabilities;
			hfi_process_sys_init_done_prop_read(
				(struct hfi_msg_sys_init_done_packet *)
					raw_packet, &sys_init_done);
			info->response.cmd.data.sys_init_done = sys_init_done;
			break;
		case HAL_SESSION_LOAD_RESOURCE_DONE:
			/*
			 * Work around for H/W bug, need to re-program these
			 * registers as part of a handshake agreement with the
			 * firmware.  This strictly only needs to be done for
			 * decoder secure sessions, but there's no harm in doing
			 * so for all sessions as it's at worst a NO-OP.
			 */
			__set_threshold_registers(device);
			break;
		default:
			break;
		}

		/* For session-related packets, validate session */
		switch (info->response_type) {
		case HAL_SESSION_LOAD_RESOURCE_DONE:
		case HAL_SESSION_INIT_DONE:
		case HAL_SESSION_END_DONE:
		case HAL_SESSION_ABORT_DONE:
		case HAL_SESSION_START_DONE:
		case HAL_SESSION_STOP_DONE:
		case HAL_SESSION_FLUSH_DONE:
		case HAL_SESSION_SUSPEND_DONE:
		case HAL_SESSION_RESUME_DONE:
		case HAL_SESSION_SET_PROP_DONE:
		case HAL_SESSION_GET_PROP_DONE:
		case HAL_SESSION_PARSE_SEQ_HDR_DONE:
		case HAL_SESSION_RELEASE_BUFFER_DONE:
		case HAL_SESSION_RELEASE_RESOURCE_DONE:
		case HAL_SESSION_PROPERTY_INFO:
			session_id = &info->response.cmd.session_id;
			break;
		case HAL_SESSION_ERROR:
		case HAL_SESSION_GET_SEQ_HDR_DONE:
		case HAL_SESSION_ETB_DONE:
		case HAL_SESSION_FTB_DONE:
			session_id = &info->response.data.session_id;
			break;
		case HAL_SESSION_EVENT_CHANGE:
			session_id = &info->response.event.session_id;
			break;
		case HAL_RESPONSE_UNUSED:
		default:
			session_id = NULL;
			break;
		}

		/*
		 * hfi_process_msg_packet provides a session_id that's a hashed
		 * value of struct hal_session, we need to coerce the hashed
		 * value back to pointer that we can use. Ideally, hfi_process\
		 * _msg_packet should take care of this, but it doesn't have
		 * required information for it
		 */
		if (session_id) {
			struct hal_session *session = NULL;

			if (upper_32_bits((uintptr_t)*session_id) != 0) {
				dprintk(VIDC_WARN,
					"Upper 32 bits of session_id != 0\n");
				WARN_ON(VIDC_DBG_WARN_ENABLE);
			}
			session = __get_session(device,
					(u32)(uintptr_t)*session_id);
			if (!session) {
				dprintk(VIDC_ERR,
						"Received a packet (%#x) for an unrecognized session (%pK), discarding\n",
						info->response_type,
						*session_id);
				--packet_count;
				continue;
			}

			*session_id = session->session_id;
		}

		if (packet_count >= max_packets) {
			dprintk(VIDC_WARN,
					"Too many packets in message queue to handle at once, deferring read\n");
			break;
		}
		/* do not read packets after sys error packet */
		if (info->response_type == HAL_SYS_ERROR)
			break;
	}

	if (requeue_pm_work && device->res->sw_power_collapsible) {
		cancel_delayed_work(&venus_hfi_pm_work);
		if (!queue_delayed_work(device->venus_pm_workq,
			&venus_hfi_pm_work,
			msecs_to_jiffies(msm_vidc_pwr_collapse_delay))) {
			dprintk(VIDC_ERR, "PM work already scheduled\n");
		}
	}

exit:
	__flush_debug_queue(device, raw_packet);

	kfree(raw_packet);
	return packet_count;
}

static void venus_hfi_core_work_handler(struct work_struct *work)
{
	struct venus_hfi_device *device = list_first_entry(
		&hal_ctxt.dev_head, struct venus_hfi_device, list);
	int num_responses = 0, i = 0;

	mutex_lock(&device->lock);

	dprintk(VIDC_INFO, "Handling interrupt\n");

	if (!__core_in_valid_state(device)) {
		dprintk(VIDC_DBG, "%s - Core not in init state\n", __func__);
		goto err_no_work;
	}

	if (!device->callback) {
		dprintk(VIDC_ERR, "No interrupt callback function: %pK\n",
				device);
		goto err_no_work;
	}

	if (__resume(device)) {
		dprintk(VIDC_ERR, "%s: Power enable failed\n", __func__);
		goto err_no_work;
	}

	__core_clear_interrupt(device);
	num_responses = __response_handler(device);

err_no_work:
	/* We need re-enable the irq which was disabled in ISR handler */
	if (!(device->intr_status & VIDC_WRAPPER_INTR_STATUS_A2HWD_BMSK))
		enable_irq(device->hal_data->irq);

	mutex_unlock(&device->lock);

	/*
	 * Issue the callbacks outside of the locked contex to preserve
	 * re-entrancy.
	 */

	for (i = 0; !IS_ERR_OR_NULL(device->response_pkt) &&
		i < num_responses; ++i) {
		struct msm_vidc_cb_info *r = &device->response_pkt[i];

		if (!__core_in_valid_state(device)) {
			dprintk(VIDC_ERR,
				"Ignore responses from %d to %d as device is in invalid state",
				(i + 1), num_responses);
			break;
		}
		device->callback(r->response_type, &r->response);
	}

	/*
	 * XXX: Don't add any code beyond here.  Reacquiring locks after release
	 * it above doesn't guarantee the atomicity that we're aiming for.
	 */
}

static DECLARE_WORK(venus_hfi_work, venus_hfi_core_work_handler);

static irqreturn_t venus_hfi_isr(int irq, void *dev)
{
	struct venus_hfi_device *device = dev;

	dprintk(VIDC_INFO, "Received an interrupt %d\n", irq);
	disable_irq_nosync(irq);
	queue_work(device->vidc_workq, &venus_hfi_work);
	return IRQ_HANDLED;
}

static int __init_regs_and_interrupts(struct venus_hfi_device *device,
		struct msm_vidc_platform_resources *res)
{
	struct hal_data *hal = NULL;
	int rc = 0;

	rc = __check_core_registered(hal_ctxt, res->firmware_base,
			(u8 *)(uintptr_t)res->register_base,
			res->register_size, res->irq);
	if (!rc) {
		dprintk(VIDC_ERR, "Core present/Already added\n");
		rc = -EEXIST;
		goto err_core_init;
	}

	dprintk(VIDC_DBG, "HAL_DATA will be assigned now\n");
	hal = kzalloc(sizeof(struct hal_data), GFP_KERNEL);
	if (!hal) {
		dprintk(VIDC_ERR, "Failed to alloc\n");
		rc = -ENOMEM;
		goto err_core_init;
	}

	hal->irq = res->irq;
	hal->firmware_base = res->firmware_base;
	hal->register_base = devm_ioremap_nocache(&res->pdev->dev,
			res->register_base, res->register_size);
	hal->register_size = res->register_size;
	if (!hal->register_base) {
		dprintk(VIDC_ERR,
			"could not map reg addr %pa of size %d\n",
			&res->register_base, res->register_size);
		goto error_irq_fail;
	}

	device->hal_data = hal;
	rc = request_irq(res->irq, venus_hfi_isr, IRQF_TRIGGER_HIGH,
			"msm_vidc", device);
	if (unlikely(rc)) {
		dprintk(VIDC_ERR, "() :request_irq failed\n");
		goto error_irq_fail;
	}

	disable_irq_nosync(res->irq);
	dprintk(VIDC_INFO,
		"firmware_base = %pa, register_base = %pa, register_size = %d\n",
		&res->firmware_base, &res->register_base,
		res->register_size);
	return rc;

error_irq_fail:
	kfree(hal);
err_core_init:
	return rc;

}

static inline void __deinit_clocks(struct venus_hfi_device *device)
{
	struct clock_info *cl;

	device->clk_freq = 0;
	venus_hfi_for_each_clock_reverse(device, cl) {
		if (cl->clk) {
			clk_put(cl->clk);
			cl->clk = NULL;
		}
	}
}

static inline int __init_clocks(struct venus_hfi_device *device)
{
	int rc = 0;
	struct clock_info *cl = NULL;

	if (!device) {
		dprintk(VIDC_ERR, "Invalid params: %pK\n", device);
		return -EINVAL;
	}

	venus_hfi_for_each_clock(device, cl) {
		int i = 0;

		dprintk(VIDC_DBG, "%s: scalable? %d, count %d\n",
				cl->name, cl->has_scaling, cl->count);
		for (i = 0; i < cl->count; ++i) {
			dprintk(VIDC_DBG,
				"\tload = %d, freq = %d codecs supported %#x\n",
				cl->load_freq_tbl[i].load,
				cl->load_freq_tbl[i].freq,
				cl->load_freq_tbl[i].supported_codecs);
		}
	}

	venus_hfi_for_each_clock(device, cl) {
		if (!cl->clk) {
			cl->clk = clk_get(&device->res->pdev->dev, cl->name);
			if (IS_ERR_OR_NULL(cl->clk)) {
				dprintk(VIDC_ERR,
					"Failed to get clock: %s\n", cl->name);
				rc = PTR_ERR(cl->clk) ?: -EINVAL;
				cl->clk = NULL;
				goto err_clk_get;
			}
		}
	}
	device->clk_freq = 0;
	return 0;

err_clk_get:
	__deinit_clocks(device);
	return rc;
}


static inline void __disable_unprepare_clks(struct venus_hfi_device *device)
{
	struct clock_info *cl;

	if (!device) {
		dprintk(VIDC_ERR, "Invalid params: %pK\n", device);
		return;
	}

	venus_hfi_for_each_clock(device, cl) {
		usleep_range(100, 500);
		dprintk(VIDC_DBG, "Clock: %s disable and unprepare\n",
				cl->name);
		clk_disable_unprepare(cl->clk);
	}
}

static inline int __prepare_enable_clks(struct venus_hfi_device *device)
{
	struct clock_info *cl = NULL, *cl_fail = NULL;
	int rc = 0;

	if (!device) {
		dprintk(VIDC_ERR, "Invalid params: %pK\n", device);
		return -EINVAL;
	}

	venus_hfi_for_each_clock(device, cl) {
		/*
		 * For the clocks we control, set the rate prior to preparing
		 * them.  Since we don't really have a load at this point, scale
		 * it to the lowest frequency possible
		 */
		if (cl->has_scaling)
			clk_set_rate(cl->clk, clk_round_rate(cl->clk, 0));

		rc = clk_prepare_enable(cl->clk);
		if (rc) {
			dprintk(VIDC_ERR, "Failed to enable clocks\n");
			cl_fail = cl;
			goto fail_clk_enable;
		}

		dprintk(VIDC_DBG, "Clock: %s prepared and enabled\n", cl->name);
	}

	__write_register(device, VIDC_WRAPPER_CLOCK_CONFIG, 0);
	__write_register(device, VIDC_WRAPPER_CPU_CLOCK_CONFIG, 0);
	return rc;

fail_clk_enable:
	venus_hfi_for_each_clock(device, cl) {
		if (cl_fail == cl)
			break;
		usleep_range(100, 500);
		dprintk(VIDC_ERR, "Clock: %s disable and unprepare\n",
			cl->name);
		clk_disable_unprepare(cl->clk);
	}

	return rc;
}

static void __deinit_bus(struct venus_hfi_device *device)
{
	struct bus_info *bus = NULL;

	if (!device)
		return;

	kfree(device->bus_vote.data);
	device->bus_vote = DEFAULT_BUS_VOTE;

	venus_hfi_for_each_bus_reverse(device, bus) {
		msm_bus_scale_unregister(bus->client);
		bus->client = NULL;
	}
}

static int __init_bus(struct venus_hfi_device *device)
{
	struct bus_info *bus = NULL;
	int rc = 0;

	if (!device)
		return -EINVAL;

	venus_hfi_for_each_bus(device, bus) {
		bus->client = msm_bus_scale_register(bus->master, bus->slave,
				bus->name, false);
		if (IS_ERR_OR_NULL(bus->client)) {
			rc = PTR_ERR(bus->client) ?: -EBADHANDLE;
			dprintk(VIDC_ERR, "Failed to register bus %s: %d\n",
					bus->name, rc);
			bus->client = NULL;
			goto err_add_dev;
		}
	}

	device->bus_vote = DEFAULT_BUS_VOTE;
	return 0;

err_add_dev:
	__deinit_bus(device);
	return rc;
}

static void __deinit_regulators(struct venus_hfi_device *device)
{
	struct regulator_info *rinfo = NULL;

	venus_hfi_for_each_regulator_reverse(device, rinfo) {
		if (rinfo->regulator) {
			regulator_put(rinfo->regulator);
			rinfo->regulator = NULL;
		}
	}
}

static int __init_regulators(struct venus_hfi_device *device)
{
	int rc = 0;
	struct regulator_info *rinfo = NULL;

	venus_hfi_for_each_regulator(device, rinfo) {
		rinfo->regulator = regulator_get(&device->res->pdev->dev,
				rinfo->name);
		if (IS_ERR_OR_NULL(rinfo->regulator)) {
			rc = PTR_ERR(rinfo->regulator) ?: -EBADHANDLE;
			dprintk(VIDC_ERR, "Failed to get regulator: %s\n",
					rinfo->name);
			rinfo->regulator = NULL;
			goto err_reg_get;
		}
	}

	return 0;

err_reg_get:
	__deinit_regulators(device);
	return rc;
}

static int __init_resources(struct venus_hfi_device *device,
				struct msm_vidc_platform_resources *res)
{
	int rc = 0;

	rc = __init_regulators(device);
	if (rc) {
		dprintk(VIDC_ERR, "Failed to get all regulators\n");
		return -ENODEV;
	}

	rc = __init_clocks(device);
	if (rc) {
		dprintk(VIDC_ERR, "Failed to init clocks\n");
		rc = -ENODEV;
		goto err_init_clocks;
	}

	rc = __init_bus(device);
	if (rc) {
		dprintk(VIDC_ERR, "Failed to init bus: %d\n", rc);
		goto err_init_bus;
	}

	device->sys_init_capabilities =
		kzalloc(sizeof(struct msm_vidc_capability)
		* VIDC_MAX_SESSIONS, GFP_KERNEL);

	return rc;

err_init_bus:
	__deinit_clocks(device);
err_init_clocks:
	__deinit_regulators(device);
	return rc;
}

static int __early_init_resources(struct venus_hfi_device *device,
				struct msm_vidc_platform_resources *res)
{
	int rc = 0;

	rc = __init_regulators(device);
	if (rc) {
		dprintk(VIDC_ERR, "Failed to get all regulators\n");
		return -ENODEV;
	}

	rc = __init_clocks(device);
	if (rc) {
		dprintk(VIDC_ERR, "Failed to init clocks\n");
		rc = -ENODEV;
		goto err_init_clocks;
	}

	return rc;

err_init_clocks:
	__deinit_regulators(device);
	return rc;
}


static void __deinit_resources(struct venus_hfi_device *device)
{
	__deinit_bus(device);
	__deinit_clocks(device);
	__deinit_regulators(device);
	kfree(device->sys_init_capabilities);
	device->sys_init_capabilities = NULL;
}

static void __early_deinit_resources(struct venus_hfi_device *device)
{
	__deinit_clocks(device);
	__deinit_regulators(device);
}

static int __protect_cp_mem(struct venus_hfi_device *device)
{
	struct tzbsp_memprot memprot;
	unsigned int resp = 0;
	int rc = 0;
	struct context_bank_info *cb;
	struct scm_desc desc = {0};

	if (!device)
		return -EINVAL;

	memprot.cp_start = 0x0;
	memprot.cp_size = 0x0;
	memprot.cp_nonpixel_start = 0x0;
	memprot.cp_nonpixel_size = 0x0;

	list_for_each_entry(cb, &device->res->context_banks, list) {
		if (!strcmp(cb->name, "venus_ns")) {
			desc.args[1] = memprot.cp_size =
				cb->addr_range.start;
			dprintk(VIDC_DBG, "%s memprot.cp_size: %#x\n",
				__func__, memprot.cp_size);
		}

		if (!strcmp(cb->name, "venus_sec_non_pixel")) {
			desc.args[2] = memprot.cp_nonpixel_start =
				cb->addr_range.start;
			desc.args[3] = memprot.cp_nonpixel_size =
				cb->addr_range.size;
			dprintk(VIDC_DBG,
				"%s memprot.cp_nonpixel_start: %#x size: %#x\n",
				__func__, memprot.cp_nonpixel_start,
				memprot.cp_nonpixel_size);
		}
	}
	desc.arginfo = SCM_ARGS(4);
	rc = scm_call2(SCM_SIP_FNID(SCM_SVC_MP,
		       TZBSP_MEM_PROTECT_VIDEO_VAR), &desc);
	resp = desc.ret[0];
	if (rc) {
		dprintk(VIDC_ERR, "Failed to protect memory(%d) response: %d\n",
				rc, resp);
	}

	trace_venus_hfi_var_done(
		memprot.cp_start, memprot.cp_size,
		memprot.cp_nonpixel_start, memprot.cp_nonpixel_size);
	return rc;
}

static int __disable_regulator(struct regulator_info *rinfo)
{
	int rc = 0;

	dprintk(VIDC_DBG, "Disabling regulator %s\n", rinfo->name);

	/*
	 * This call is needed. Driver needs to acquire the control back
	 * from HW in order to disable the regualtor. Else the behavior
	 * is unknown.
	 */

	rc = __acquire_regulator(rinfo);
	if (rc) {
		/* This is somewhat fatal, but nothing we can do
		 * about it. We can't disable the regulator w/o
		 * getting it back under s/w control
		 */
		dprintk(VIDC_WARN,
			"Failed to acquire control on %s\n",
			rinfo->name);

		goto disable_regulator_failed;
	}

	rc = regulator_disable(rinfo->regulator);
	if (rc) {
		dprintk(VIDC_WARN,
			"Failed to disable %s: %d\n",
			rinfo->name, rc);
		goto disable_regulator_failed;
	}

	return 0;
disable_regulator_failed:

	/* Bring attention to this issue */
	WARN_ON(VIDC_DBG_WARN_ENABLE);
	return rc;
}

static int __enable_hw_power_collapse(struct venus_hfi_device *device)
{
	int rc = 0;

	if (!msm_vidc_fw_low_power_mode) {
		dprintk(VIDC_DBG, "Not enabling hardware power collapse\n");
		return 0;
	}

	rc = __hand_off_regulators(device);
	if (rc)
		dprintk(VIDC_WARN,
			"%s : Failed to enable HW power collapse %d\n",
				__func__, rc);
	return rc;
}

static int __enable_regulators(struct venus_hfi_device *device)
{
	int rc = 0, c = 0;
	struct regulator_info *rinfo;

	dprintk(VIDC_DBG, "Enabling regulators\n");

	venus_hfi_for_each_regulator(device, rinfo) {
		rc = regulator_enable(rinfo->regulator);
		if (rc) {
			dprintk(VIDC_ERR,
					"Failed to enable %s: %d\n",
					rinfo->name, rc);
			goto err_reg_enable_failed;
		}

		dprintk(VIDC_DBG, "Enabled regulator %s\n",
				rinfo->name);
		c++;
	}

	return 0;

err_reg_enable_failed:
	venus_hfi_for_each_regulator_reverse_continue(device, rinfo, c)
		__disable_regulator(rinfo);

	return rc;
}

static int __disable_regulators(struct venus_hfi_device *device)
{
	struct regulator_info *rinfo;

	dprintk(VIDC_DBG, "Disabling regulators\n");

	venus_hfi_for_each_regulator_reverse(device, rinfo)
		__disable_regulator(rinfo);

	return 0;

}

static int __venus_power_on(struct venus_hfi_device *device)
{
	int rc = 0;

	if (device->power_enabled)
		return 0;

	device->power_enabled = true;
	/* Vote for all hardware resources */
	rc = __vote_buses(device, device->bus_vote.data,
			device->bus_vote.data_count);
	if (rc) {
		dprintk(VIDC_ERR, "Failed to vote buses, err: %d\n", rc);
		goto fail_vote_buses;
	}

	rc = __alloc_imem(device, device->res->imem_size);
	if (rc) {
		dprintk(VIDC_ERR, "Failed to allocate IMEM\n");
		goto fail_alloc_imem;
	}

	rc = __enable_regulators(device);
	if (rc) {
		dprintk(VIDC_ERR, "Failed to enable GDSC, err = %d\n", rc);
		goto fail_enable_gdsc;
	}

	rc = __prepare_enable_clks(device);
	if (rc) {
		dprintk(VIDC_ERR, "Failed to enable clocks: %d\n", rc);
		goto fail_enable_clks;
	}

	rc = __scale_clocks(device, 0, NULL, 0);
	if (rc) {
		dprintk(VIDC_WARN,
				"Failed to scale clocks, performance might be affected\n");
		rc = 0;
	}
	__write_register(device, VIDC_WRAPPER_INTR_MASK,
			VIDC_WRAPPER_INTR_MASK_A2HVCODEC_BMSK);
	device->intr_status = 0;
	enable_irq(device->hal_data->irq);

	/*
	 * Hand off control of regulators to h/w _after_ enabling clocks.
	 * Note that the GDSC will turn off when switching from normal
	 * (s/w triggered) to fast (HW triggered) unless the h/w vote is
	 * present. Since Venus isn't up yet, the GDSC will be off briefly.
	 */
	if (__enable_hw_power_collapse(device))
		dprintk(VIDC_ERR, "Failed to enabled inter-frame PC\n");

	return rc;

fail_enable_clks:
	__disable_regulators(device);
fail_enable_gdsc:
	__free_imem(device);
fail_alloc_imem:
	__unvote_buses(device);
fail_vote_buses:
	device->power_enabled = false;
	return rc;
}

static int __venus_early_power_on(struct venus_hfi_device *device)
{
	int rc = 0;

	if (device->power_enabled)
		return 0;

	device->power_enabled = true;

	rc = __enable_regulators(device);
	if (rc) {
		dprintk(VIDC_ERR, "Failed to enable GDSC, err = %d\n", rc);
		goto fail_enable_gdsc;
	}

	rc = __prepare_enable_clks(device);
	if (rc) {
		dprintk(VIDC_ERR, "Failed to enable clocks: %d\n", rc);
		goto fail_enable_clks;
	}

	rc = __scale_clocks(device, 0, NULL, 0);
	if (rc) {
		dprintk(VIDC_WARN,
				"Failed to scale clocks, performance might be affected\n");
		rc = 0;
	}
	return rc;

fail_enable_clks:
	__disable_regulators(device);
fail_enable_gdsc:
	return rc;
}

static void __venus_power_off(struct venus_hfi_device *device, bool halt_axi)
{
	if (!device->power_enabled)
		return;

	if (!(device->intr_status & VIDC_WRAPPER_INTR_STATUS_A2HWD_BMSK))
		disable_irq_nosync(device->hal_data->irq);
	device->intr_status = 0;

	/* Halt the AXI to make sure there are no pending transactions.
	 * Clocks should be unprepared after making sure axi is halted.
	 */
	if (halt_axi && __halt_axi(device))
		dprintk(VIDC_WARN, "Failed to halt AXI\n");

	__disable_unprepare_clks(device);
	if (__disable_regulators(device))
		dprintk(VIDC_WARN, "Failed to disable regulators\n");

	__free_imem(device);

	if (__unvote_buses(device))
		dprintk(VIDC_WARN, "Failed to unvote for buses\n");
	device->power_enabled = false;
}

static void __venus_early_power_off(struct venus_hfi_device *device)
{
	__disable_unprepare_clks(device);
	if (__disable_regulators(device))
		dprintk(VIDC_WARN, "Failed to disable regulators\n");
	device->power_enabled = false;
}

static inline int __suspend(struct venus_hfi_device *device)
{
	int rc = 0;

	if (!device) {
		dprintk(VIDC_ERR, "Invalid params: %pK\n", device);
		return -EINVAL;
	} else if (!device->power_enabled) {
		dprintk(VIDC_DBG, "Power already disabled\n");
		return 0;
	}

	dprintk(VIDC_DBG, "Entering power collapse\n");

	if (device->res->pm_qos_latency_us &&
		pm_qos_request_active(&device->qos))
		pm_qos_remove_request(&device->qos);

	rc = __tzbsp_set_video_state(TZBSP_VIDEO_STATE_SUSPEND);
	if (rc) {
		dprintk(VIDC_WARN, "Failed to suspend video core %d\n", rc);
		goto err_tzbsp_suspend;
	}

	__venus_power_off(device, true);
	dprintk(VIDC_INFO, "Venus power collapsed\n");
	return rc;

err_tzbsp_suspend:
	return rc;
}

static inline int __resume(struct venus_hfi_device *device)
{
	int rc = 0;

	if (!device) {
		dprintk(VIDC_ERR, "Invalid params: %pK\n", device);
		return -EINVAL;
	} else if (device->power_enabled) {
		dprintk(VIDC_DBG, "Power is already enabled\n");
		goto exit;
	} else if (!__core_in_valid_state(device)) {
		dprintk(VIDC_DBG, "venus_hfi_device in deinit state.");
		return -EINVAL;
	}

	dprintk(VIDC_DBG, "Resuming from power collapse\n");
	rc = __venus_power_on(device);
	if (rc) {
		dprintk(VIDC_ERR, "Failed to power on venus\n");
		goto err_venus_power_on;
	}

	/* Reboot the firmware */
	rc = __tzbsp_set_video_state(TZBSP_VIDEO_STATE_RESUME);
	if (rc) {
		dprintk(VIDC_ERR, "Failed to resume video core %d\n", rc);
		goto err_set_video_state;
	}

	/*
	 * Re-program all of the registers that get reset as a result of
	 * regulator_disable() and _enable()
	 */
	__set_registers(device);
	__setup_ucregion_memory_map(device);
	/* Wait for boot completion */
	rc = __boot_firmware(device);
	if (rc) {
		dprintk(VIDC_ERR, "Failed to reset venus core\n");
		goto err_reset_core;
	}

	/*
	 * Work around for H/W bug, need to reprogram these registers once
	 * firmware is out reset
	 */
	__set_threshold_registers(device);

	if (device->res->pm_qos_latency_us) {
#ifdef CONFIG_SMP
		device->qos.type = PM_QOS_REQ_AFFINE_IRQ;
		device->qos.irq = device->hal_data->irq;
#endif
		pm_qos_add_request(&device->qos, PM_QOS_CPU_DMA_LATENCY,
				device->res->pm_qos_latency_us);
	}
	dprintk(VIDC_INFO, "Resumed from power collapse\n");
exit:
	device->skip_pc_count = 0;
	return rc;
err_reset_core:
	__tzbsp_set_video_state(TZBSP_VIDEO_STATE_SUSPEND);
err_set_video_state:
	__venus_power_off(device, true);
err_venus_power_on:
	dprintk(VIDC_ERR, "Failed to resume from power collapse\n");
	return rc;
}

static int __load_fw(struct venus_hfi_device *device)
{
	int rc = 0;
	/* Initialize resources */
	rc = __init_resources(device, device->res);
	if (rc) {
		dprintk(VIDC_ERR, "Failed to init resources: %d\n", rc);
		goto fail_init_res;
	}

	rc = __initialize_packetization(device);
	if (rc) {
		dprintk(VIDC_ERR, "Failed to initialize packetization\n");
		goto fail_init_pkt;
	}
	trace_msm_v4l2_vidc_fw_load_start("msm_v4l2_vidc venus_fw load start");

	rc = __venus_power_on(device);
	if (rc) {
		dprintk(VIDC_ERR, "Failed to power on venus in in load_fw\n");
		goto fail_venus_power_on;
	}

	if ((!device->res->use_non_secure_pil && !device->res->firmware_base)
			|| device->res->use_non_secure_pil) {
		if (!device->resources.fw.cookie)
			device->resources.fw.cookie =
				subsystem_get_with_fwname("venus",
				device->res->fw_name);

		if (IS_ERR_OR_NULL(device->resources.fw.cookie)) {
			dprintk(VIDC_ERR, "Failed to download firmware\n");
			device->resources.fw.cookie = NULL;
			rc = -ENOMEM;
			goto fail_load_fw;
		}
	}

	if (!device->res->use_non_secure_pil && !device->res->firmware_base) {
		rc = __protect_cp_mem(device);
		if (rc) {
			dprintk(VIDC_ERR, "Failed to protect memory\n");
			goto fail_protect_mem;
		}
	}
	trace_msm_v4l2_vidc_fw_load_end("msm_v4l2_vidc venus_fw load end");
	return rc;
fail_protect_mem:
	if (device->resources.fw.cookie)
		subsystem_put(device->resources.fw.cookie);
	device->resources.fw.cookie = NULL;
fail_load_fw:
	__venus_power_off(device, true);
fail_venus_power_on:
fail_init_pkt:
	__deinit_resources(device);
fail_init_res:
	trace_msm_v4l2_vidc_fw_load_end("msm_v4l2_vidc venus_fw load end");
	return rc;
}

static void __unload_fw(struct venus_hfi_device *device)
{
	if (!device->resources.fw.cookie)
		return;

	cancel_delayed_work(&venus_hfi_pm_work);
	if (device->state != VENUS_STATE_DEINIT)
		flush_workqueue(device->venus_pm_workq);

	__vote_buses(device, NULL, 0);
	subsystem_put(device->resources.fw.cookie);
	__interface_queues_release(device);
	__venus_power_off(device, false);
	device->resources.fw.cookie = NULL;
	__deinit_resources(device);
}

static int venus_hfi_get_fw_info(void *dev, struct hal_fw_info *fw_info)
{
	int i = 0, j = 0;
	struct venus_hfi_device *device = dev;
	size_t smem_block_size = 0;
	u8 *smem_table_ptr;
	char version[VENUS_VERSION_LENGTH] = "";
	const u32 smem_image_index_venus = 14 * 128;

	if (!device || !fw_info) {
		dprintk(VIDC_ERR,
			"%s Invalid parameter: device = %pK fw_info = %pK\n",
			__func__, device, fw_info);
		return -EINVAL;
	}

	mutex_lock(&device->lock);

	smem_table_ptr = qcom_smem_get(QCOM_SMEM_HOST_ANY,
					SMEM_IMAGE_VERSION_TABLE,
					&smem_block_size);
	if (smem_table_ptr &&
			((smem_image_index_venus +
			  VENUS_VERSION_LENGTH) <= smem_block_size))
		memcpy(version,
			smem_table_ptr + smem_image_index_venus,
			VENUS_VERSION_LENGTH);

	while (version[i++] != 'V' && i < VENUS_VERSION_LENGTH)
		;

	if (i == VENUS_VERSION_LENGTH - 1) {
		dprintk(VIDC_WARN, "Venus version string is not proper\n");
		fw_info->version[0] = '\0';
		goto fail_version_string;
	}

	for (i--; i < VENUS_VERSION_LENGTH && j < VENUS_VERSION_LENGTH - 1; i++)
		fw_info->version[j++] = version[i];
	fw_info->version[j] = '\0';

fail_version_string:
	dprintk(VIDC_DBG, "F/W version retrieved : %s\n", fw_info->version);
	fw_info->base_addr = device->hal_data->firmware_base;
	fw_info->register_base = device->res->register_base;
	fw_info->register_size = device->hal_data->register_size;
	fw_info->irq = device->hal_data->irq;

	mutex_unlock(&device->lock);
	return 0;
}

static int venus_hfi_get_core_capabilities(void *dev)
{
	struct venus_hfi_device *device = dev;
	int rc = 0;

	if (!device)
		return -EINVAL;

	mutex_lock(&device->lock);

	rc = HAL_VIDEO_ENCODER_ROTATION_CAPABILITY |
		HAL_VIDEO_ENCODER_SCALING_CAPABILITY |
		HAL_VIDEO_ENCODER_DEINTERLACE_CAPABILITY |
		HAL_VIDEO_DECODER_MULTI_STREAM_CAPABILITY;

	mutex_unlock(&device->lock);

	return rc;
}

static int __initialize_packetization(struct venus_hfi_device *device)
{
	int rc = 0;
	const char *hfi_version;

	if (!device || !device->res) {
		dprintk(VIDC_ERR, "%s - invalid param\n", __func__);
		return -EINVAL;
	}

	hfi_version = device->res->hfi_version;

	if (!hfi_version) {
		device->packetization_type = HFI_PACKETIZATION_LEGACY;
	} else if (!strcmp(hfi_version, "3xx")) {
		device->packetization_type = HFI_PACKETIZATION_3XX;
	} else {
		dprintk(VIDC_ERR, "Unsupported hfi version\n");
		return -EINVAL;
	}

	device->pkt_ops = hfi_get_pkt_ops_handle(device->packetization_type);
	if (!device->pkt_ops) {
		rc = -EINVAL;
		dprintk(VIDC_ERR, "Failed to get pkt_ops handle\n");
	}

	return rc;
}

static struct venus_hfi_device *__add_device(u32 device_id,
			struct msm_vidc_platform_resources *res,
			hfi_cmd_response_callback callback)
{
	struct venus_hfi_device *hdevice = NULL;
	int rc = 0;

	if (!res || !callback) {
		dprintk(VIDC_ERR, "Invalid Parameters\n");
		return NULL;
	}

	dprintk(VIDC_INFO, "entered , device_id: %d\n", device_id);

	hdevice = kzalloc(sizeof(struct venus_hfi_device), GFP_KERNEL);
	if (!hdevice) {
		dprintk(VIDC_ERR, "failed to allocate new device\n");
		goto exit;
	}

	hdevice->response_pkt = kmalloc_array(max_packets,
				sizeof(*hdevice->response_pkt), GFP_KERNEL);
	if (!hdevice->response_pkt) {
		dprintk(VIDC_ERR, "failed to allocate response_pkt\n");
		goto err_cleanup;
	}

	rc = __init_regs_and_interrupts(hdevice, res);
	if (rc)
		goto err_cleanup;

	hdevice->res = res;
	hdevice->device_id = device_id;
	hdevice->callback = callback;

	hdevice->vidc_workq = create_singlethread_workqueue(
		"msm_vidc_workerq_venus");
	if (!hdevice->vidc_workq) {
		dprintk(VIDC_ERR, ": create vidc workq failed\n");
		goto err_cleanup;
	}

	hdevice->venus_pm_workq = create_singlethread_workqueue(
			"pm_workerq_venus");
	if (!hdevice->venus_pm_workq) {
		dprintk(VIDC_ERR, ": create pm workq failed\n");
		goto err_cleanup;
	}

	if (!hal_ctxt.dev_count)
		INIT_LIST_HEAD(&hal_ctxt.dev_head);

	mutex_init(&hdevice->lock);
	INIT_LIST_HEAD(&hdevice->list);
	INIT_LIST_HEAD(&hdevice->sess_head);
	list_add_tail(&hdevice->list, &hal_ctxt.dev_head);
	hal_ctxt.dev_count++;

	return hdevice;

err_cleanup:
	if (hdevice->vidc_workq)
		destroy_workqueue(hdevice->vidc_workq);
	kfree(hdevice->response_pkt);
	kfree(hdevice);
exit:
	return NULL;
}

static struct venus_hfi_device *__get_device(u32 device_id,
				struct msm_vidc_platform_resources *res,
				hfi_cmd_response_callback callback)
{
	if (!res || !callback) {
		dprintk(VIDC_ERR, "Invalid params: %pK %pK\n", res, callback);
		return NULL;
	}

	return __add_device(device_id, res, callback);
}

void venus_hfi_delete_device(void *device)
{
	struct venus_hfi_device *close, *tmp, *dev;

	if (!device)
		return;

	dev = (struct venus_hfi_device *) device;

	mutex_lock(&dev->lock);
	mutex_unlock(&dev->lock);

	list_for_each_entry_safe(close, tmp, &hal_ctxt.dev_head, list) {
		if (close->hal_data->irq == dev->hal_data->irq) {
			hal_ctxt.dev_count--;
			list_del(&close->list);
			destroy_workqueue(close->vidc_workq);
			destroy_workqueue(close->venus_pm_workq);
			free_irq(dev->hal_data->irq, close);
			iounmap(dev->hal_data->register_base);
			kfree(close->hal_data);
			kfree(close->response_pkt);
			kfree(close);
			break;
		}
	}
}

static int venus_hfi_core_early_init(void *device)
{
	int rc = 0;
	struct venus_hfi_device *dev = device;

	mutex_lock(&dev->lock);
	rc = __early_init_resources(dev, dev->res);
	rc = __venus_early_power_on(device);
	mutex_unlock(&dev->lock);
	return rc;
}

static int venus_hfi_core_early_release(void *device)
{
	struct venus_hfi_device *dev = device;

	mutex_lock(&dev->lock);
	__venus_early_power_off(dev);
	__early_deinit_resources(dev);
	mutex_unlock(&dev->lock);
	return 0;
}

static void venus_init_hfi_callbacks(struct hfi_device *hdev)
{
	hdev->core_init = venus_hfi_core_init;
	hdev->core_release = venus_hfi_core_release;
	hdev->core_early_init = venus_hfi_core_early_init;
	hdev->core_early_release = venus_hfi_core_early_release;
	hdev->core_ping = venus_hfi_core_ping;
	hdev->core_trigger_ssr = venus_hfi_core_trigger_ssr;
	hdev->session_init = venus_hfi_session_init;
	hdev->session_end = venus_hfi_session_end;
	hdev->session_abort = venus_hfi_session_abort;
	hdev->session_clean = venus_hfi_session_clean;
	hdev->session_set_buffers = venus_hfi_session_set_buffers;
	hdev->session_release_buffers = venus_hfi_session_release_buffers;
	hdev->session_load_res = venus_hfi_session_load_res;
	hdev->session_release_res = venus_hfi_session_release_res;
	hdev->session_start = venus_hfi_session_start;
	hdev->session_continue = venus_hfi_session_continue;
	hdev->session_stop = venus_hfi_session_stop;
	hdev->session_etb = venus_hfi_session_etb;
	hdev->session_ftb = venus_hfi_session_ftb;
	hdev->session_process_batch = venus_hfi_session_process_batch;
	hdev->session_parse_seq_hdr = venus_hfi_session_parse_seq_hdr;
	hdev->session_get_seq_hdr = venus_hfi_session_get_seq_hdr;
	hdev->session_get_buf_req = venus_hfi_session_get_buf_req;
	hdev->session_flush = venus_hfi_session_flush;
	hdev->session_set_property = venus_hfi_session_set_property;
	hdev->session_get_property = venus_hfi_session_get_property;
	hdev->scale_clocks = venus_hfi_scale_clocks;
	hdev->vote_bus = venus_hfi_vote_buses;
	hdev->get_fw_info = venus_hfi_get_fw_info;
	hdev->get_core_capabilities = venus_hfi_get_core_capabilities;
	hdev->suspend = venus_hfi_suspend;
	hdev->get_core_clock_rate = venus_hfi_get_core_clock_rate;
	hdev->get_default_properties = venus_hfi_get_default_properties;
}

int venus_hfi_initialize(struct hfi_device *hdev, u32 device_id,
		struct msm_vidc_platform_resources *res,
		hfi_cmd_response_callback callback)
{
	int rc = 0;

	if (!hdev || !res || !callback) {
		dprintk(VIDC_ERR, "Invalid params: %pK %pK %pK\n",
			hdev, res, callback);
		rc = -EINVAL;
		goto err_venus_hfi_init;
	}

	hdev->hfi_device_data = __get_device(device_id, res, callback);

	if (IS_ERR_OR_NULL(hdev->hfi_device_data)) {
		rc = PTR_ERR(hdev->hfi_device_data) ?: -EINVAL;
		goto err_venus_hfi_init;
	}

	venus_init_hfi_callbacks(hdev);

err_venus_hfi_init:
	return rc;
}
<|MERGE_RESOLUTION|>--- conflicted
+++ resolved
@@ -135,11 +135,7 @@
 	/* row must contain enough for 0xdeadbaad * 8 to be converted into
 	 * "de ad ba ab " * 8 + '\0'
 	 */
-<<<<<<< HEAD
-	char row[96]; //char row[3 * row_size];
-=======
 	char row[96]; /*char row[3 * row_size];*/
->>>>>>> 9a96de3c
 
 	for (c = 0; c * row_size < packet_size; ++c) {
 		int bytes_to_read = ((c + 1) * row_size > packet_size) ?
