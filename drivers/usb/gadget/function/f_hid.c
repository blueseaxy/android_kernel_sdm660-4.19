--- conflicted
+++ resolved
@@ -45,25 +45,12 @@
 	unsigned short			report_desc_length;
 	char				*report_desc;
 	unsigned short			report_length;
-	/*
-	 * use_out_ep - if true, the OUT Endpoint (interrupt out method)
-	 *              will be used to receive reports from the host
-	 *              using functions with the "intout" suffix.
-	 *              Otherwise, the OUT Endpoint will not be configured
-	 *              and the SETUP/SET_REPORT method ("ssreport" suffix)
-	 *              will be used to receive reports.
-	 */
-	bool				use_out_ep;
 
 	/* recv report */
+	struct list_head		completed_out_req;
 	spinlock_t			read_spinlock;
 	wait_queue_head_t		read_queue;
-	/* recv report - interrupt out only (use_out_ep == 1) */
-	struct list_head		completed_out_req;
 	unsigned int			qlen;
-	/* recv report - setup set_report only (use_out_ep == 0) */
-	char				*set_report_buf;
-	unsigned int			set_report_length;
 
 	/* send report */
 	spinlock_t			write_spinlock;
@@ -88,7 +75,6 @@
 {
 	struct f_hidg *hidg = container_of(dev, struct f_hidg, dev);
 
-	kfree(hidg->set_report_buf);
 	kfree(hidg);
 }
 
@@ -100,7 +86,7 @@
 	.bDescriptorType	= USB_DT_INTERFACE,
 	/* .bInterfaceNumber	= DYNAMIC */
 	.bAlternateSetting	= 0,
-	/* .bNumEndpoints	= DYNAMIC (depends on use_out_ep) */
+	.bNumEndpoints		= 2,
 	.bInterfaceClass	= USB_CLASS_HID,
 	/* .bInterfaceSubClass	= DYNAMIC */
 	/* .bInterfaceProtocol	= DYNAMIC */
@@ -161,21 +147,13 @@
 	/* .wBytesPerInterval   = DYNAMIC */
 };
 
-static struct usb_descriptor_header *hidg_ss_descriptors_intout[] = {
+static struct usb_descriptor_header *hidg_ss_descriptors[] = {
 	(struct usb_descriptor_header *)&hidg_interface_desc,
 	(struct usb_descriptor_header *)&hidg_desc,
 	(struct usb_descriptor_header *)&hidg_ss_in_ep_desc,
 	(struct usb_descriptor_header *)&hidg_ss_in_comp_desc,
 	(struct usb_descriptor_header *)&hidg_ss_out_ep_desc,
 	(struct usb_descriptor_header *)&hidg_ss_out_comp_desc,
-	NULL,
-};
-
-static struct usb_descriptor_header *hidg_ss_descriptors_ssreport[] = {
-	(struct usb_descriptor_header *)&hidg_interface_desc,
-	(struct usb_descriptor_header *)&hidg_desc,
-	(struct usb_descriptor_header *)&hidg_ss_in_ep_desc,
-	(struct usb_descriptor_header *)&hidg_ss_in_comp_desc,
 	NULL,
 };
 
@@ -205,18 +183,11 @@
 				      */
 };
 
-static struct usb_descriptor_header *hidg_hs_descriptors_intout[] = {
+static struct usb_descriptor_header *hidg_hs_descriptors[] = {
 	(struct usb_descriptor_header *)&hidg_interface_desc,
 	(struct usb_descriptor_header *)&hidg_desc,
 	(struct usb_descriptor_header *)&hidg_hs_in_ep_desc,
 	(struct usb_descriptor_header *)&hidg_hs_out_ep_desc,
-	NULL,
-};
-
-static struct usb_descriptor_header *hidg_hs_descriptors_ssreport[] = {
-	(struct usb_descriptor_header *)&hidg_interface_desc,
-	(struct usb_descriptor_header *)&hidg_desc,
-	(struct usb_descriptor_header *)&hidg_hs_in_ep_desc,
 	NULL,
 };
 
@@ -246,7 +217,7 @@
 				       */
 };
 
-static struct usb_descriptor_header *hidg_fs_descriptors_intout[] = {
+static struct usb_descriptor_header *hidg_fs_descriptors[] = {
 	(struct usb_descriptor_header *)&hidg_interface_desc,
 	(struct usb_descriptor_header *)&hidg_desc,
 	(struct usb_descriptor_header *)&hidg_fs_in_ep_desc,
@@ -254,13 +225,6 @@
 	NULL,
 };
 
-static struct usb_descriptor_header *hidg_fs_descriptors_ssreport[] = {
-	(struct usb_descriptor_header *)&hidg_interface_desc,
-	(struct usb_descriptor_header *)&hidg_desc,
-	(struct usb_descriptor_header *)&hidg_fs_in_ep_desc,
-	NULL,
-};
-
 /*-------------------------------------------------------------------------*/
 /*                                 Strings                                 */
 
@@ -284,8 +248,8 @@
 /*-------------------------------------------------------------------------*/
 /*                              Char Device                                */
 
-static ssize_t f_hidg_intout_read(struct file *file, char __user *buffer,
-				  size_t count, loff_t *ptr)
+static ssize_t f_hidg_read(struct file *file, char __user *buffer,
+			size_t count, loff_t *ptr)
 {
 	struct f_hidg *hidg = file->private_data;
 	struct f_hidg_req_list *list;
@@ -301,15 +265,15 @@
 
 	spin_lock_irqsave(&hidg->read_spinlock, flags);
 
-#define READ_COND_INTOUT (!list_empty(&hidg->completed_out_req))
+#define READ_COND (!list_empty(&hidg->completed_out_req))
 
 	/* wait for at least one buffer to complete */
-	while (!READ_COND_INTOUT) {
+	while (!READ_COND) {
 		spin_unlock_irqrestore(&hidg->read_spinlock, flags);
 		if (file->f_flags & O_NONBLOCK)
 			return -EAGAIN;
 
-		if (wait_event_interruptible(hidg->read_queue, READ_COND_INTOUT))
+		if (wait_event_interruptible(hidg->read_queue, READ_COND))
 			return -ERESTARTSYS;
 
 		spin_lock_irqsave(&hidg->read_spinlock, flags);
@@ -364,60 +328,6 @@
 	return count;
 }
 
-#define READ_COND_SSREPORT (hidg->set_report_buf != NULL)
-
-static ssize_t f_hidg_ssreport_read(struct file *file, char __user *buffer,
-				    size_t count, loff_t *ptr)
-{
-	struct f_hidg *hidg = file->private_data;
-	char *tmp_buf = NULL;
-	unsigned long flags;
-
-	if (!count)
-		return 0;
-
-	spin_lock_irqsave(&hidg->read_spinlock, flags);
-
-	while (!READ_COND_SSREPORT) {
-		spin_unlock_irqrestore(&hidg->read_spinlock, flags);
-		if (file->f_flags & O_NONBLOCK)
-			return -EAGAIN;
-
-		if (wait_event_interruptible(hidg->read_queue, READ_COND_SSREPORT))
-			return -ERESTARTSYS;
-
-		spin_lock_irqsave(&hidg->read_spinlock, flags);
-	}
-
-	count = min_t(unsigned int, count, hidg->set_report_length);
-	tmp_buf = hidg->set_report_buf;
-	hidg->set_report_buf = NULL;
-
-	spin_unlock_irqrestore(&hidg->read_spinlock, flags);
-
-	if (tmp_buf != NULL) {
-		count -= copy_to_user(buffer, tmp_buf, count);
-		kfree(tmp_buf);
-	} else {
-		count = -ENOMEM;
-	}
-
-	wake_up(&hidg->read_queue);
-
-	return count;
-}
-
-static ssize_t f_hidg_read(struct file *file, char __user *buffer,
-			   size_t count, loff_t *ptr)
-{
-	struct f_hidg *hidg = file->private_data;
-
-	if (hidg->use_out_ep)
-		return f_hidg_intout_read(file, buffer, count, ptr);
-	else
-		return f_hidg_ssreport_read(file, buffer, count, ptr);
-}
-
 static void f_hidg_req_complete(struct usb_ep *ep, struct usb_request *req)
 {
 	struct f_hidg *hidg = (struct f_hidg *)ep->driver_data;
@@ -541,20 +451,14 @@
 	if (WRITE_COND)
 		ret |= EPOLLOUT | EPOLLWRNORM;
 
-	if (hidg->use_out_ep) {
-		if (READ_COND_INTOUT)
-			ret |= EPOLLIN | EPOLLRDNORM;
-	} else {
-		if (READ_COND_SSREPORT)
-			ret |= EPOLLIN | EPOLLRDNORM;
-	}
+	if (READ_COND)
+		ret |= EPOLLIN | EPOLLRDNORM;
 
 	return ret;
 }
 
 #undef WRITE_COND
-#undef READ_COND_SSREPORT
-#undef READ_COND_INTOUT
+#undef READ_COND
 
 static int f_hidg_release(struct inode *inode, struct file *fd)
 {
@@ -581,7 +485,7 @@
 	return alloc_ep_req(ep, length);
 }
 
-static void hidg_intout_complete(struct usb_ep *ep, struct usb_request *req)
+static void hidg_set_report_complete(struct usb_ep *ep, struct usb_request *req)
 {
 	struct f_hidg *hidg = (struct f_hidg *) req->context;
 	struct usb_composite_dev *cdev = hidg->func.config->cdev;
@@ -631,37 +535,6 @@
 	}
 }
 
-static void hidg_ssreport_complete(struct usb_ep *ep, struct usb_request *req)
-{
-	struct f_hidg *hidg = (struct f_hidg *)req->context;
-	struct usb_composite_dev *cdev = hidg->func.config->cdev;
-	char *new_buf = NULL;
-	unsigned long flags;
-
-	if (req->status != 0 || req->buf == NULL || req->actual == 0) {
-		ERROR(cdev,
-		      "%s FAILED: status=%d, buf=%p, actual=%d\n",
-		      __func__, req->status, req->buf, req->actual);
-		return;
-	}
-
-	spin_lock_irqsave(&hidg->read_spinlock, flags);
-
-	new_buf = krealloc(hidg->set_report_buf, req->actual, GFP_ATOMIC);
-	if (new_buf == NULL) {
-		spin_unlock_irqrestore(&hidg->read_spinlock, flags);
-		return;
-	}
-	hidg->set_report_buf = new_buf;
-
-	hidg->set_report_length = req->actual;
-	memcpy(hidg->set_report_buf, req->buf, req->actual);
-
-	spin_unlock_irqrestore(&hidg->read_spinlock, flags);
-
-	wake_up(&hidg->read_queue);
-}
-
 static int hidg_setup(struct usb_function *f,
 		const struct usb_ctrlrequest *ctrl)
 {
@@ -709,15 +582,8 @@
 	case ((USB_DIR_OUT | USB_TYPE_CLASS | USB_RECIP_INTERFACE) << 8
 		  | HID_REQ_SET_REPORT):
 		VDBG(cdev, "set_report | wLength=%d\n", ctrl->wLength);
-<<<<<<< HEAD
 		req->context = hidg;
 		req->complete = hidg_set_report_complete;
-=======
-		if (hidg->use_out_ep)
-			goto stall;
-		req->complete = hidg_ssreport_complete;
-		req->context  = hidg;
->>>>>>> 68e69330
 		goto respond;
 		break;
 
@@ -806,18 +672,15 @@
 	unsigned long flags;
 
 	usb_ep_disable(hidg->in_ep);
-
-	if (hidg->out_ep) {
-		usb_ep_disable(hidg->out_ep);
-
-		spin_lock_irqsave(&hidg->read_spinlock, flags);
-		list_for_each_entry_safe(list, next, &hidg->completed_out_req, list) {
-			free_ep_req(hidg->out_ep, list->req);
-			list_del(&list->list);
-			kfree(list);
-		}
-		spin_unlock_irqrestore(&hidg->read_spinlock, flags);
-	}
+	usb_ep_disable(hidg->out_ep);
+
+	spin_lock_irqsave(&hidg->read_spinlock, flags);
+	list_for_each_entry_safe(list, next, &hidg->completed_out_req, list) {
+		free_ep_req(hidg->out_ep, list->req);
+		list_del(&list->list);
+		kfree(list);
+	}
+	spin_unlock_irqrestore(&hidg->read_spinlock, flags);
 
 	spin_lock_irqsave(&hidg->write_spinlock, flags);
 	if (!hidg->write_pending) {
@@ -863,7 +726,8 @@
 		}
 	}
 
-	if (hidg->use_out_ep && hidg->out_ep != NULL) {
+
+	if (hidg->out_ep != NULL) {
 		/* restart endpoint */
 		usb_ep_disable(hidg->out_ep);
 
@@ -888,7 +752,7 @@
 					hidg_alloc_ep_req(hidg->out_ep,
 							  hidg->report_length);
 			if (req) {
-				req->complete = hidg_intout_complete;
+				req->complete = hidg_set_report_complete;
 				req->context  = hidg;
 				status = usb_ep_queue(hidg->out_ep, req,
 						      GFP_ATOMIC);
@@ -914,8 +778,7 @@
 	}
 	return 0;
 disable_out_ep:
-	if (hidg->out_ep)
-		usb_ep_disable(hidg->out_ep);
+	usb_ep_disable(hidg->out_ep);
 free_req_in:
 	if (req_in)
 		free_ep_req(hidg->in_ep, req_in);
@@ -965,21 +828,14 @@
 		goto fail;
 	hidg->in_ep = ep;
 
-	hidg->out_ep = NULL;
-	if (hidg->use_out_ep) {
-		ep = usb_ep_autoconfig(c->cdev->gadget, &hidg_fs_out_ep_desc);
-		if (!ep)
-			goto fail;
-		hidg->out_ep = ep;
-	}
-
-	/* used only if use_out_ep == 1 */
-	hidg->set_report_buf = NULL;
+	ep = usb_ep_autoconfig(c->cdev->gadget, &hidg_fs_out_ep_desc);
+	if (!ep)
+		goto fail;
+	hidg->out_ep = ep;
 
 	/* set descriptor dynamic values */
 	hidg_interface_desc.bInterfaceSubClass = hidg->bInterfaceSubClass;
 	hidg_interface_desc.bInterfaceProtocol = hidg->bInterfaceProtocol;
-	hidg_interface_desc.bNumEndpoints = hidg->use_out_ep ? 2 : 1;
 	hidg->protocol = HID_REPORT_PROTOCOL;
 	hidg->idle = 1;
 	hidg_ss_in_ep_desc.wMaxPacketSize = cpu_to_le16(hidg->report_length);
@@ -1010,19 +866,9 @@
 	hidg_ss_out_ep_desc.bEndpointAddress =
 		hidg_fs_out_ep_desc.bEndpointAddress;
 
-	if (hidg->use_out_ep)
-		status = usb_assign_descriptors(f,
-			hidg_fs_descriptors_intout,
-			hidg_hs_descriptors_intout,
-			hidg_ss_descriptors_intout,
-			hidg_ss_descriptors_intout);
-	else
-		status = usb_assign_descriptors(f,
-			hidg_fs_descriptors_ssreport,
-			hidg_hs_descriptors_ssreport,
-			hidg_ss_descriptors_ssreport,
-			hidg_ss_descriptors_ssreport);
-
+	status = usb_assign_descriptors(f, hidg_fs_descriptors,
+			hidg_hs_descriptors, hidg_ss_descriptors,
+			hidg_ss_descriptors);
 	if (status)
 		goto fail;
 
@@ -1127,7 +973,6 @@
 
 F_HID_OPT(subclass, 8, 255);
 F_HID_OPT(protocol, 8, 255);
-F_HID_OPT(no_out_endpoint, 8, 1);
 F_HID_OPT(report_length, 16, 65535);
 
 static ssize_t f_hid_opts_report_desc_show(struct config_item *item, char *page)
@@ -1187,7 +1032,6 @@
 static struct configfs_attribute *hid_attrs[] = {
 	&f_hid_opts_attr_subclass,
 	&f_hid_opts_attr_protocol,
-	&f_hid_opts_attr_no_out_endpoint,
 	&f_hid_opts_attr_report_length,
 	&f_hid_opts_attr_report_desc,
 	&f_hid_opts_attr_dev,
@@ -1328,7 +1172,6 @@
 			return ERR_PTR(-ENOMEM);
 		}
 	}
-	hidg->use_out_ep = !opts->no_out_endpoint;
 
 	mutex_unlock(&opts->lock);
 
