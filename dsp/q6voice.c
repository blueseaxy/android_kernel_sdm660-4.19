--- conflicted
+++ resolved
@@ -2760,11 +2760,7 @@
 	}
 
 	if (col_data->cal_data.size >= MAX_COL_INFO_SIZE) {
-<<<<<<< HEAD
-		pr_err("%s: Invalid cal data size %d!\n",
-=======
 		pr_err("%s: Invalid cal data size %ld!\n",
->>>>>>> 342f8ec2
 			__func__, col_data->cal_data.size);
 		ret = -EINVAL;
 		goto unlock;
