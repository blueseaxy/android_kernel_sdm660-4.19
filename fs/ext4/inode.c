--- conflicted
+++ resolved
@@ -1241,10 +1241,6 @@
 			ll_rw_block(REQ_OP_READ, (decrypt ? REQ_NOENCRYPT : 0),
 				    1, &bh);
 			*wait_bh++ = bh;
-<<<<<<< HEAD
-=======
-			decrypt = IS_ENCRYPTED(inode) && S_ISREG(inode->i_mode);
->>>>>>> 75337a6f
 		}
 	}
 	/*
@@ -3916,12 +3912,8 @@
 	int rw = iov_iter_rw(iter);
 
 #ifdef CONFIG_FS_ENCRYPTION
-<<<<<<< HEAD
 	if (IS_ENCRYPTED(inode) && S_ISREG(inode->i_mode)
 		&& !fscrypt_using_hardware_encryption(inode))
-=======
-	if (IS_ENCRYPTED(inode) && S_ISREG(inode->i_mode))
->>>>>>> 75337a6f
 		return 0;
 #endif
 
@@ -4138,11 +4130,7 @@
 		/* Uhhuh. Read error. Complain and punt. */
 		if (!buffer_uptodate(bh))
 			goto unlock;
-<<<<<<< HEAD
 		if (decrypt) {
-=======
-		if (S_ISREG(inode->i_mode) && IS_ENCRYPTED(inode)) {
->>>>>>> 75337a6f
 			/* We expect the key to be set. */
 			BUG_ON(!fscrypt_has_encryption_key(inode));
 			BUG_ON(blocksize != PAGE_SIZE);
