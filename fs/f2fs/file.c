--- conflicted
+++ resolved
@@ -51,7 +51,7 @@
 	struct page *page = vmf->page;
 	struct inode *inode = file_inode(vmf->vma->vm_file);
 	struct f2fs_sb_info *sbi = F2FS_I_SB(inode);
-	struct dnode_of_data dn = { .node_changed = false };
+	struct dnode_of_data dn;
 	int err;
 
 	if (unlikely(f2fs_cp_error(sbi))) {
@@ -59,15 +59,13 @@
 		goto err;
 	}
 
-<<<<<<< HEAD
 	/* should do out of any locked page */
 	f2fs_balance_fs(sbi, true);
-=======
+
 	if (!f2fs_is_checkpoint_ready(sbi)) {
 		err = -ENOSPC;
 		goto err;
 	}
->>>>>>> 34f21ff3
 
 	sb_start_pagefault(inode->i_sb);
 
@@ -126,11 +124,6 @@
 out_sem:
 	up_read(&F2FS_I(inode)->i_mmap_sem);
 
-<<<<<<< HEAD
-=======
-	f2fs_balance_fs(sbi, dn.node_changed);
-
->>>>>>> 34f21ff3
 	sb_end_pagefault(inode->i_sb);
 err:
 	return block_page_mkwrite_return(err);
@@ -1562,14 +1555,6 @@
 	if (off_end)
 		map.m_len++;
 
-<<<<<<< HEAD
-	if (f2fs_is_pinned_file(inode))
-		map.m_seg_type = CURSEG_COLD_DATA;
-
-	err = f2fs_map_blocks(inode, &map, 1, (f2fs_is_pinned_file(inode) ?
-						F2FS_GET_BLOCK_PRE_DIO :
-						F2FS_GET_BLOCK_PRE_AIO));
-=======
 	if (!map.m_len)
 		return 0;
 
@@ -1608,7 +1593,6 @@
 		err = f2fs_map_blocks(inode, &map, 1, F2FS_GET_BLOCK_PRE_AIO);
 	}
 out_err:
->>>>>>> 34f21ff3
 	if (err) {
 		pgoff_t last_off;
 
@@ -1735,8 +1719,6 @@
 	if (IS_NOQUOTA(inode))
 		return -EPERM;
 
-<<<<<<< HEAD
-=======
 	if ((iflags ^ fi->i_flags) & F2FS_CASEFOLD_FL) {
 		if (!f2fs_sb_has_casefold(F2FS_I_SB(inode)))
 			return -EOPNOTSUPP;
@@ -1744,7 +1726,6 @@
 			return -ENOTEMPTY;
 	}
 
->>>>>>> 34f21ff3
 	fi->i_flags = iflags | (fi->i_flags & ~mask);
 
 	if (fi->i_flags & F2FS_PROJINHERIT_FL)
@@ -1779,10 +1760,7 @@
 	{ F2FS_INDEX_FL,	FS_INDEX_FL },
 	{ F2FS_DIRSYNC_FL,	FS_DIRSYNC_FL },
 	{ F2FS_PROJINHERIT_FL,	FS_PROJINHERIT_FL },
-<<<<<<< HEAD
-=======
 	{ F2FS_CASEFOLD_FL,	FS_CASEFOLD_FL },
->>>>>>> 34f21ff3
 };
 
 #define F2FS_GETTABLE_FS_FL (		\
@@ -1796,13 +1774,9 @@
 		FS_PROJINHERIT_FL |	\
 		FS_ENCRYPT_FL |		\
 		FS_INLINE_DATA_FL |	\
-<<<<<<< HEAD
-		FS_NOCOW_FL)
-=======
 		FS_NOCOW_FL |		\
 		FS_VERITY_FL |		\
 		FS_CASEFOLD_FL)
->>>>>>> 34f21ff3
 
 #define F2FS_SETTABLE_FS_FL (		\
 		FS_SYNC_FL |		\
@@ -1811,12 +1785,8 @@
 		FS_NODUMP_FL |		\
 		FS_NOATIME_FL |		\
 		FS_DIRSYNC_FL |		\
-<<<<<<< HEAD
-		FS_PROJINHERIT_FL)
-=======
 		FS_PROJINHERIT_FL |	\
 		FS_CASEFOLD_FL)
->>>>>>> 34f21ff3
 
 /* Convert f2fs on-disk i_flags to FS_IOC_{GET,SET}FLAGS flags */
 static inline u32 f2fs_iflags_to_fsflags(u32 iflags)
@@ -1852,11 +1822,8 @@
 
 	if (IS_ENCRYPTED(inode))
 		fsflags |= FS_ENCRYPT_FL;
-<<<<<<< HEAD
-=======
 	if (IS_VERITY(inode))
 		fsflags |= FS_VERITY_FL;
->>>>>>> 34f21ff3
 	if (f2fs_has_inline_data(inode) || f2fs_has_inline_dentry(inode))
 		fsflags |= FS_INLINE_DATA_FL;
 	if (is_inode_flag_set(inode, FI_PIN_FILE))
@@ -1965,10 +1932,7 @@
 	spin_lock(&sbi->inode_lock[ATOMIC_FILE]);
 	if (list_empty(&fi->inmem_ilist))
 		list_add_tail(&fi->inmem_ilist, &sbi->inode_list[ATOMIC_FILE]);
-<<<<<<< HEAD
-=======
 	sbi->atomic_files++;
->>>>>>> 34f21ff3
 	spin_unlock(&sbi->inode_lock[ATOMIC_FILE]);
 
 	/* add inode in inmem_list first and set atomic_file */
@@ -2977,28 +2941,10 @@
 }
 
 static void f2fs_fill_fsxattr(struct inode *inode, struct fsxattr *fa)
-<<<<<<< HEAD
 {
 	struct f2fs_inode_info *fi = F2FS_I(inode);
 
 	simple_fill_fsxattr(fa, f2fs_iflags_to_xflags(fi->i_flags));
-=======
-{
-	struct f2fs_inode_info *fi = F2FS_I(inode);
-
-	simple_fill_fsxattr(fa, f2fs_iflags_to_xflags(fi->i_flags));
-
-	if (f2fs_sb_has_project_quota(F2FS_I_SB(inode)))
-		fa->fsx_projid = from_kprojid(&init_user_ns, fi->i_projid);
-}
-
-static int f2fs_ioc_fsgetxattr(struct file *filp, unsigned long arg)
-{
-	struct inode *inode = file_inode(filp);
-	struct fsxattr fa;
-
-	f2fs_fill_fsxattr(inode, &fa);
->>>>>>> 34f21ff3
 
 	if (f2fs_sb_has_project_quota(F2FS_I_SB(inode)))
 		fa->fsx_projid = from_kprojid(&init_user_ns, fi->i_projid);
@@ -3199,8 +3145,6 @@
 	return ret;
 }
 
-<<<<<<< HEAD
-=======
 static int f2fs_ioc_enable_verity(struct file *filp, unsigned long arg)
 {
 	struct inode *inode = file_inode(filp);
@@ -3287,7 +3231,6 @@
 	return err;
 }
 
->>>>>>> 34f21ff3
 long f2fs_ioctl(struct file *filp, unsigned int cmd, unsigned long arg)
 {
 	if (unlikely(f2fs_cp_error(F2FS_I_SB(file_inode(filp)))))
@@ -3348,8 +3291,6 @@
 		return f2fs_ioc_precache_extents(filp, arg);
 	case F2FS_IOC_RESIZE_FS:
 		return f2fs_ioc_resize_fs(filp, arg);
-<<<<<<< HEAD
-=======
 	case FS_IOC_ENABLE_VERITY:
 		return f2fs_ioc_enable_verity(filp, arg);
 	case FS_IOC_MEASURE_VERITY:
@@ -3358,7 +3299,6 @@
 		return f2fs_get_volume_name(filp, arg);
 	case F2FS_IOC_SET_VOLUME_NAME:
 		return f2fs_set_volume_name(filp, arg);
->>>>>>> 34f21ff3
 	default:
 		return -ENOTTY;
 	}
@@ -3374,19 +3314,6 @@
 		ret = -EIO;
 		goto out;
 	}
-<<<<<<< HEAD
-
-	if ((iocb->ki_flags & IOCB_NOWAIT) && !(iocb->ki_flags & IOCB_DIRECT)) {
-		ret = -EINVAL;
-		goto out;
-	}
-
-	if (!inode_trylock(inode)) {
-		if (iocb->ki_flags & IOCB_NOWAIT) {
-			ret = -EAGAIN;
-			goto out;
-		}
-=======
 
 	if (iocb->ki_flags & IOCB_NOWAIT) {
 		if (!inode_trylock(inode)) {
@@ -3394,7 +3321,6 @@
 			goto out;
 		}
 	} else {
->>>>>>> 34f21ff3
 		inode_lock(inode);
 	}
 
@@ -3483,13 +3409,10 @@
 	case F2FS_IOC_SET_PIN_FILE:
 	case F2FS_IOC_PRECACHE_EXTENTS:
 	case F2FS_IOC_RESIZE_FS:
-<<<<<<< HEAD
-=======
 	case FS_IOC_ENABLE_VERITY:
 	case FS_IOC_MEASURE_VERITY:
 	case F2FS_IOC_GET_VOLUME_NAME:
 	case F2FS_IOC_SET_VOLUME_NAME:
->>>>>>> 34f21ff3
 		break;
 	default:
 		return -ENOIOCTLCMD;
