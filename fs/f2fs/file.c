--- conflicted
+++ resolved
@@ -2205,81 +2205,6 @@
 	} else {
 		ret = f2fs_do_sync_file(filp, 0, LLONG_MAX, 1, false);
 	}
-<<<<<<< HEAD
-=======
-err_out:
-	if (is_inode_flag_set(inode, FI_ATOMIC_REVOKE_REQUEST)) {
-		clear_inode_flag(inode, FI_ATOMIC_REVOKE_REQUEST);
-		ret = -EINVAL;
-	}
-	inode_unlock(inode);
-	mnt_drop_write_file(filp);
-	return ret;
-}
-
-static int f2fs_ioc_start_volatile_write(struct file *filp)
-{
-	struct inode *inode = file_inode(filp);
-	int ret;
-
-	if (!(filp->f_mode & FMODE_WRITE))
-		return -EBADF;
-
-	if (!inode_owner_or_capable(inode))
-		return -EACCES;
-
-	if (!S_ISREG(inode->i_mode))
-		return -EINVAL;
-
-	ret = mnt_want_write_file(filp);
-	if (ret)
-		return ret;
-
-	inode_lock(inode);
-
-	if (f2fs_is_volatile_file(inode))
-		goto out;
-
-	ret = f2fs_convert_inline_inode(inode);
-	if (ret)
-		goto out;
-
-	stat_inc_volatile_write(inode);
-	stat_update_max_volatile_write(inode);
-
-	set_inode_flag(inode, FI_VOLATILE_FILE);
-	f2fs_update_time(F2FS_I_SB(inode), REQ_TIME);
-out:
-	inode_unlock(inode);
-	mnt_drop_write_file(filp);
-	return ret;
-}
-
-static int f2fs_ioc_release_volatile_write(struct file *filp)
-{
-	struct inode *inode = file_inode(filp);
-	int ret;
-
-	if (!(filp->f_mode & FMODE_WRITE))
-		return -EBADF;
-
-	if (!inode_owner_or_capable(inode))
-		return -EACCES;
-
-	ret = mnt_want_write_file(filp);
-	if (ret)
-		return ret;
-
-	inode_lock(inode);
-
-	if (!f2fs_is_volatile_file(inode))
-		goto out;
-
-	if (!f2fs_is_first_block_written(inode)) {
-		ret = truncate_partial_data_page(inode, 0, true);
-		goto out;
-	}
->>>>>>> a8c422f8
 
 	inode_unlock(inode);
 	mnt_drop_write_file(filp);
