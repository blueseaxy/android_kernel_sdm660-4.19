// SPDX-License-Identifier: GPL-2.0
/*
 * fs/f2fs/super.c
 *
 * Copyright (c) 2012 Samsung Electronics Co., Ltd.
 *             http://www.samsung.com/
 */
#include <linux/module.h>
#include <linux/init.h>
#include <linux/fs.h>
#include <linux/statfs.h>
#include <linux/buffer_head.h>
#include <linux/backing-dev.h>
#include <linux/kthread.h>
#include <linux/parser.h>
#include <linux/mount.h>
#include <linux/seq_file.h>
#include <linux/proc_fs.h>
#include <linux/random.h>
#include <linux/exportfs.h>
#include <linux/blkdev.h>
#include <linux/quotaops.h>
#include <linux/f2fs_fs.h>
#include <linux/sysfs.h>
#include <linux/quota.h>
#include <linux/unicode.h>
#include <linux/zstd.h>
#include <linux/lz4.h>

#include "f2fs.h"
#include "node.h"
#include "segment.h"
#include "xattr.h"
#include "gc.h"
#include "iostat.h"

#define CREATE_TRACE_POINTS
#include <trace/events/f2fs.h>

static struct kmem_cache *f2fs_inode_cachep;

#ifdef CONFIG_F2FS_FAULT_INJECTION

const char *f2fs_fault_name[FAULT_MAX] = {
	[FAULT_KMALLOC]		= "kmalloc",
	[FAULT_KVMALLOC]	= "kvmalloc",
	[FAULT_PAGE_ALLOC]	= "page alloc",
	[FAULT_PAGE_GET]	= "page get",
	[FAULT_ALLOC_NID]	= "alloc nid",
	[FAULT_ORPHAN]		= "orphan",
	[FAULT_BLOCK]		= "no more block",
	[FAULT_DIR_DEPTH]	= "too big dir depth",
	[FAULT_EVICT_INODE]	= "evict_inode fail",
	[FAULT_TRUNCATE]	= "truncate fail",
	[FAULT_READ_IO]		= "read IO error",
	[FAULT_CHECKPOINT]	= "checkpoint error",
	[FAULT_DISCARD]		= "discard error",
	[FAULT_WRITE_IO]	= "write IO error",
	[FAULT_SLAB_ALLOC]	= "slab alloc",
	[FAULT_DQUOT_INIT]	= "dquot initialize",
	[FAULT_LOCK_OP]		= "lock_op",
};

void f2fs_build_fault_attr(struct f2fs_sb_info *sbi, unsigned int rate,
							unsigned int type)
{
	struct f2fs_fault_info *ffi = &F2FS_OPTION(sbi).fault_info;

	if (rate) {
		atomic_set(&ffi->inject_ops, 0);
		ffi->inject_rate = rate;
	}

	if (type)
		ffi->inject_type = type;

	if (!rate && !type)
		memset(ffi, 0, sizeof(struct f2fs_fault_info));
}
#endif

/* f2fs-wide shrinker description */
static struct shrinker f2fs_shrinker_info = {
	.scan_objects = f2fs_shrink_scan,
	.count_objects = f2fs_shrink_count,
	.seeks = DEFAULT_SEEKS,
};

enum {
	Opt_gc_background,
	Opt_disable_roll_forward,
	Opt_norecovery,
	Opt_discard,
	Opt_nodiscard,
	Opt_noheap,
	Opt_heap,
	Opt_user_xattr,
	Opt_nouser_xattr,
	Opt_acl,
	Opt_noacl,
	Opt_active_logs,
	Opt_disable_ext_identify,
	Opt_inline_xattr,
	Opt_noinline_xattr,
	Opt_inline_xattr_size,
	Opt_inline_data,
	Opt_inline_dentry,
	Opt_noinline_dentry,
	Opt_flush_merge,
	Opt_noflush_merge,
	Opt_nobarrier,
	Opt_fastboot,
	Opt_extent_cache,
	Opt_noextent_cache,
	Opt_noinline_data,
	Opt_data_flush,
	Opt_reserve_root,
	Opt_resgid,
	Opt_resuid,
	Opt_mode,
	Opt_io_size_bits,
	Opt_fault_injection,
	Opt_fault_type,
	Opt_lazytime,
	Opt_nolazytime,
	Opt_quota,
	Opt_noquota,
	Opt_usrquota,
	Opt_grpquota,
	Opt_prjquota,
	Opt_usrjquota,
	Opt_grpjquota,
	Opt_prjjquota,
	Opt_offusrjquota,
	Opt_offgrpjquota,
	Opt_offprjjquota,
	Opt_jqfmt_vfsold,
	Opt_jqfmt_vfsv0,
	Opt_jqfmt_vfsv1,
	Opt_alloc,
	Opt_fsync,
	Opt_test_dummy_encryption,
	Opt_inlinecrypt,
	Opt_checkpoint_disable,
	Opt_checkpoint_disable_cap,
	Opt_checkpoint_disable_cap_perc,
	Opt_checkpoint_enable,
	Opt_checkpoint_merge,
	Opt_nocheckpoint_merge,
	Opt_compress_algorithm,
	Opt_compress_log_size,
	Opt_compress_extension,
	Opt_nocompress_extension,
	Opt_compress_chksum,
	Opt_compress_mode,
	Opt_compress_cache,
	Opt_atgc,
	Opt_gc_merge,
	Opt_nogc_merge,
	Opt_discard_unit,
	Opt_memory_mode,
	Opt_err,
};

static match_table_t f2fs_tokens = {
	{Opt_gc_background, "background_gc=%s"},
	{Opt_disable_roll_forward, "disable_roll_forward"},
	{Opt_norecovery, "norecovery"},
	{Opt_discard, "discard"},
	{Opt_nodiscard, "nodiscard"},
	{Opt_noheap, "no_heap"},
	{Opt_heap, "heap"},
	{Opt_user_xattr, "user_xattr"},
	{Opt_nouser_xattr, "nouser_xattr"},
	{Opt_acl, "acl"},
	{Opt_noacl, "noacl"},
	{Opt_active_logs, "active_logs=%u"},
	{Opt_disable_ext_identify, "disable_ext_identify"},
	{Opt_inline_xattr, "inline_xattr"},
	{Opt_noinline_xattr, "noinline_xattr"},
	{Opt_inline_xattr_size, "inline_xattr_size=%u"},
	{Opt_inline_data, "inline_data"},
	{Opt_inline_dentry, "inline_dentry"},
	{Opt_noinline_dentry, "noinline_dentry"},
	{Opt_flush_merge, "flush_merge"},
	{Opt_noflush_merge, "noflush_merge"},
	{Opt_nobarrier, "nobarrier"},
	{Opt_fastboot, "fastboot"},
	{Opt_extent_cache, "extent_cache"},
	{Opt_noextent_cache, "noextent_cache"},
	{Opt_noinline_data, "noinline_data"},
	{Opt_data_flush, "data_flush"},
	{Opt_reserve_root, "reserve_root=%u"},
	{Opt_resgid, "resgid=%u"},
	{Opt_resuid, "resuid=%u"},
	{Opt_mode, "mode=%s"},
	{Opt_io_size_bits, "io_bits=%u"},
	{Opt_fault_injection, "fault_injection=%u"},
	{Opt_fault_type, "fault_type=%u"},
	{Opt_lazytime, "lazytime"},
	{Opt_nolazytime, "nolazytime"},
	{Opt_quota, "quota"},
	{Opt_noquota, "noquota"},
	{Opt_usrquota, "usrquota"},
	{Opt_grpquota, "grpquota"},
	{Opt_prjquota, "prjquota"},
	{Opt_usrjquota, "usrjquota=%s"},
	{Opt_grpjquota, "grpjquota=%s"},
	{Opt_prjjquota, "prjjquota=%s"},
	{Opt_offusrjquota, "usrjquota="},
	{Opt_offgrpjquota, "grpjquota="},
	{Opt_offprjjquota, "prjjquota="},
	{Opt_jqfmt_vfsold, "jqfmt=vfsold"},
	{Opt_jqfmt_vfsv0, "jqfmt=vfsv0"},
	{Opt_jqfmt_vfsv1, "jqfmt=vfsv1"},
	{Opt_alloc, "alloc_mode=%s"},
	{Opt_fsync, "fsync_mode=%s"},
	{Opt_test_dummy_encryption, "test_dummy_encryption=%s"},
	{Opt_test_dummy_encryption, "test_dummy_encryption"},
	{Opt_inlinecrypt, "inlinecrypt"},
	{Opt_checkpoint_disable, "checkpoint=disable"},
	{Opt_checkpoint_disable_cap, "checkpoint=disable:%u"},
	{Opt_checkpoint_disable_cap_perc, "checkpoint=disable:%u%%"},
	{Opt_checkpoint_enable, "checkpoint=enable"},
	{Opt_checkpoint_merge, "checkpoint_merge"},
	{Opt_nocheckpoint_merge, "nocheckpoint_merge"},
	{Opt_compress_algorithm, "compress_algorithm=%s"},
	{Opt_compress_log_size, "compress_log_size=%u"},
	{Opt_compress_extension, "compress_extension=%s"},
	{Opt_nocompress_extension, "nocompress_extension=%s"},
	{Opt_compress_chksum, "compress_chksum"},
	{Opt_compress_mode, "compress_mode=%s"},
	{Opt_compress_cache, "compress_cache"},
	{Opt_atgc, "atgc"},
	{Opt_gc_merge, "gc_merge"},
	{Opt_nogc_merge, "nogc_merge"},
	{Opt_discard_unit, "discard_unit=%s"},
	{Opt_memory_mode, "memory=%s"},
	{Opt_err, NULL},
};

void f2fs_printk(struct f2fs_sb_info *sbi, const char *fmt, ...)
{
	struct va_format vaf;
	va_list args;
	int level;

	va_start(args, fmt);

	level = printk_get_level(fmt);
	vaf.fmt = printk_skip_level(fmt);
	vaf.va = &args;
	printk("%c%cF2FS-fs (%s): %pV\n",
	       KERN_SOH_ASCII, level, sbi->sb->s_id, &vaf);

	va_end(args);
}

#ifdef CONFIG_UNICODE
static const struct f2fs_sb_encodings {
	__u16 magic;
	char *name;
	char *version;
} f2fs_sb_encoding_map[] = {
	{F2FS_ENC_UTF8_12_1, "utf8", "12.1.0"},
};

static int f2fs_sb_read_encoding(const struct f2fs_super_block *sb,
				 const struct f2fs_sb_encodings **encoding,
				 __u16 *flags)
{
	__u16 magic = le16_to_cpu(sb->s_encoding);
	int i;

	for (i = 0; i < ARRAY_SIZE(f2fs_sb_encoding_map); i++)
		if (magic == f2fs_sb_encoding_map[i].magic)
			break;

	if (i >= ARRAY_SIZE(f2fs_sb_encoding_map))
		return -EINVAL;

	*encoding = &f2fs_sb_encoding_map[i];
	*flags = le16_to_cpu(sb->s_encoding_flags);

	return 0;
}

struct kmem_cache *f2fs_cf_name_slab;
static int __init f2fs_create_casefold_cache(void)
{
	f2fs_cf_name_slab = f2fs_kmem_cache_create("f2fs_casefolded_name",
							F2FS_NAME_LEN);
	if (!f2fs_cf_name_slab)
		return -ENOMEM;
	return 0;
}

static void f2fs_destroy_casefold_cache(void)
{
	kmem_cache_destroy(f2fs_cf_name_slab);
}
#else
static int __init f2fs_create_casefold_cache(void) { return 0; }
static void f2fs_destroy_casefold_cache(void) { }
#endif

static inline void limit_reserve_root(struct f2fs_sb_info *sbi)
{
	block_t limit = min((sbi->user_block_count << 1) / 1000,
			sbi->user_block_count - sbi->reserved_blocks);

	/* limit is 0.2% */
	if (test_opt(sbi, RESERVE_ROOT) &&
			F2FS_OPTION(sbi).root_reserved_blocks > limit) {
		F2FS_OPTION(sbi).root_reserved_blocks = limit;
		f2fs_info(sbi, "Reduce reserved blocks for root = %u",
			  F2FS_OPTION(sbi).root_reserved_blocks);
	}
	if (!test_opt(sbi, RESERVE_ROOT) &&
		(!uid_eq(F2FS_OPTION(sbi).s_resuid,
				make_kuid(&init_user_ns, F2FS_DEF_RESUID)) ||
		!gid_eq(F2FS_OPTION(sbi).s_resgid,
				make_kgid(&init_user_ns, F2FS_DEF_RESGID))))
		f2fs_info(sbi, "Ignore s_resuid=%u, s_resgid=%u w/o reserve_root",
			  from_kuid_munged(&init_user_ns,
					   F2FS_OPTION(sbi).s_resuid),
			  from_kgid_munged(&init_user_ns,
					   F2FS_OPTION(sbi).s_resgid));
}

static inline int adjust_reserved_segment(struct f2fs_sb_info *sbi)
{
	unsigned int sec_blks = sbi->blocks_per_seg * sbi->segs_per_sec;
	unsigned int avg_vblocks;
	unsigned int wanted_reserved_segments;
	block_t avail_user_block_count;

	if (!F2FS_IO_ALIGNED(sbi))
		return 0;

	/* average valid block count in section in worst case */
	avg_vblocks = sec_blks / F2FS_IO_SIZE(sbi);

	/*
	 * we need enough free space when migrating one section in worst case
	 */
	wanted_reserved_segments = (F2FS_IO_SIZE(sbi) / avg_vblocks) *
						reserved_segments(sbi);
	wanted_reserved_segments -= reserved_segments(sbi);

	avail_user_block_count = sbi->user_block_count -
				sbi->current_reserved_blocks -
				F2FS_OPTION(sbi).root_reserved_blocks;

	if (wanted_reserved_segments * sbi->blocks_per_seg >
					avail_user_block_count) {
		f2fs_err(sbi, "IO align feature can't grab additional reserved segment: %u, available segments: %u",
			wanted_reserved_segments,
			avail_user_block_count >> sbi->log_blocks_per_seg);
		return -ENOSPC;
	}

	SM_I(sbi)->additional_reserved_segments = wanted_reserved_segments;

	f2fs_info(sbi, "IO align feature needs additional reserved segment: %u",
			 wanted_reserved_segments);

	return 0;
}

static inline void adjust_unusable_cap_perc(struct f2fs_sb_info *sbi)
{
	if (!F2FS_OPTION(sbi).unusable_cap_perc)
		return;

	if (F2FS_OPTION(sbi).unusable_cap_perc == 100)
		F2FS_OPTION(sbi).unusable_cap = sbi->user_block_count;
	else
		F2FS_OPTION(sbi).unusable_cap = (sbi->user_block_count / 100) *
					F2FS_OPTION(sbi).unusable_cap_perc;

	f2fs_info(sbi, "Adjust unusable cap for checkpoint=disable = %u / %u%%",
			F2FS_OPTION(sbi).unusable_cap,
			F2FS_OPTION(sbi).unusable_cap_perc);
}

static void init_once(void *foo)
{
	struct f2fs_inode_info *fi = (struct f2fs_inode_info *) foo;

	inode_init_once(&fi->vfs_inode);
}

#ifdef CONFIG_QUOTA
static const char * const quotatypes[] = INITQFNAMES;
#define QTYPE2NAME(t) (quotatypes[t])
static int f2fs_set_qf_name(struct super_block *sb, int qtype,
							substring_t *args)
{
	struct f2fs_sb_info *sbi = F2FS_SB(sb);
	char *qname;
	int ret = -EINVAL;

	if (sb_any_quota_loaded(sb) && !F2FS_OPTION(sbi).s_qf_names[qtype]) {
		f2fs_err(sbi, "Cannot change journaled quota options when quota turned on");
		return -EINVAL;
	}
	if (f2fs_sb_has_quota_ino(sbi)) {
		f2fs_info(sbi, "QUOTA feature is enabled, so ignore qf_name");
		return 0;
	}

	qname = match_strdup(args);
	if (!qname) {
		f2fs_err(sbi, "Not enough memory for storing quotafile name");
		return -ENOMEM;
	}
	if (F2FS_OPTION(sbi).s_qf_names[qtype]) {
		if (strcmp(F2FS_OPTION(sbi).s_qf_names[qtype], qname) == 0)
			ret = 0;
		else
			f2fs_err(sbi, "%s quota file already specified",
				 QTYPE2NAME(qtype));
		goto errout;
	}
	if (strchr(qname, '/')) {
		f2fs_err(sbi, "quotafile must be on filesystem root");
		goto errout;
	}
	F2FS_OPTION(sbi).s_qf_names[qtype] = qname;
	set_opt(sbi, QUOTA);
	return 0;
errout:
	kfree(qname);
	return ret;
}

static int f2fs_clear_qf_name(struct super_block *sb, int qtype)
{
	struct f2fs_sb_info *sbi = F2FS_SB(sb);

	if (sb_any_quota_loaded(sb) && F2FS_OPTION(sbi).s_qf_names[qtype]) {
		f2fs_err(sbi, "Cannot change journaled quota options when quota turned on");
		return -EINVAL;
	}
	kfree(F2FS_OPTION(sbi).s_qf_names[qtype]);
	F2FS_OPTION(sbi).s_qf_names[qtype] = NULL;
	return 0;
}

static int f2fs_check_quota_options(struct f2fs_sb_info *sbi)
{
	/*
	 * We do the test below only for project quotas. 'usrquota' and
	 * 'grpquota' mount options are allowed even without quota feature
	 * to support legacy quotas in quota files.
	 */
	if (test_opt(sbi, PRJQUOTA) && !f2fs_sb_has_project_quota(sbi)) {
		f2fs_err(sbi, "Project quota feature not enabled. Cannot enable project quota enforcement.");
		return -1;
	}
	if (F2FS_OPTION(sbi).s_qf_names[USRQUOTA] ||
			F2FS_OPTION(sbi).s_qf_names[GRPQUOTA] ||
			F2FS_OPTION(sbi).s_qf_names[PRJQUOTA]) {
		if (test_opt(sbi, USRQUOTA) &&
				F2FS_OPTION(sbi).s_qf_names[USRQUOTA])
			clear_opt(sbi, USRQUOTA);

		if (test_opt(sbi, GRPQUOTA) &&
				F2FS_OPTION(sbi).s_qf_names[GRPQUOTA])
			clear_opt(sbi, GRPQUOTA);

		if (test_opt(sbi, PRJQUOTA) &&
				F2FS_OPTION(sbi).s_qf_names[PRJQUOTA])
			clear_opt(sbi, PRJQUOTA);

		if (test_opt(sbi, GRPQUOTA) || test_opt(sbi, USRQUOTA) ||
				test_opt(sbi, PRJQUOTA)) {
			f2fs_err(sbi, "old and new quota format mixing");
			return -1;
		}

		if (!F2FS_OPTION(sbi).s_jquota_fmt) {
			f2fs_err(sbi, "journaled quota format not specified");
			return -1;
		}
	}

	if (f2fs_sb_has_quota_ino(sbi) && F2FS_OPTION(sbi).s_jquota_fmt) {
		f2fs_info(sbi, "QUOTA feature is enabled, so ignore jquota_fmt");
		F2FS_OPTION(sbi).s_jquota_fmt = 0;
	}
	return 0;
}
#endif

static int f2fs_set_test_dummy_encryption(struct super_block *sb,
					  const char *opt,
					  const substring_t *arg,
					  bool is_remount)
{
	struct f2fs_sb_info *sbi = F2FS_SB(sb);
#ifdef CONFIG_FS_ENCRYPTION
	int err;

	if (!f2fs_sb_has_encrypt(sbi)) {
		f2fs_err(sbi, "Encrypt feature is off");
		return -EINVAL;
	}

	/*
	 * This mount option is just for testing, and it's not worthwhile to
	 * implement the extra complexity (e.g. RCU protection) that would be
	 * needed to allow it to be set or changed during remount.  We do allow
	 * it to be specified during remount, but only if there is no change.
	 */
	if (is_remount && !F2FS_OPTION(sbi).dummy_enc_ctx.ctx) {
		f2fs_warn(sbi, "Can't set test_dummy_encryption on remount");
		return -EINVAL;
	}
	err = fscrypt_set_test_dummy_encryption(
		sb, arg, &F2FS_OPTION(sbi).dummy_enc_ctx);
	if (err) {
		if (err == -EEXIST)
			f2fs_warn(sbi,
				  "Can't change test_dummy_encryption on remount");
		else if (err == -EINVAL)
			f2fs_warn(sbi, "Value of option \"%s\" is unrecognized",
				  opt);
		else
			f2fs_warn(sbi, "Error processing option \"%s\" [%d]",
				  opt, err);
		return -EINVAL;
	}
	f2fs_warn(sbi, "Test dummy encryption mode enabled");
	return 0;
#else
	f2fs_warn(sbi, "test_dummy_encryption option not supported");
	return -EINVAL;
#endif
}

#ifdef CONFIG_F2FS_FS_COMPRESSION
/*
 * 1. The same extension name cannot not appear in both compress and non-compress extension
 * at the same time.
 * 2. If the compress extension specifies all files, the types specified by the non-compress
 * extension will be treated as special cases and will not be compressed.
 * 3. Don't allow the non-compress extension specifies all files.
 */
static int f2fs_test_compress_extension(struct f2fs_sb_info *sbi)
{
	unsigned char (*ext)[F2FS_EXTENSION_LEN];
	unsigned char (*noext)[F2FS_EXTENSION_LEN];
	int ext_cnt, noext_cnt, index = 0, no_index = 0;

	ext = F2FS_OPTION(sbi).extensions;
	ext_cnt = F2FS_OPTION(sbi).compress_ext_cnt;
	noext = F2FS_OPTION(sbi).noextensions;
	noext_cnt = F2FS_OPTION(sbi).nocompress_ext_cnt;

	if (!noext_cnt)
		return 0;

	for (no_index = 0; no_index < noext_cnt; no_index++) {
		if (!strcasecmp("*", noext[no_index])) {
			f2fs_info(sbi, "Don't allow the nocompress extension specifies all files");
			return -EINVAL;
		}
		for (index = 0; index < ext_cnt; index++) {
			if (!strcasecmp(ext[index], noext[no_index])) {
				f2fs_info(sbi, "Don't allow the same extension %s appear in both compress and nocompress extension",
						ext[index]);
				return -EINVAL;
			}
		}
	}
	return 0;
}

#ifdef CONFIG_F2FS_FS_LZ4
static int f2fs_set_lz4hc_level(struct f2fs_sb_info *sbi, const char *str)
{
#ifdef CONFIG_F2FS_FS_LZ4HC
	unsigned int level;
#endif

	if (strlen(str) == 3) {
		F2FS_OPTION(sbi).compress_level = 0;
		return 0;
	}

#ifdef CONFIG_F2FS_FS_LZ4HC
	str += 3;

	if (str[0] != ':') {
		f2fs_info(sbi, "wrong format, e.g. <alg_name>:<compr_level>");
		return -EINVAL;
	}
	if (kstrtouint(str + 1, 10, &level))
		return -EINVAL;

	if (level < LZ4HC_MIN_CLEVEL || level > LZ4HC_MAX_CLEVEL) {
		f2fs_info(sbi, "invalid lz4hc compress level: %d", level);
		return -EINVAL;
	}

	F2FS_OPTION(sbi).compress_level = level;
	return 0;
#else
	f2fs_info(sbi, "kernel doesn't support lz4hc compression");
	return -EINVAL;
#endif
}
#endif

#ifdef CONFIG_F2FS_FS_ZSTD
static int f2fs_set_zstd_level(struct f2fs_sb_info *sbi, const char *str)
{
	unsigned int level;
	int len = 4;

	if (strlen(str) == len) {
		F2FS_OPTION(sbi).compress_level = 0;
		return 0;
	}

	str += len;

	if (str[0] != ':') {
		f2fs_info(sbi, "wrong format, e.g. <alg_name>:<compr_level>");
		return -EINVAL;
	}
	if (kstrtouint(str + 1, 10, &level))
		return -EINVAL;

	if (!level || level > ZSTD_maxCLevel()) {
		f2fs_info(sbi, "invalid zstd compress level: %d", level);
		return -EINVAL;
	}

	F2FS_OPTION(sbi).compress_level = level;
	return 0;
}
#endif
#endif

static int parse_options(struct super_block *sb, char *options, bool is_remount)
{
	struct f2fs_sb_info *sbi = F2FS_SB(sb);
	substring_t args[MAX_OPT_ARGS];
#ifdef CONFIG_F2FS_FS_COMPRESSION
	unsigned char (*ext)[F2FS_EXTENSION_LEN];
	unsigned char (*noext)[F2FS_EXTENSION_LEN];
	int ext_cnt, noext_cnt;
#endif
	char *p, *name;
	int arg = 0;
	kuid_t uid;
	kgid_t gid;
	int ret;

	if (!options)
		goto default_check;

	while ((p = strsep(&options, ",")) != NULL) {
		int token;

		if (!*p)
			continue;
		/*
		 * Initialize args struct so we know whether arg was
		 * found; some options take optional arguments.
		 */
		args[0].to = args[0].from = NULL;
		token = match_token(p, f2fs_tokens, args);

		switch (token) {
		case Opt_gc_background:
			name = match_strdup(&args[0]);

			if (!name)
				return -ENOMEM;
			if (!strcmp(name, "on")) {
				F2FS_OPTION(sbi).bggc_mode = BGGC_MODE_ON;
			} else if (!strcmp(name, "off")) {
				F2FS_OPTION(sbi).bggc_mode = BGGC_MODE_OFF;
			} else if (!strcmp(name, "sync")) {
				F2FS_OPTION(sbi).bggc_mode = BGGC_MODE_SYNC;
			} else {
				kfree(name);
				return -EINVAL;
			}
			kfree(name);
			break;
		case Opt_disable_roll_forward:
			set_opt(sbi, DISABLE_ROLL_FORWARD);
			break;
		case Opt_norecovery:
			/* this option mounts f2fs with ro */
			set_opt(sbi, NORECOVERY);
			if (!f2fs_readonly(sb))
				return -EINVAL;
			break;
		case Opt_discard:
			if (!f2fs_hw_support_discard(sbi)) {
				f2fs_warn(sbi, "device does not support discard");
				break;
			}
			set_opt(sbi, DISCARD);
			break;
		case Opt_nodiscard:
			if (f2fs_hw_should_discard(sbi)) {
				f2fs_warn(sbi, "discard is required for zoned block devices");
				return -EINVAL;
			}
			clear_opt(sbi, DISCARD);
			break;
		case Opt_noheap:
			set_opt(sbi, NOHEAP);
			break;
		case Opt_heap:
			clear_opt(sbi, NOHEAP);
			break;
#ifdef CONFIG_F2FS_FS_XATTR
		case Opt_user_xattr:
			set_opt(sbi, XATTR_USER);
			break;
		case Opt_nouser_xattr:
			clear_opt(sbi, XATTR_USER);
			break;
		case Opt_inline_xattr:
			set_opt(sbi, INLINE_XATTR);
			break;
		case Opt_noinline_xattr:
			clear_opt(sbi, INLINE_XATTR);
			break;
		case Opt_inline_xattr_size:
			if (args->from && match_int(args, &arg))
				return -EINVAL;
			set_opt(sbi, INLINE_XATTR_SIZE);
			F2FS_OPTION(sbi).inline_xattr_size = arg;
			break;
#else
		case Opt_user_xattr:
			f2fs_info(sbi, "user_xattr options not supported");
			break;
		case Opt_nouser_xattr:
			f2fs_info(sbi, "nouser_xattr options not supported");
			break;
		case Opt_inline_xattr:
			f2fs_info(sbi, "inline_xattr options not supported");
			break;
		case Opt_noinline_xattr:
			f2fs_info(sbi, "noinline_xattr options not supported");
			break;
#endif
#ifdef CONFIG_F2FS_FS_POSIX_ACL
		case Opt_acl:
			set_opt(sbi, POSIX_ACL);
			break;
		case Opt_noacl:
			clear_opt(sbi, POSIX_ACL);
			break;
#else
		case Opt_acl:
			f2fs_info(sbi, "acl options not supported");
			break;
		case Opt_noacl:
			f2fs_info(sbi, "noacl options not supported");
			break;
#endif
		case Opt_active_logs:
			if (args->from && match_int(args, &arg))
				return -EINVAL;
			if (arg != 2 && arg != 4 &&
				arg != NR_CURSEG_PERSIST_TYPE)
				return -EINVAL;
			F2FS_OPTION(sbi).active_logs = arg;
			break;
		case Opt_disable_ext_identify:
			set_opt(sbi, DISABLE_EXT_IDENTIFY);
			break;
		case Opt_inline_data:
			set_opt(sbi, INLINE_DATA);
			break;
		case Opt_inline_dentry:
			set_opt(sbi, INLINE_DENTRY);
			break;
		case Opt_noinline_dentry:
			clear_opt(sbi, INLINE_DENTRY);
			break;
		case Opt_flush_merge:
			set_opt(sbi, FLUSH_MERGE);
			break;
		case Opt_noflush_merge:
			clear_opt(sbi, FLUSH_MERGE);
			break;
		case Opt_nobarrier:
			set_opt(sbi, NOBARRIER);
			break;
		case Opt_fastboot:
			set_opt(sbi, FASTBOOT);
			break;
		case Opt_extent_cache:
			set_opt(sbi, EXTENT_CACHE);
			break;
		case Opt_noextent_cache:
			clear_opt(sbi, EXTENT_CACHE);
			break;
		case Opt_noinline_data:
			clear_opt(sbi, INLINE_DATA);
			break;
		case Opt_data_flush:
			set_opt(sbi, DATA_FLUSH);
			break;
		case Opt_reserve_root:
			if (args->from && match_int(args, &arg))
				return -EINVAL;
			if (test_opt(sbi, RESERVE_ROOT)) {
				f2fs_info(sbi, "Preserve previous reserve_root=%u",
					  F2FS_OPTION(sbi).root_reserved_blocks);
			} else {
				F2FS_OPTION(sbi).root_reserved_blocks = arg;
				set_opt(sbi, RESERVE_ROOT);
			}
			break;
		case Opt_resuid:
			if (args->from && match_int(args, &arg))
				return -EINVAL;
			uid = make_kuid(current_user_ns(), arg);
			if (!uid_valid(uid)) {
				f2fs_err(sbi, "Invalid uid value %d", arg);
				return -EINVAL;
			}
			F2FS_OPTION(sbi).s_resuid = uid;
			break;
		case Opt_resgid:
			if (args->from && match_int(args, &arg))
				return -EINVAL;
			gid = make_kgid(current_user_ns(), arg);
			if (!gid_valid(gid)) {
				f2fs_err(sbi, "Invalid gid value %d", arg);
				return -EINVAL;
			}
			F2FS_OPTION(sbi).s_resgid = gid;
			break;
		case Opt_mode:
			name = match_strdup(&args[0]);

			if (!name)
				return -ENOMEM;
			if (!strcmp(name, "adaptive")) {
				if (f2fs_sb_has_blkzoned(sbi)) {
					f2fs_warn(sbi, "adaptive mode is not allowed with zoned block device feature");
					kfree(name);
					return -EINVAL;
				}
				F2FS_OPTION(sbi).fs_mode = FS_MODE_ADAPTIVE;
			} else if (!strcmp(name, "lfs")) {
				F2FS_OPTION(sbi).fs_mode = FS_MODE_LFS;
			} else if (!strcmp(name, "fragment:segment")) {
				F2FS_OPTION(sbi).fs_mode = FS_MODE_FRAGMENT_SEG;
			} else if (!strcmp(name, "fragment:block")) {
				F2FS_OPTION(sbi).fs_mode = FS_MODE_FRAGMENT_BLK;
			} else {
				kfree(name);
				return -EINVAL;
			}
			kfree(name);
			break;
		case Opt_io_size_bits:
			if (args->from && match_int(args, &arg))
				return -EINVAL;
			if (arg <= 0 || arg > __ilog2_u32(BIO_MAX_PAGES)) {
				f2fs_warn(sbi, "Not support %d, larger than %d",
					  1 << arg, BIO_MAX_PAGES);
				return -EINVAL;
			}
			F2FS_OPTION(sbi).write_io_size_bits = arg;
			break;
#ifdef CONFIG_F2FS_FAULT_INJECTION
		case Opt_fault_injection:
			if (args->from && match_int(args, &arg))
				return -EINVAL;
			f2fs_build_fault_attr(sbi, arg, F2FS_ALL_FAULT_TYPE);
			set_opt(sbi, FAULT_INJECTION);
			break;

		case Opt_fault_type:
			if (args->from && match_int(args, &arg))
				return -EINVAL;
			f2fs_build_fault_attr(sbi, 0, arg);
			set_opt(sbi, FAULT_INJECTION);
			break;
#else
		case Opt_fault_injection:
			f2fs_info(sbi, "fault_injection options not supported");
			break;

		case Opt_fault_type:
			f2fs_info(sbi, "fault_type options not supported");
			break;
#endif
		case Opt_lazytime:
			sb->s_flags |= SB_LAZYTIME;
			break;
		case Opt_nolazytime:
			sb->s_flags &= ~SB_LAZYTIME;
			break;
#ifdef CONFIG_QUOTA
		case Opt_quota:
		case Opt_usrquota:
			set_opt(sbi, USRQUOTA);
			break;
		case Opt_grpquota:
			set_opt(sbi, GRPQUOTA);
			break;
		case Opt_prjquota:
			set_opt(sbi, PRJQUOTA);
			break;
		case Opt_usrjquota:
			ret = f2fs_set_qf_name(sb, USRQUOTA, &args[0]);
			if (ret)
				return ret;
			break;
		case Opt_grpjquota:
			ret = f2fs_set_qf_name(sb, GRPQUOTA, &args[0]);
			if (ret)
				return ret;
			break;
		case Opt_prjjquota:
			ret = f2fs_set_qf_name(sb, PRJQUOTA, &args[0]);
			if (ret)
				return ret;
			break;
		case Opt_offusrjquota:
			ret = f2fs_clear_qf_name(sb, USRQUOTA);
			if (ret)
				return ret;
			break;
		case Opt_offgrpjquota:
			ret = f2fs_clear_qf_name(sb, GRPQUOTA);
			if (ret)
				return ret;
			break;
		case Opt_offprjjquota:
			ret = f2fs_clear_qf_name(sb, PRJQUOTA);
			if (ret)
				return ret;
			break;
		case Opt_jqfmt_vfsold:
			F2FS_OPTION(sbi).s_jquota_fmt = QFMT_VFS_OLD;
			break;
		case Opt_jqfmt_vfsv0:
			F2FS_OPTION(sbi).s_jquota_fmt = QFMT_VFS_V0;
			break;
		case Opt_jqfmt_vfsv1:
			F2FS_OPTION(sbi).s_jquota_fmt = QFMT_VFS_V1;
			break;
		case Opt_noquota:
			clear_opt(sbi, QUOTA);
			clear_opt(sbi, USRQUOTA);
			clear_opt(sbi, GRPQUOTA);
			clear_opt(sbi, PRJQUOTA);
			break;
#else
		case Opt_quota:
		case Opt_usrquota:
		case Opt_grpquota:
		case Opt_prjquota:
		case Opt_usrjquota:
		case Opt_grpjquota:
		case Opt_prjjquota:
		case Opt_offusrjquota:
		case Opt_offgrpjquota:
		case Opt_offprjjquota:
		case Opt_jqfmt_vfsold:
		case Opt_jqfmt_vfsv0:
		case Opt_jqfmt_vfsv1:
		case Opt_noquota:
			f2fs_info(sbi, "quota operations not supported");
			break;
#endif
		case Opt_alloc:
			name = match_strdup(&args[0]);
			if (!name)
				return -ENOMEM;

			if (!strcmp(name, "default")) {
				F2FS_OPTION(sbi).alloc_mode = ALLOC_MODE_DEFAULT;
			} else if (!strcmp(name, "reuse")) {
				F2FS_OPTION(sbi).alloc_mode = ALLOC_MODE_REUSE;
			} else {
				kfree(name);
				return -EINVAL;
			}
			kfree(name);
			break;
		case Opt_fsync:
			name = match_strdup(&args[0]);
			if (!name)
				return -ENOMEM;
			if (!strcmp(name, "posix")) {
				F2FS_OPTION(sbi).fsync_mode = FSYNC_MODE_POSIX;
			} else if (!strcmp(name, "strict")) {
				F2FS_OPTION(sbi).fsync_mode = FSYNC_MODE_STRICT;
			} else if (!strcmp(name, "nobarrier")) {
				F2FS_OPTION(sbi).fsync_mode =
							FSYNC_MODE_NOBARRIER;
			} else {
				kfree(name);
				return -EINVAL;
			}
			kfree(name);
			break;
		case Opt_test_dummy_encryption:
			ret = f2fs_set_test_dummy_encryption(sb, p, &args[0],
							     is_remount);
			if (ret)
				return ret;
			break;
		case Opt_inlinecrypt:
#ifdef CONFIG_FS_ENCRYPTION_INLINE_CRYPT
			F2FS_OPTION(sbi).inlinecrypt = true;
#else
			f2fs_info(sbi, "inline encryption not supported");
#endif
			break;
		case Opt_checkpoint_disable_cap_perc:
			if (args->from && match_int(args, &arg))
				return -EINVAL;
			if (arg < 0 || arg > 100)
				return -EINVAL;
			F2FS_OPTION(sbi).unusable_cap_perc = arg;
			set_opt(sbi, DISABLE_CHECKPOINT);
			break;
		case Opt_checkpoint_disable_cap:
			if (args->from && match_int(args, &arg))
				return -EINVAL;
			F2FS_OPTION(sbi).unusable_cap = arg;
			set_opt(sbi, DISABLE_CHECKPOINT);
			break;
		case Opt_checkpoint_disable:
			set_opt(sbi, DISABLE_CHECKPOINT);
			break;
		case Opt_checkpoint_enable:
			clear_opt(sbi, DISABLE_CHECKPOINT);
			break;
		case Opt_checkpoint_merge:
			set_opt(sbi, MERGE_CHECKPOINT);
			break;
		case Opt_nocheckpoint_merge:
			clear_opt(sbi, MERGE_CHECKPOINT);
			break;
#ifdef CONFIG_F2FS_FS_COMPRESSION
		case Opt_compress_algorithm:
			if (!f2fs_sb_has_compression(sbi)) {
				f2fs_info(sbi, "Image doesn't support compression");
				break;
			}
			name = match_strdup(&args[0]);
			if (!name)
				return -ENOMEM;
			if (!strcmp(name, "lzo")) {
#ifdef CONFIG_F2FS_FS_LZO
				F2FS_OPTION(sbi).compress_level = 0;
				F2FS_OPTION(sbi).compress_algorithm =
								COMPRESS_LZO;
#else
				f2fs_info(sbi, "kernel doesn't support lzo compression");
#endif
			} else if (!strncmp(name, "lz4", 3)) {
#ifdef CONFIG_F2FS_FS_LZ4
				ret = f2fs_set_lz4hc_level(sbi, name);
				if (ret) {
					kfree(name);
					return -EINVAL;
				}
				F2FS_OPTION(sbi).compress_algorithm =
								COMPRESS_LZ4;
#else
				f2fs_info(sbi, "kernel doesn't support lz4 compression");
#endif
			} else if (!strncmp(name, "zstd", 4)) {
#ifdef CONFIG_F2FS_FS_ZSTD
				ret = f2fs_set_zstd_level(sbi, name);
				if (ret) {
					kfree(name);
					return -EINVAL;
				}
				F2FS_OPTION(sbi).compress_algorithm =
								COMPRESS_ZSTD;
#else
				f2fs_info(sbi, "kernel doesn't support zstd compression");
#endif
			} else {
				kfree(name);
				return -EINVAL;
			}
			kfree(name);
			break;
		case Opt_compress_log_size:
			if (!f2fs_sb_has_compression(sbi)) {
				f2fs_info(sbi, "Image doesn't support compression");
				break;
			}
			if (args->from && match_int(args, &arg))
				return -EINVAL;
			if (arg < MIN_COMPRESS_LOG_SIZE ||
				arg > MAX_COMPRESS_LOG_SIZE) {
				f2fs_err(sbi,
					"Compress cluster log size is out of range");
				return -EINVAL;
			}
			F2FS_OPTION(sbi).compress_log_size = arg;
			break;
		case Opt_compress_extension:
			if (!f2fs_sb_has_compression(sbi)) {
				f2fs_info(sbi, "Image doesn't support compression");
				break;
			}
			name = match_strdup(&args[0]);
			if (!name)
				return -ENOMEM;

			ext = F2FS_OPTION(sbi).extensions;
			ext_cnt = F2FS_OPTION(sbi).compress_ext_cnt;

			if (strlen(name) >= F2FS_EXTENSION_LEN ||
				ext_cnt >= COMPRESS_EXT_NUM) {
				f2fs_err(sbi,
					"invalid extension length/number");
				kfree(name);
				return -EINVAL;
			}

			strcpy(ext[ext_cnt], name);
			F2FS_OPTION(sbi).compress_ext_cnt++;
			kfree(name);
			break;
		case Opt_nocompress_extension:
			if (!f2fs_sb_has_compression(sbi)) {
				f2fs_info(sbi, "Image doesn't support compression");
				break;
			}
			name = match_strdup(&args[0]);
			if (!name)
				return -ENOMEM;

			noext = F2FS_OPTION(sbi).noextensions;
			noext_cnt = F2FS_OPTION(sbi).nocompress_ext_cnt;

			if (strlen(name) >= F2FS_EXTENSION_LEN ||
				noext_cnt >= COMPRESS_EXT_NUM) {
				f2fs_err(sbi,
					"invalid extension length/number");
				kfree(name);
				return -EINVAL;
			}

			strcpy(noext[noext_cnt], name);
			F2FS_OPTION(sbi).nocompress_ext_cnt++;
			kfree(name);
			break;
		case Opt_compress_chksum:
			F2FS_OPTION(sbi).compress_chksum = true;
			break;
		case Opt_compress_mode:
			name = match_strdup(&args[0]);
			if (!name)
				return -ENOMEM;
			if (!strcmp(name, "fs")) {
				F2FS_OPTION(sbi).compress_mode = COMPR_MODE_FS;
			} else if (!strcmp(name, "user")) {
				F2FS_OPTION(sbi).compress_mode = COMPR_MODE_USER;
			} else {
				kfree(name);
				return -EINVAL;
			}
			kfree(name);
			break;
		case Opt_compress_cache:
			set_opt(sbi, COMPRESS_CACHE);
			break;
#else
		case Opt_compress_algorithm:
		case Opt_compress_log_size:
		case Opt_compress_extension:
		case Opt_nocompress_extension:
		case Opt_compress_chksum:
		case Opt_compress_mode:
		case Opt_compress_cache:
			f2fs_info(sbi, "compression options not supported");
			break;
#endif
		case Opt_atgc:
			set_opt(sbi, ATGC);
			break;
		case Opt_gc_merge:
			set_opt(sbi, GC_MERGE);
			break;
		case Opt_nogc_merge:
			clear_opt(sbi, GC_MERGE);
			break;
		case Opt_discard_unit:
			name = match_strdup(&args[0]);
			if (!name)
				return -ENOMEM;
			if (!strcmp(name, "block")) {
				F2FS_OPTION(sbi).discard_unit =
						DISCARD_UNIT_BLOCK;
			} else if (!strcmp(name, "segment")) {
				F2FS_OPTION(sbi).discard_unit =
						DISCARD_UNIT_SEGMENT;
			} else if (!strcmp(name, "section")) {
				F2FS_OPTION(sbi).discard_unit =
						DISCARD_UNIT_SECTION;
			} else {
				kfree(name);
				return -EINVAL;
			}
			kfree(name);
			break;
		case Opt_memory_mode:
			name = match_strdup(&args[0]);
			if (!name)
				return -ENOMEM;
			if (!strcmp(name, "normal")) {
				F2FS_OPTION(sbi).memory_mode =
						MEMORY_MODE_NORMAL;
			} else if (!strcmp(name, "low")) {
				F2FS_OPTION(sbi).memory_mode =
						MEMORY_MODE_LOW;
			} else {
				kfree(name);
				return -EINVAL;
			}
			kfree(name);
			break;
		default:
			f2fs_err(sbi, "Unrecognized mount option \"%s\" or missing value",
				 p);
			return -EINVAL;
		}
	}
default_check:
#ifdef CONFIG_QUOTA
	if (f2fs_check_quota_options(sbi))
		return -EINVAL;
#else
	if (f2fs_sb_has_quota_ino(sbi) && !f2fs_readonly(sbi->sb)) {
		f2fs_info(sbi, "Filesystem with quota feature cannot be mounted RDWR without CONFIG_QUOTA");
		return -EINVAL;
	}
	if (f2fs_sb_has_project_quota(sbi) && !f2fs_readonly(sbi->sb)) {
		f2fs_err(sbi, "Filesystem with project quota feature cannot be mounted RDWR without CONFIG_QUOTA");
		return -EINVAL;
	}
#endif
#ifndef CONFIG_UNICODE
	if (f2fs_sb_has_casefold(sbi)) {
		f2fs_err(sbi,
			"Filesystem with casefold feature cannot be mounted without CONFIG_UNICODE");
		return -EINVAL;
	}
#endif
	/*
	 * The BLKZONED feature indicates that the drive was formatted with
	 * zone alignment optimization. This is optional for host-aware
	 * devices, but mandatory for host-managed zoned block devices.
	 */
#ifndef CONFIG_BLK_DEV_ZONED
	if (f2fs_sb_has_blkzoned(sbi)) {
		f2fs_err(sbi, "Zoned block device support is not enabled");
		return -EINVAL;
	}
#endif
	if (f2fs_sb_has_blkzoned(sbi)) {
		if (F2FS_OPTION(sbi).discard_unit !=
						DISCARD_UNIT_SECTION) {
			f2fs_info(sbi, "Zoned block device doesn't need small discard, set discard_unit=section by default");
			F2FS_OPTION(sbi).discard_unit =
					DISCARD_UNIT_SECTION;
		}
	}

#ifdef CONFIG_F2FS_FS_COMPRESSION
	if (f2fs_test_compress_extension(sbi)) {
		f2fs_err(sbi, "invalid compress or nocompress extension");
		return -EINVAL;
	}
#endif

	if (F2FS_IO_SIZE_BITS(sbi) && !f2fs_lfs_mode(sbi)) {
		f2fs_err(sbi, "Should set mode=lfs with %uKB-sized IO",
			 F2FS_IO_SIZE_KB(sbi));
		return -EINVAL;
	}

	if (test_opt(sbi, INLINE_XATTR_SIZE)) {
		int min_size, max_size;

		if (!f2fs_sb_has_extra_attr(sbi) ||
			!f2fs_sb_has_flexible_inline_xattr(sbi)) {
			f2fs_err(sbi, "extra_attr or flexible_inline_xattr feature is off");
			return -EINVAL;
		}
		if (!test_opt(sbi, INLINE_XATTR)) {
			f2fs_err(sbi, "inline_xattr_size option should be set with inline_xattr option");
			return -EINVAL;
		}

		min_size = sizeof(struct f2fs_xattr_header) / sizeof(__le32);
		max_size = MAX_INLINE_XATTR_SIZE;

		if (F2FS_OPTION(sbi).inline_xattr_size < min_size ||
				F2FS_OPTION(sbi).inline_xattr_size > max_size) {
			f2fs_err(sbi, "inline xattr size is out of range: %d ~ %d",
				 min_size, max_size);
			return -EINVAL;
		}
	}

	if (test_opt(sbi, DISABLE_CHECKPOINT) && f2fs_lfs_mode(sbi)) {
		f2fs_err(sbi, "LFS not compatible with checkpoint=disable");
		return -EINVAL;
	}

	if (f2fs_sb_has_readonly(sbi) && !f2fs_readonly(sbi->sb)) {
		f2fs_err(sbi, "Allow to mount readonly mode only");
		return -EROFS;
	}
	return 0;
}

static struct inode *f2fs_alloc_inode(struct super_block *sb)
{
	struct f2fs_inode_info *fi;

	fi = f2fs_kmem_cache_alloc(f2fs_inode_cachep,
				GFP_F2FS_ZERO, false, F2FS_SB(sb));
	if (!fi)
		return NULL;

	init_once((void *) fi);

	/* Initialize f2fs-specific inode info */
	atomic_set(&fi->dirty_pages, 0);
	atomic_set(&fi->i_compr_blocks, 0);
	init_f2fs_rwsem(&fi->i_sem);
	spin_lock_init(&fi->i_size_lock);
	INIT_LIST_HEAD(&fi->dirty_list);
	INIT_LIST_HEAD(&fi->gdirty_list);
	INIT_LIST_HEAD(&fi->xattr_dirty_list);
	init_f2fs_rwsem(&fi->i_gc_rwsem[READ]);
	init_f2fs_rwsem(&fi->i_gc_rwsem[WRITE]);
	init_f2fs_rwsem(&fi->i_mmap_sem);
	init_f2fs_rwsem(&fi->i_xattr_sem);

	/* Will be used by directory only */
	fi->i_dir_level = F2FS_SB(sb)->dir_level;

	fi->ra_offset = -1;

	return &fi->vfs_inode;
}

static int f2fs_drop_inode(struct inode *inode)
{
	struct f2fs_sb_info *sbi = F2FS_I_SB(inode);
	int ret;

	/*
	 * during filesystem shutdown, if checkpoint is disabled,
	 * drop useless meta/node dirty pages.
	 */
	if (unlikely(is_sbi_flag_set(sbi, SBI_CP_DISABLED))) {
		if (inode->i_ino == F2FS_NODE_INO(sbi) ||
			inode->i_ino == F2FS_META_INO(sbi)) {
			trace_f2fs_drop_inode(inode, 1);
			return 1;
		}
	}

	/*
	 * This is to avoid a deadlock condition like below.
	 * writeback_single_inode(inode)
	 *  - f2fs_write_data_page
	 *    - f2fs_gc -> iput -> evict
	 *       - inode_wait_for_writeback(inode)
	 */
	if ((!inode_unhashed(inode) && inode->i_state & I_SYNC)) {
		if (!inode->i_nlink && !is_bad_inode(inode)) {
			/* to avoid evict_inode call simultaneously */
			atomic_inc(&inode->i_count);
			spin_unlock(&inode->i_lock);

			f2fs_abort_atomic_write(inode, true);

			/* should remain fi->extent_tree for writepage */
			f2fs_destroy_extent_node(inode);

			sb_start_intwrite(inode->i_sb);
			f2fs_i_size_write(inode, 0);

			f2fs_submit_merged_write_cond(F2FS_I_SB(inode),
					inode, NULL, 0, DATA);
			truncate_inode_pages_final(inode->i_mapping);

			if (F2FS_HAS_BLOCKS(inode))
				f2fs_truncate(inode);

			sb_end_intwrite(inode->i_sb);

			spin_lock(&inode->i_lock);
			atomic_dec(&inode->i_count);
		}
		trace_f2fs_drop_inode(inode, 0);
		return 0;
	}
	ret = generic_drop_inode(inode);
	if (!ret)
		ret = fscrypt_drop_inode(inode);
	trace_f2fs_drop_inode(inode, ret);
	return ret;
}

int f2fs_inode_dirtied(struct inode *inode, bool sync)
{
	struct f2fs_sb_info *sbi = F2FS_I_SB(inode);
	int ret = 0;

	spin_lock(&sbi->inode_lock[DIRTY_META]);
	if (is_inode_flag_set(inode, FI_DIRTY_INODE)) {
		ret = 1;
	} else {
		set_inode_flag(inode, FI_DIRTY_INODE);
		stat_inc_dirty_inode(sbi, DIRTY_META);
	}
	if (sync && list_empty(&F2FS_I(inode)->gdirty_list)) {
		list_add_tail(&F2FS_I(inode)->gdirty_list,
				&sbi->inode_list[DIRTY_META]);
		inc_page_count(sbi, F2FS_DIRTY_IMETA);
	}
	spin_unlock(&sbi->inode_lock[DIRTY_META]);
	return ret;
}

void f2fs_inode_synced(struct inode *inode)
{
	struct f2fs_sb_info *sbi = F2FS_I_SB(inode);

	spin_lock(&sbi->inode_lock[DIRTY_META]);
	if (!is_inode_flag_set(inode, FI_DIRTY_INODE)) {
		spin_unlock(&sbi->inode_lock[DIRTY_META]);
		return;
	}
	if (!list_empty(&F2FS_I(inode)->gdirty_list)) {
		list_del_init(&F2FS_I(inode)->gdirty_list);
		dec_page_count(sbi, F2FS_DIRTY_IMETA);
	}
	clear_inode_flag(inode, FI_DIRTY_INODE);
	clear_inode_flag(inode, FI_AUTO_RECOVER);
	stat_dec_dirty_inode(F2FS_I_SB(inode), DIRTY_META);
	spin_unlock(&sbi->inode_lock[DIRTY_META]);
}

/*
 * f2fs_dirty_inode() is called from __mark_inode_dirty()
 *
 * We should call set_dirty_inode to write the dirty inode through write_inode.
 */
static void f2fs_dirty_inode(struct inode *inode, int flags)
{
	struct f2fs_sb_info *sbi = F2FS_I_SB(inode);

	if (inode->i_ino == F2FS_NODE_INO(sbi) ||
			inode->i_ino == F2FS_META_INO(sbi))
		return;

	if (flags == I_DIRTY_TIME)
		return;

	if (is_inode_flag_set(inode, FI_AUTO_RECOVER))
		clear_inode_flag(inode, FI_AUTO_RECOVER);

	f2fs_inode_dirtied(inode, false);
}

static void f2fs_i_callback(struct rcu_head *head)
{
	struct inode *inode = container_of(head, struct inode, i_rcu);

	fscrypt_free_inode(inode);

	kmem_cache_free(f2fs_inode_cachep, F2FS_I(inode));
}

static void f2fs_destroy_inode(struct inode *inode)
{
	call_rcu(&inode->i_rcu, f2fs_i_callback);
}

static void destroy_percpu_info(struct f2fs_sb_info *sbi)
{
	percpu_counter_destroy(&sbi->total_valid_inode_count);
	percpu_counter_destroy(&sbi->rf_node_block_count);
	percpu_counter_destroy(&sbi->alloc_valid_block_count);
}

static void destroy_device_list(struct f2fs_sb_info *sbi)
{
	int i;

	for (i = 0; i < sbi->s_ndevs; i++) {
		blkdev_put(FDEV(i).bdev, FMODE_EXCL);
#ifdef CONFIG_BLK_DEV_ZONED
		kvfree(FDEV(i).blkz_seq);
#endif
	}
	kvfree(sbi->devs);
}

static void f2fs_put_super(struct super_block *sb)
{
	struct f2fs_sb_info *sbi = F2FS_SB(sb);
	int i;
	bool dropped;

	/* unregister procfs/sysfs entries in advance to avoid race case */
	f2fs_unregister_sysfs(sbi);

	f2fs_quota_off_umount(sb);

	/* prevent remaining shrinker jobs */
	mutex_lock(&sbi->umount_mutex);

	/*
	 * flush all issued checkpoints and stop checkpoint issue thread.
	 * after then, all checkpoints should be done by each process context.
	 */
	f2fs_stop_ckpt_thread(sbi);

	/*
	 * We don't need to do checkpoint when superblock is clean.
	 * But, the previous checkpoint was not done by umount, it needs to do
	 * clean checkpoint again.
	 */
	if ((is_sbi_flag_set(sbi, SBI_IS_DIRTY) ||
			!is_set_ckpt_flags(sbi, CP_UMOUNT_FLAG))) {
		struct cp_control cpc = {
			.reason = CP_UMOUNT,
		};
		f2fs_write_checkpoint(sbi, &cpc);
	}

	/* be sure to wait for any on-going discard commands */
	dropped = f2fs_issue_discard_timeout(sbi);

	if ((f2fs_hw_support_discard(sbi) || f2fs_hw_should_discard(sbi)) &&
					!sbi->discard_blks && !dropped) {
		struct cp_control cpc = {
			.reason = CP_UMOUNT | CP_TRIMMED,
		};
		f2fs_write_checkpoint(sbi, &cpc);
	}

	/*
	 * normally superblock is clean, so we need to release this.
	 * In addition, EIO will skip do checkpoint, we need this as well.
	 */
	f2fs_release_ino_entry(sbi, true);

	f2fs_leave_shrinker(sbi);
	mutex_unlock(&sbi->umount_mutex);

	/* our cp_error case, we can wait for any writeback page */
	f2fs_flush_merged_writes(sbi);

	f2fs_wait_on_all_pages(sbi, F2FS_WB_CP_DATA);

	f2fs_bug_on(sbi, sbi->fsync_node_num);

	f2fs_destroy_compress_inode(sbi);

	iput(sbi->node_inode);
	sbi->node_inode = NULL;

	iput(sbi->meta_inode);
	sbi->meta_inode = NULL;

	/*
	 * iput() can update stat information, if f2fs_write_checkpoint()
	 * above failed with error.
	 */
	f2fs_destroy_stats(sbi);

	/* destroy f2fs internal modules */
	f2fs_destroy_node_manager(sbi);
	f2fs_destroy_segment_manager(sbi);

	f2fs_destroy_post_read_wq(sbi);

	kvfree(sbi->ckpt);

	sb->s_fs_info = NULL;
	if (sbi->s_chksum_driver)
		crypto_free_shash(sbi->s_chksum_driver);
	kfree(sbi->raw_super);

	destroy_device_list(sbi);
	f2fs_destroy_page_array_cache(sbi);
	f2fs_destroy_xattr_caches(sbi);
	mempool_destroy(sbi->write_io_dummy);
#ifdef CONFIG_QUOTA
	for (i = 0; i < MAXQUOTAS; i++)
		kfree(F2FS_OPTION(sbi).s_qf_names[i]);
#endif
	fscrypt_free_dummy_context(&F2FS_OPTION(sbi).dummy_enc_ctx);
	destroy_percpu_info(sbi);
	f2fs_destroy_iostat(sbi);
	for (i = 0; i < NR_PAGE_TYPE; i++)
		kvfree(sbi->write_io[i]);
#ifdef CONFIG_UNICODE
	utf8_unload(sb->s_encoding);
#endif
	kfree(sbi);
}

int f2fs_sync_fs(struct super_block *sb, int sync)
{
	struct f2fs_sb_info *sbi = F2FS_SB(sb);
	int err = 0;

	if (unlikely(f2fs_cp_error(sbi)))
		return 0;
	if (unlikely(is_sbi_flag_set(sbi, SBI_CP_DISABLED)))
		return 0;

	trace_f2fs_sync_fs(sb, sync);

	if (unlikely(is_sbi_flag_set(sbi, SBI_POR_DOING)))
		return -EAGAIN;

	if (sync)
		err = f2fs_issue_checkpoint(sbi);

	return err;
}

static int f2fs_freeze(struct super_block *sb)
{
	if (f2fs_readonly(sb))
		return 0;

	/* IO error happened before */
	if (unlikely(f2fs_cp_error(F2FS_SB(sb))))
		return -EIO;

	/* must be clean, since sync_filesystem() was already called */
	if (is_sbi_flag_set(F2FS_SB(sb), SBI_IS_DIRTY))
		return -EINVAL;

	/* ensure no checkpoint required */
	if (!llist_empty(&F2FS_SB(sb)->cprc_info.issue_list))
		return -EINVAL;

	/* to avoid deadlock on f2fs_evict_inode->SB_FREEZE_FS */
	set_sbi_flag(F2FS_SB(sb), SBI_IS_FREEZING);
	return 0;
}

static int f2fs_unfreeze(struct super_block *sb)
{
	clear_sbi_flag(F2FS_SB(sb), SBI_IS_FREEZING);
	return 0;
}

#ifdef CONFIG_QUOTA
static int f2fs_statfs_project(struct super_block *sb,
				kprojid_t projid, struct kstatfs *buf)
{
	struct kqid qid;
	struct dquot *dquot;
	u64 limit;
	u64 curblock;

	qid = make_kqid_projid(projid);
	dquot = dqget(sb, qid);
	if (IS_ERR(dquot))
		return PTR_ERR(dquot);
	spin_lock(&dquot->dq_dqb_lock);

	limit = min_not_zero(dquot->dq_dqb.dqb_bsoftlimit,
					dquot->dq_dqb.dqb_bhardlimit);
	if (limit)
		limit >>= sb->s_blocksize_bits;

	if (limit && buf->f_blocks > limit) {
		curblock = (dquot->dq_dqb.dqb_curspace +
			    dquot->dq_dqb.dqb_rsvspace) >> sb->s_blocksize_bits;
		buf->f_blocks = limit;
		buf->f_bfree = buf->f_bavail =
			(buf->f_blocks > curblock) ?
			 (buf->f_blocks - curblock) : 0;
	}

	limit = min_not_zero(dquot->dq_dqb.dqb_isoftlimit,
					dquot->dq_dqb.dqb_ihardlimit);

	if (limit && buf->f_files > limit) {
		buf->f_files = limit;
		buf->f_ffree =
			(buf->f_files > dquot->dq_dqb.dqb_curinodes) ?
			 (buf->f_files - dquot->dq_dqb.dqb_curinodes) : 0;
	}

	spin_unlock(&dquot->dq_dqb_lock);
	dqput(dquot);
	return 0;
}
#endif

static int f2fs_statfs(struct dentry *dentry, struct kstatfs *buf)
{
	struct super_block *sb = dentry->d_sb;
	struct f2fs_sb_info *sbi = F2FS_SB(sb);
	u64 id = huge_encode_dev(sb->s_bdev->bd_dev);
	block_t total_count, user_block_count, start_count;
	u64 avail_node_count;
	unsigned int total_valid_node_count;

	total_count = le64_to_cpu(sbi->raw_super->block_count);
	start_count = le32_to_cpu(sbi->raw_super->segment0_blkaddr);
	buf->f_type = F2FS_SUPER_MAGIC;
	buf->f_bsize = sbi->blocksize;

	buf->f_blocks = total_count - start_count;

	spin_lock(&sbi->stat_lock);

	user_block_count = sbi->user_block_count;
	total_valid_node_count = valid_node_count(sbi);
	avail_node_count = sbi->total_node_count - F2FS_RESERVED_NODE_NUM;
	buf->f_bfree = user_block_count - valid_user_blocks(sbi) -
						sbi->current_reserved_blocks;

	if (unlikely(buf->f_bfree <= sbi->unusable_block_count))
		buf->f_bfree = 0;
	else
		buf->f_bfree -= sbi->unusable_block_count;
	spin_unlock(&sbi->stat_lock);

	if (buf->f_bfree > F2FS_OPTION(sbi).root_reserved_blocks)
		buf->f_bavail = buf->f_bfree -
				F2FS_OPTION(sbi).root_reserved_blocks;
	else
		buf->f_bavail = 0;

	if (avail_node_count > user_block_count) {
		buf->f_files = user_block_count;
		buf->f_ffree = buf->f_bavail;
	} else {
		buf->f_files = avail_node_count;
		buf->f_ffree = min(avail_node_count - total_valid_node_count,
					buf->f_bavail);
	}

	buf->f_namelen = F2FS_NAME_LEN;
	buf->f_fsid    = u64_to_fsid(id);

#ifdef CONFIG_QUOTA
	if (is_inode_flag_set(dentry->d_inode, FI_PROJ_INHERIT) &&
			sb_has_quota_limits_enabled(sb, PRJQUOTA)) {
		f2fs_statfs_project(sb, F2FS_I(dentry->d_inode)->i_projid, buf);
	}
#endif
	return 0;
}

static inline void f2fs_show_quota_options(struct seq_file *seq,
					   struct super_block *sb)
{
#ifdef CONFIG_QUOTA
	struct f2fs_sb_info *sbi = F2FS_SB(sb);

	if (F2FS_OPTION(sbi).s_jquota_fmt) {
		char *fmtname = "";

		switch (F2FS_OPTION(sbi).s_jquota_fmt) {
		case QFMT_VFS_OLD:
			fmtname = "vfsold";
			break;
		case QFMT_VFS_V0:
			fmtname = "vfsv0";
			break;
		case QFMT_VFS_V1:
			fmtname = "vfsv1";
			break;
		}
		seq_printf(seq, ",jqfmt=%s", fmtname);
	}

	if (F2FS_OPTION(sbi).s_qf_names[USRQUOTA])
		seq_show_option(seq, "usrjquota",
			F2FS_OPTION(sbi).s_qf_names[USRQUOTA]);

	if (F2FS_OPTION(sbi).s_qf_names[GRPQUOTA])
		seq_show_option(seq, "grpjquota",
			F2FS_OPTION(sbi).s_qf_names[GRPQUOTA]);

	if (F2FS_OPTION(sbi).s_qf_names[PRJQUOTA])
		seq_show_option(seq, "prjjquota",
			F2FS_OPTION(sbi).s_qf_names[PRJQUOTA]);
#endif
}

#ifdef CONFIG_F2FS_FS_COMPRESSION
static inline void f2fs_show_compress_options(struct seq_file *seq,
							struct super_block *sb)
{
	struct f2fs_sb_info *sbi = F2FS_SB(sb);
	char *algtype = "";
	int i;

	if (!f2fs_sb_has_compression(sbi))
		return;

	switch (F2FS_OPTION(sbi).compress_algorithm) {
	case COMPRESS_LZO:
		algtype = "lzo";
		break;
	case COMPRESS_LZ4:
		algtype = "lz4";
		break;
	case COMPRESS_ZSTD:
		algtype = "zstd";
		break;
	}
	seq_printf(seq, ",compress_algorithm=%s", algtype);

	if (F2FS_OPTION(sbi).compress_level)
		seq_printf(seq, ":%d", F2FS_OPTION(sbi).compress_level);

	seq_printf(seq, ",compress_log_size=%u",
			F2FS_OPTION(sbi).compress_log_size);

	for (i = 0; i < F2FS_OPTION(sbi).compress_ext_cnt; i++) {
		seq_printf(seq, ",compress_extension=%s",
			F2FS_OPTION(sbi).extensions[i]);
	}

	for (i = 0; i < F2FS_OPTION(sbi).nocompress_ext_cnt; i++) {
		seq_printf(seq, ",nocompress_extension=%s",
			F2FS_OPTION(sbi).noextensions[i]);
	}

	if (F2FS_OPTION(sbi).compress_chksum)
		seq_puts(seq, ",compress_chksum");

	if (F2FS_OPTION(sbi).compress_mode == COMPR_MODE_FS)
		seq_printf(seq, ",compress_mode=%s", "fs");
	else if (F2FS_OPTION(sbi).compress_mode == COMPR_MODE_USER)
		seq_printf(seq, ",compress_mode=%s", "user");

	if (test_opt(sbi, COMPRESS_CACHE))
		seq_puts(seq, ",compress_cache");
}
#endif

static int f2fs_show_options(struct seq_file *seq, struct dentry *root)
{
	struct f2fs_sb_info *sbi = F2FS_SB(root->d_sb);

	if (F2FS_OPTION(sbi).bggc_mode == BGGC_MODE_SYNC)
		seq_printf(seq, ",background_gc=%s", "sync");
	else if (F2FS_OPTION(sbi).bggc_mode == BGGC_MODE_ON)
		seq_printf(seq, ",background_gc=%s", "on");
	else if (F2FS_OPTION(sbi).bggc_mode == BGGC_MODE_OFF)
		seq_printf(seq, ",background_gc=%s", "off");

	if (test_opt(sbi, GC_MERGE))
		seq_puts(seq, ",gc_merge");

	if (test_opt(sbi, DISABLE_ROLL_FORWARD))
		seq_puts(seq, ",disable_roll_forward");
	if (test_opt(sbi, NORECOVERY))
		seq_puts(seq, ",norecovery");
	if (test_opt(sbi, DISCARD))
		seq_puts(seq, ",discard");
	else
		seq_puts(seq, ",nodiscard");
	if (test_opt(sbi, NOHEAP))
		seq_puts(seq, ",no_heap");
	else
		seq_puts(seq, ",heap");
#ifdef CONFIG_F2FS_FS_XATTR
	if (test_opt(sbi, XATTR_USER))
		seq_puts(seq, ",user_xattr");
	else
		seq_puts(seq, ",nouser_xattr");
	if (test_opt(sbi, INLINE_XATTR))
		seq_puts(seq, ",inline_xattr");
	else
		seq_puts(seq, ",noinline_xattr");
	if (test_opt(sbi, INLINE_XATTR_SIZE))
		seq_printf(seq, ",inline_xattr_size=%u",
					F2FS_OPTION(sbi).inline_xattr_size);
#endif
#ifdef CONFIG_F2FS_FS_POSIX_ACL
	if (test_opt(sbi, POSIX_ACL))
		seq_puts(seq, ",acl");
	else
		seq_puts(seq, ",noacl");
#endif
	if (test_opt(sbi, DISABLE_EXT_IDENTIFY))
		seq_puts(seq, ",disable_ext_identify");
	if (test_opt(sbi, INLINE_DATA))
		seq_puts(seq, ",inline_data");
	else
		seq_puts(seq, ",noinline_data");
	if (test_opt(sbi, INLINE_DENTRY))
		seq_puts(seq, ",inline_dentry");
	else
		seq_puts(seq, ",noinline_dentry");
	if (!f2fs_readonly(sbi->sb) && test_opt(sbi, FLUSH_MERGE))
		seq_puts(seq, ",flush_merge");
	if (test_opt(sbi, NOBARRIER))
		seq_puts(seq, ",nobarrier");
	if (test_opt(sbi, FASTBOOT))
		seq_puts(seq, ",fastboot");
	if (test_opt(sbi, EXTENT_CACHE))
		seq_puts(seq, ",extent_cache");
	else
		seq_puts(seq, ",noextent_cache");
	if (test_opt(sbi, DATA_FLUSH))
		seq_puts(seq, ",data_flush");

	seq_puts(seq, ",mode=");
	if (F2FS_OPTION(sbi).fs_mode == FS_MODE_ADAPTIVE)
		seq_puts(seq, "adaptive");
	else if (F2FS_OPTION(sbi).fs_mode == FS_MODE_LFS)
		seq_puts(seq, "lfs");
	else if (F2FS_OPTION(sbi).fs_mode == FS_MODE_FRAGMENT_SEG)
		seq_puts(seq, "fragment:segment");
	else if (F2FS_OPTION(sbi).fs_mode == FS_MODE_FRAGMENT_BLK)
		seq_puts(seq, "fragment:block");
	seq_printf(seq, ",active_logs=%u", F2FS_OPTION(sbi).active_logs);
	if (test_opt(sbi, RESERVE_ROOT))
		seq_printf(seq, ",reserve_root=%u,resuid=%u,resgid=%u",
				F2FS_OPTION(sbi).root_reserved_blocks,
				from_kuid_munged(&init_user_ns,
					F2FS_OPTION(sbi).s_resuid),
				from_kgid_munged(&init_user_ns,
					F2FS_OPTION(sbi).s_resgid));
	if (F2FS_IO_SIZE_BITS(sbi))
		seq_printf(seq, ",io_bits=%u",
				F2FS_OPTION(sbi).write_io_size_bits);
#ifdef CONFIG_F2FS_FAULT_INJECTION
	if (test_opt(sbi, FAULT_INJECTION)) {
		seq_printf(seq, ",fault_injection=%u",
				F2FS_OPTION(sbi).fault_info.inject_rate);
		seq_printf(seq, ",fault_type=%u",
				F2FS_OPTION(sbi).fault_info.inject_type);
	}
#endif
#ifdef CONFIG_QUOTA
	if (test_opt(sbi, QUOTA))
		seq_puts(seq, ",quota");
	if (test_opt(sbi, USRQUOTA))
		seq_puts(seq, ",usrquota");
	if (test_opt(sbi, GRPQUOTA))
		seq_puts(seq, ",grpquota");
	if (test_opt(sbi, PRJQUOTA))
		seq_puts(seq, ",prjquota");
#endif
	f2fs_show_quota_options(seq, sbi->sb);

	fscrypt_show_test_dummy_encryption(seq, ',', sbi->sb);

#ifdef CONFIG_FS_ENCRYPTION
	if (F2FS_OPTION(sbi).inlinecrypt)
		seq_puts(seq, ",inlinecrypt");
#endif

	if (F2FS_OPTION(sbi).alloc_mode == ALLOC_MODE_DEFAULT)
		seq_printf(seq, ",alloc_mode=%s", "default");
	else if (F2FS_OPTION(sbi).alloc_mode == ALLOC_MODE_REUSE)
		seq_printf(seq, ",alloc_mode=%s", "reuse");

	if (test_opt(sbi, DISABLE_CHECKPOINT))
		seq_printf(seq, ",checkpoint=disable:%u",
				F2FS_OPTION(sbi).unusable_cap);
	if (test_opt(sbi, MERGE_CHECKPOINT))
		seq_puts(seq, ",checkpoint_merge");
	else
		seq_puts(seq, ",nocheckpoint_merge");
	if (F2FS_OPTION(sbi).fsync_mode == FSYNC_MODE_POSIX)
		seq_printf(seq, ",fsync_mode=%s", "posix");
	else if (F2FS_OPTION(sbi).fsync_mode == FSYNC_MODE_STRICT)
		seq_printf(seq, ",fsync_mode=%s", "strict");
	else if (F2FS_OPTION(sbi).fsync_mode == FSYNC_MODE_NOBARRIER)
		seq_printf(seq, ",fsync_mode=%s", "nobarrier");

#ifdef CONFIG_F2FS_FS_COMPRESSION
	f2fs_show_compress_options(seq, sbi->sb);
#endif

	if (test_opt(sbi, ATGC))
		seq_puts(seq, ",atgc");

	if (F2FS_OPTION(sbi).discard_unit == DISCARD_UNIT_BLOCK)
		seq_printf(seq, ",discard_unit=%s", "block");
	else if (F2FS_OPTION(sbi).discard_unit == DISCARD_UNIT_SEGMENT)
		seq_printf(seq, ",discard_unit=%s", "segment");
	else if (F2FS_OPTION(sbi).discard_unit == DISCARD_UNIT_SECTION)
		seq_printf(seq, ",discard_unit=%s", "section");

	if (F2FS_OPTION(sbi).memory_mode == MEMORY_MODE_NORMAL)
		seq_printf(seq, ",memory=%s", "normal");
	else if (F2FS_OPTION(sbi).memory_mode == MEMORY_MODE_LOW)
		seq_printf(seq, ",memory=%s", "low");

	return 0;
}

static void default_options(struct f2fs_sb_info *sbi)
{
	/* init some FS parameters */
	if (f2fs_sb_has_readonly(sbi))
		F2FS_OPTION(sbi).active_logs = NR_CURSEG_RO_TYPE;
	else
		F2FS_OPTION(sbi).active_logs = NR_CURSEG_PERSIST_TYPE;

	F2FS_OPTION(sbi).inline_xattr_size = DEFAULT_INLINE_XATTR_ADDRS;
	F2FS_OPTION(sbi).alloc_mode = ALLOC_MODE_DEFAULT;
	F2FS_OPTION(sbi).fsync_mode = FSYNC_MODE_POSIX;
#ifdef CONFIG_FS_ENCRYPTION
	F2FS_OPTION(sbi).inlinecrypt = false;
#endif
	F2FS_OPTION(sbi).s_resuid = make_kuid(&init_user_ns, F2FS_DEF_RESUID);
	F2FS_OPTION(sbi).s_resgid = make_kgid(&init_user_ns, F2FS_DEF_RESGID);
	F2FS_OPTION(sbi).compress_algorithm = COMPRESS_LZ4;
	F2FS_OPTION(sbi).compress_log_size = MIN_COMPRESS_LOG_SIZE;
	F2FS_OPTION(sbi).compress_ext_cnt = 0;
	F2FS_OPTION(sbi).compress_mode = COMPR_MODE_FS;
	F2FS_OPTION(sbi).bggc_mode = BGGC_MODE_ON;
	F2FS_OPTION(sbi).memory_mode = MEMORY_MODE_LOW;

	set_opt(sbi, ATGC);
	set_opt(sbi, GC_MERGE);
	set_opt(sbi, INLINE_XATTR);
	set_opt(sbi, INLINE_DATA);
	set_opt(sbi, INLINE_DENTRY);
	set_opt(sbi, EXTENT_CACHE);
	set_opt(sbi, NOHEAP);
	clear_opt(sbi, DISABLE_CHECKPOINT);
	set_opt(sbi, MERGE_CHECKPOINT);
	F2FS_OPTION(sbi).unusable_cap = 0;
	sbi->sb->s_flags |= SB_LAZYTIME;
	set_opt(sbi, FLUSH_MERGE);
	if (f2fs_hw_support_discard(sbi) || f2fs_hw_should_discard(sbi))
		set_opt(sbi, DISCARD);
	if (f2fs_sb_has_blkzoned(sbi)) {
		F2FS_OPTION(sbi).fs_mode = FS_MODE_LFS;
		F2FS_OPTION(sbi).discard_unit = DISCARD_UNIT_SECTION;
	} else {
		F2FS_OPTION(sbi).fs_mode = FS_MODE_ADAPTIVE;
		F2FS_OPTION(sbi).discard_unit = DISCARD_UNIT_BLOCK;
	}

#ifdef CONFIG_F2FS_FS_XATTR
	set_opt(sbi, XATTR_USER);
#endif
#ifdef CONFIG_F2FS_FS_POSIX_ACL
	set_opt(sbi, POSIX_ACL);
#endif

	f2fs_build_fault_attr(sbi, 0, 0);
}

#ifdef CONFIG_QUOTA
static int f2fs_enable_quotas(struct super_block *sb);
#endif

static int f2fs_disable_checkpoint(struct f2fs_sb_info *sbi)
{
	unsigned int s_flags = sbi->sb->s_flags;
	struct cp_control cpc;
	unsigned int gc_mode = sbi->gc_mode;
	int err = 0;
	int ret;
	block_t unusable;

	if (s_flags & SB_RDONLY) {
		f2fs_err(sbi, "checkpoint=disable on readonly fs");
		return -EINVAL;
	}
	sbi->sb->s_flags |= SB_ACTIVE;

	/* check if we need more GC first */
	unusable = f2fs_get_unusable_blocks(sbi);
	if (!f2fs_disable_cp_again(sbi, unusable))
		goto skip_gc;

	f2fs_update_time(sbi, DISABLE_TIME);

	sbi->gc_mode = GC_URGENT_HIGH;

	while (!f2fs_time_over(sbi, DISABLE_TIME)) {
		struct f2fs_gc_control gc_control = {
			.victim_segno = NULL_SEGNO,
			.init_gc_type = FG_GC,
			.should_migrate_blocks = false,
			.err_gc_skipped = true,
			.nr_free_secs = 1 };

		f2fs_down_write(&sbi->gc_lock);
		err = f2fs_gc(sbi, &gc_control);
		if (err == -ENODATA) {
			err = 0;
			break;
		}
		if (err && err != -EAGAIN)
			break;
	}

	ret = sync_filesystem(sbi->sb);
	if (ret || err) {
		err = ret ? ret : err;
		goto restore_flag;
	}

	unusable = f2fs_get_unusable_blocks(sbi);
	if (f2fs_disable_cp_again(sbi, unusable)) {
		err = -EAGAIN;
		goto restore_flag;
	}

skip_gc:
	f2fs_down_write(&sbi->gc_lock);
	cpc.reason = CP_PAUSE;
	set_sbi_flag(sbi, SBI_CP_DISABLED);
	err = f2fs_write_checkpoint(sbi, &cpc);
	if (err)
		goto out_unlock;

	spin_lock(&sbi->stat_lock);
	sbi->unusable_block_count = unusable;
	spin_unlock(&sbi->stat_lock);

out_unlock:
	f2fs_up_write(&sbi->gc_lock);
restore_flag:
	sbi->gc_mode = gc_mode;
	sbi->sb->s_flags = s_flags;	/* Restore SB_RDONLY status */
	return err;
}

static void f2fs_enable_checkpoint(struct f2fs_sb_info *sbi)
{
	int retry = DEFAULT_RETRY_IO_COUNT;

	/* we should flush all the data to keep data consistency */
	do {
		sync_inodes_sb(sbi->sb);
<<<<<<< HEAD
		f2fs_io_schedule_timeout(DEFAULT_IO_TIMEOUT);
	} while (get_pages(sbi, F2FS_DIRTY_DATA) && retry--);
=======
		cond_resched();
		congestion_wait(BLK_RW_ASYNC, DEFAULT_IO_TIMEOUT);
	} while (get_pages(sbi, F2FS_DIRTY_DATA) && retry--);

	if (unlikely(retry < 0))
		f2fs_warn(sbi, "checkpoint=enable has some unwritten data.");
>>>>>>> 68e69330

	if (unlikely(retry < 0))
		f2fs_warn(sbi, "checkpoint=enable has some unwritten data.");

	f2fs_down_write(&sbi->gc_lock);
	f2fs_dirty_to_prefree(sbi);

	clear_sbi_flag(sbi, SBI_CP_DISABLED);
	set_sbi_flag(sbi, SBI_IS_DIRTY);
	f2fs_up_write(&sbi->gc_lock);

	f2fs_sync_fs(sbi->sb, 1);
}

static int f2fs_remount(struct super_block *sb, int *flags, char *data)
{
	struct f2fs_sb_info *sbi = F2FS_SB(sb);
	struct f2fs_mount_info org_mount_opt;
	unsigned long old_sb_flags;
	int err;
	bool need_restart_gc = false, need_stop_gc = false;
	bool need_restart_ckpt = false, need_stop_ckpt = false;
	bool need_restart_flush = false, need_stop_flush = false;
	bool need_restart_discard = false, need_stop_discard = false;
	bool no_extent_cache = !test_opt(sbi, EXTENT_CACHE);
	bool enable_checkpoint = !test_opt(sbi, DISABLE_CHECKPOINT);
	bool no_io_align = !F2FS_IO_ALIGNED(sbi);
	bool no_atgc = !test_opt(sbi, ATGC);
	bool no_discard = !test_opt(sbi, DISCARD);
	bool no_compress_cache = !test_opt(sbi, COMPRESS_CACHE);
	bool block_unit_discard = f2fs_block_unit_discard(sbi);
	struct discard_cmd_control *dcc;
#ifdef CONFIG_QUOTA
	int i, j;
#endif

	/*
	 * Save the old mount options in case we
	 * need to restore them.
	 */
	org_mount_opt = sbi->mount_opt;
	old_sb_flags = sb->s_flags;

#ifdef CONFIG_QUOTA
	org_mount_opt.s_jquota_fmt = F2FS_OPTION(sbi).s_jquota_fmt;
	for (i = 0; i < MAXQUOTAS; i++) {
		if (F2FS_OPTION(sbi).s_qf_names[i]) {
			org_mount_opt.s_qf_names[i] =
				kstrdup(F2FS_OPTION(sbi).s_qf_names[i],
				GFP_KERNEL);
			if (!org_mount_opt.s_qf_names[i]) {
				for (j = 0; j < i; j++)
					kfree(org_mount_opt.s_qf_names[j]);
				return -ENOMEM;
			}
		} else {
			org_mount_opt.s_qf_names[i] = NULL;
		}
	}
#endif

	/* recover superblocks we couldn't write due to previous RO mount */
	if (!(*flags & SB_RDONLY) && is_sbi_flag_set(sbi, SBI_NEED_SB_WRITE)) {
		err = f2fs_commit_super(sbi, false);
		f2fs_info(sbi, "Try to recover all the superblocks, ret: %d",
			  err);
		if (!err)
			clear_sbi_flag(sbi, SBI_NEED_SB_WRITE);
	}

	default_options(sbi);

	/* parse mount options */
	err = parse_options(sb, data, true);
	if (err)
		goto restore_opts;

	/*
	 * Previous and new state of filesystem is RO,
	 * so skip checking GC and FLUSH_MERGE conditions.
	 */
	if (f2fs_readonly(sb) && (*flags & SB_RDONLY))
		goto skip;

	if (f2fs_sb_has_readonly(sbi) && !(*flags & SB_RDONLY)) {
		err = -EROFS;
		goto restore_opts;
	}

#ifdef CONFIG_QUOTA
	if (!f2fs_readonly(sb) && (*flags & SB_RDONLY)) {
		err = dquot_suspend(sb, -1);
		if (err < 0)
			goto restore_opts;
	} else if (f2fs_readonly(sb) && !(*flags & SB_RDONLY)) {
		/* dquot_resume needs RW */
		sb->s_flags &= ~SB_RDONLY;
		if (sb_any_quota_suspended(sb)) {
			dquot_resume(sb, -1);
		} else if (f2fs_sb_has_quota_ino(sbi)) {
			err = f2fs_enable_quotas(sb);
			if (err)
				goto restore_opts;
		}
	}
#endif
	/* disallow enable atgc dynamically */
	if (no_atgc == !!test_opt(sbi, ATGC)) {
		err = -EINVAL;
		f2fs_warn(sbi, "switch atgc option is not allowed");
		goto restore_opts;
	}

	/* disallow enable/disable extent_cache dynamically */
	if (no_extent_cache == !!test_opt(sbi, EXTENT_CACHE)) {
		err = -EINVAL;
		f2fs_warn(sbi, "switch extent_cache option is not allowed");
		goto restore_opts;
	}

	if (no_io_align == !!F2FS_IO_ALIGNED(sbi)) {
		err = -EINVAL;
		f2fs_warn(sbi, "switch io_bits option is not allowed");
		goto restore_opts;
	}

	if (no_compress_cache == !!test_opt(sbi, COMPRESS_CACHE)) {
		err = -EINVAL;
		f2fs_warn(sbi, "switch compress_cache option is not allowed");
		goto restore_opts;
	}

	if (block_unit_discard != f2fs_block_unit_discard(sbi)) {
		err = -EINVAL;
		f2fs_warn(sbi, "switch discard_unit option is not allowed");
		goto restore_opts;
	}

	if ((*flags & SB_RDONLY) && test_opt(sbi, DISABLE_CHECKPOINT)) {
		err = -EINVAL;
		f2fs_warn(sbi, "disabling checkpoint not compatible with read-only");
		goto restore_opts;
	}

	/*
	 * We stop the GC thread if FS is mounted as RO
	 * or if background_gc = off is passed in mount
	 * option. Also sync the filesystem.
	 */
	if ((*flags & SB_RDONLY) ||
			(F2FS_OPTION(sbi).bggc_mode == BGGC_MODE_OFF &&
			!test_opt(sbi, GC_MERGE))) {
		if (sbi->gc_thread) {
			f2fs_stop_gc_thread(sbi);
			need_restart_gc = true;
		}
	} else if (!sbi->gc_thread) {
		err = f2fs_start_gc_thread(sbi);
		if (err)
			goto restore_opts;
		need_stop_gc = true;
	}

	if (*flags & SB_RDONLY) {
		sync_inodes_sb(sb);

		set_sbi_flag(sbi, SBI_IS_DIRTY);
		set_sbi_flag(sbi, SBI_IS_CLOSE);
		f2fs_sync_fs(sb, 1);
		clear_sbi_flag(sbi, SBI_IS_CLOSE);
	}

	if ((*flags & SB_RDONLY) || test_opt(sbi, DISABLE_CHECKPOINT) ||
			!test_opt(sbi, MERGE_CHECKPOINT)) {
		f2fs_stop_ckpt_thread(sbi);
		need_restart_ckpt = true;
	} else {
		err = f2fs_start_ckpt_thread(sbi);
		if (err) {
			f2fs_err(sbi,
			    "Failed to start F2FS issue_checkpoint_thread (%d)",
			    err);
			goto restore_gc;
		}
		need_stop_ckpt = true;
	}

	/*
	 * We stop issue flush thread if FS is mounted as RO
	 * or if flush_merge is not passed in mount option.
	 */
	if ((*flags & SB_RDONLY) || !test_opt(sbi, FLUSH_MERGE)) {
		clear_opt(sbi, FLUSH_MERGE);
		f2fs_destroy_flush_cmd_control(sbi, false);
		need_restart_flush = true;
	} else {
		err = f2fs_create_flush_cmd_control(sbi);
		if (err)
			goto restore_ckpt;
		need_stop_flush = true;
	}

	if (no_discard == !!test_opt(sbi, DISCARD)) {
		if (test_opt(sbi, DISCARD)) {
			err = f2fs_start_discard_thread(sbi);
			if (err)
				goto restore_flush;
			need_stop_discard = true;
		} else {
			dcc = SM_I(sbi)->dcc_info;
			f2fs_stop_discard_thread(sbi);
			if (atomic_read(&dcc->discard_cmd_cnt))
				f2fs_issue_discard_timeout(sbi);
			need_restart_discard = true;
		}
	}

	if (enable_checkpoint == !!test_opt(sbi, DISABLE_CHECKPOINT)) {
		if (test_opt(sbi, DISABLE_CHECKPOINT)) {
			err = f2fs_disable_checkpoint(sbi);
			if (err)
				goto restore_discard;
		} else {
			f2fs_enable_checkpoint(sbi);
		}
	}

skip:
#ifdef CONFIG_QUOTA
	/* Release old quota file names */
	for (i = 0; i < MAXQUOTAS; i++)
		kfree(org_mount_opt.s_qf_names[i]);
#endif
	/* Update the POSIXACL Flag */
	sb->s_flags = (sb->s_flags & ~SB_POSIXACL) |
		(test_opt(sbi, POSIX_ACL) ? SB_POSIXACL : 0);

	limit_reserve_root(sbi);
	adjust_unusable_cap_perc(sbi);
	*flags = (*flags & ~SB_LAZYTIME) | (sb->s_flags & SB_LAZYTIME);
	return 0;
restore_discard:
	if (need_restart_discard) {
		if (f2fs_start_discard_thread(sbi))
			f2fs_warn(sbi, "discard has been stopped");
	} else if (need_stop_discard) {
		f2fs_stop_discard_thread(sbi);
	}
restore_flush:
	if (need_restart_flush) {
		if (f2fs_create_flush_cmd_control(sbi))
			f2fs_warn(sbi, "background flush thread has stopped");
	} else if (need_stop_flush) {
		clear_opt(sbi, FLUSH_MERGE);
		f2fs_destroy_flush_cmd_control(sbi, false);
	}
restore_ckpt:
	if (need_restart_ckpt) {
		if (f2fs_start_ckpt_thread(sbi))
			f2fs_warn(sbi, "background ckpt thread has stopped");
	} else if (need_stop_ckpt) {
		f2fs_stop_ckpt_thread(sbi);
	}
restore_gc:
	if (need_restart_gc) {
		if (f2fs_start_gc_thread(sbi))
			f2fs_warn(sbi, "background gc thread has stopped");
	} else if (need_stop_gc) {
		f2fs_stop_gc_thread(sbi);
	}
restore_opts:
#ifdef CONFIG_QUOTA
	F2FS_OPTION(sbi).s_jquota_fmt = org_mount_opt.s_jquota_fmt;
	for (i = 0; i < MAXQUOTAS; i++) {
		kfree(F2FS_OPTION(sbi).s_qf_names[i]);
		F2FS_OPTION(sbi).s_qf_names[i] = org_mount_opt.s_qf_names[i];
	}
#endif
	sbi->mount_opt = org_mount_opt;
	sb->s_flags = old_sb_flags;
	return err;
}

#ifdef CONFIG_QUOTA
/* Read data from quotafile */
static ssize_t f2fs_quota_read(struct super_block *sb, int type, char *data,
			       size_t len, loff_t off)
{
	struct inode *inode = sb_dqopt(sb)->files[type];
	struct address_space *mapping = inode->i_mapping;
	block_t blkidx = F2FS_BYTES_TO_BLK(off);
	int offset = off & (sb->s_blocksize - 1);
	int tocopy;
	size_t toread;
	loff_t i_size = i_size_read(inode);
	struct page *page;
	char *kaddr;

	if (off > i_size)
		return 0;

	if (off + len > i_size)
		len = i_size - off;
	toread = len;
	while (toread > 0) {
		tocopy = min_t(unsigned long, sb->s_blocksize - offset, toread);
repeat:
		page = read_cache_page_gfp(mapping, blkidx, GFP_NOFS);
		if (IS_ERR(page)) {
			if (PTR_ERR(page) == -ENOMEM) {
				congestion_wait(BLK_RW_ASYNC,
						DEFAULT_IO_TIMEOUT);
				goto repeat;
			}
			set_sbi_flag(F2FS_SB(sb), SBI_QUOTA_NEED_REPAIR);
			return PTR_ERR(page);
		}

		lock_page(page);

		if (unlikely(page->mapping != mapping)) {
			f2fs_put_page(page, 1);
			goto repeat;
		}
		if (unlikely(!PageUptodate(page))) {
			f2fs_put_page(page, 1);
			set_sbi_flag(F2FS_SB(sb), SBI_QUOTA_NEED_REPAIR);
			return -EIO;
		}

		kaddr = kmap_atomic(page);
		memcpy(data, kaddr + offset, tocopy);
		kunmap_atomic(kaddr);
		f2fs_put_page(page, 1);

		offset = 0;
		toread -= tocopy;
		data += tocopy;
		blkidx++;
	}
	return len;
}

/* Write to quotafile */
static ssize_t f2fs_quota_write(struct super_block *sb, int type,
				const char *data, size_t len, loff_t off)
{
	struct inode *inode = sb_dqopt(sb)->files[type];
	struct address_space *mapping = inode->i_mapping;
	const struct address_space_operations *a_ops = mapping->a_ops;
	int offset = off & (sb->s_blocksize - 1);
	size_t towrite = len;
	struct page *page;
	void *fsdata = NULL;
	char *kaddr;
	int err = 0;
	int tocopy;

	while (towrite > 0) {
		tocopy = min_t(unsigned long, sb->s_blocksize - offset,
								towrite);
retry:
		err = a_ops->write_begin(NULL, mapping, off, tocopy, 0,
							&page, &fsdata);
		if (unlikely(err)) {
			if (err == -ENOMEM) {
				f2fs_io_schedule_timeout(DEFAULT_IO_TIMEOUT);
				goto retry;
			}
			set_sbi_flag(F2FS_SB(sb), SBI_QUOTA_NEED_REPAIR);
			break;
		}

		kaddr = kmap_atomic(page);
		memcpy(kaddr + offset, data, tocopy);
		kunmap_atomic(kaddr);
		flush_dcache_page(page);

		a_ops->write_end(NULL, mapping, off, tocopy, tocopy,
						page, fsdata);
		offset = 0;
		towrite -= tocopy;
		off += tocopy;
		data += tocopy;
		cond_resched();
	}

	if (len == towrite)
		return err;
	inode->i_mtime = inode->i_ctime = current_time(inode);
	f2fs_mark_inode_dirty_sync(inode, false);
	return len - towrite;
}

int f2fs_dquot_initialize(struct inode *inode)
{
	if (time_to_inject(F2FS_I_SB(inode), FAULT_DQUOT_INIT)) {
		f2fs_show_injection_info(F2FS_I_SB(inode), FAULT_DQUOT_INIT);
		return -ESRCH;
	}

	return dquot_initialize(inode);
}

static struct dquot **f2fs_get_dquots(struct inode *inode)
{
	return F2FS_I(inode)->i_dquot;
}

static qsize_t *f2fs_get_reserved_space(struct inode *inode)
{
	return &F2FS_I(inode)->i_reserved_quota;
}

static int f2fs_quota_on_mount(struct f2fs_sb_info *sbi, int type)
{
	if (is_set_ckpt_flags(sbi, CP_QUOTA_NEED_FSCK_FLAG)) {
		f2fs_err(sbi, "quota sysfile may be corrupted, skip loading it");
		return 0;
	}

	return dquot_quota_on_mount(sbi->sb, F2FS_OPTION(sbi).s_qf_names[type],
					F2FS_OPTION(sbi).s_jquota_fmt, type);
}

int f2fs_enable_quota_files(struct f2fs_sb_info *sbi, bool rdonly)
{
	int enabled = 0;
	int i, err;

	if (f2fs_sb_has_quota_ino(sbi) && rdonly) {
		err = f2fs_enable_quotas(sbi->sb);
		if (err) {
			f2fs_err(sbi, "Cannot turn on quota_ino: %d", err);
			return 0;
		}
		return 1;
	}

	for (i = 0; i < MAXQUOTAS; i++) {
		if (F2FS_OPTION(sbi).s_qf_names[i]) {
			err = f2fs_quota_on_mount(sbi, i);
			if (!err) {
				enabled = 1;
				continue;
			}
			f2fs_err(sbi, "Cannot turn on quotas: %d on %d",
				 err, i);
		}
	}
	return enabled;
}

static int f2fs_quota_enable(struct super_block *sb, int type, int format_id,
			     unsigned int flags)
{
	struct inode *qf_inode;
	unsigned long qf_inum;
	int err;

	BUG_ON(!f2fs_sb_has_quota_ino(F2FS_SB(sb)));

	qf_inum = f2fs_qf_ino(sb, type);
	if (!qf_inum)
		return -EPERM;

	qf_inode = f2fs_iget(sb, qf_inum);
	if (IS_ERR(qf_inode)) {
		f2fs_err(F2FS_SB(sb), "Bad quota inode %u:%lu", type, qf_inum);
		return PTR_ERR(qf_inode);
	}

	/* Don't account quota for quota files to avoid recursion */
	qf_inode->i_flags |= S_NOQUOTA;
	err = dquot_enable(qf_inode, type, format_id, flags);
	iput(qf_inode);
	return err;
}

static int f2fs_enable_quotas(struct super_block *sb)
{
	struct f2fs_sb_info *sbi = F2FS_SB(sb);
	int type, err = 0;
	unsigned long qf_inum;
	bool quota_mopt[MAXQUOTAS] = {
		test_opt(sbi, USRQUOTA),
		test_opt(sbi, GRPQUOTA),
		test_opt(sbi, PRJQUOTA),
	};

	if (is_set_ckpt_flags(F2FS_SB(sb), CP_QUOTA_NEED_FSCK_FLAG)) {
		f2fs_err(sbi, "quota file may be corrupted, skip loading it");
		return 0;
	}

	sb_dqopt(sb)->flags |= DQUOT_QUOTA_SYS_FILE;

	for (type = 0; type < MAXQUOTAS; type++) {
		qf_inum = f2fs_qf_ino(sb, type);
		if (qf_inum) {
			err = f2fs_quota_enable(sb, type, QFMT_VFS_V1,
				DQUOT_USAGE_ENABLED |
				(quota_mopt[type] ? DQUOT_LIMITS_ENABLED : 0));
			if (err) {
				f2fs_err(sbi, "Failed to enable quota tracking (type=%d, err=%d). Please run fsck to fix.",
					 type, err);
				for (type--; type >= 0; type--)
					dquot_quota_off(sb, type);
				set_sbi_flag(F2FS_SB(sb),
						SBI_QUOTA_NEED_REPAIR);
				return err;
			}
		}
	}
	return 0;
}

static int f2fs_quota_sync_file(struct f2fs_sb_info *sbi, int type)
{
	struct quota_info *dqopt = sb_dqopt(sbi->sb);
	struct address_space *mapping = dqopt->files[type]->i_mapping;
	int ret = 0;

	ret = dquot_writeback_dquots(sbi->sb, type);
	if (ret)
		goto out;

	ret = filemap_fdatawrite(mapping);
	if (ret)
		goto out;

	/* if we are using journalled quota */
	if (is_journalled_quota(sbi))
		goto out;

	ret = filemap_fdatawait(mapping);

	truncate_inode_pages(&dqopt->files[type]->i_data, 0);
out:
	if (ret)
		set_sbi_flag(sbi, SBI_QUOTA_NEED_REPAIR);
	return ret;
}

int f2fs_quota_sync(struct super_block *sb, int type)
{
	struct f2fs_sb_info *sbi = F2FS_SB(sb);
	struct quota_info *dqopt = sb_dqopt(sb);
	int cnt;
	int ret = 0;

	/*
	 * Now when everything is written we can discard the pagecache so
	 * that userspace sees the changes.
	 */
	for (cnt = 0; cnt < MAXQUOTAS; cnt++) {

		if (type != -1 && cnt != type)
			continue;

		if (!sb_has_quota_active(sb, cnt))
			continue;

		if (!f2fs_sb_has_quota_ino(sbi))
			inode_lock(dqopt->files[cnt]);

		/*
		 * do_quotactl
		 *  f2fs_quota_sync
		 *  f2fs_down_read(quota_sem)
		 *  dquot_writeback_dquots()
		 *  f2fs_dquot_commit
		 *			      block_operation
		 *			      f2fs_down_read(quota_sem)
		 */
		f2fs_lock_op(sbi);
		f2fs_down_read(&sbi->quota_sem);

		ret = f2fs_quota_sync_file(sbi, cnt);

		f2fs_up_read(&sbi->quota_sem);
		f2fs_unlock_op(sbi);

		if (!f2fs_sb_has_quota_ino(sbi))
			inode_unlock(dqopt->files[cnt]);

		if (ret)
			break;
	}
	return ret;
}

static int f2fs_quota_on(struct super_block *sb, int type, int format_id,
							const struct path *path)
{
	struct inode *inode;
	int err;

	/* if quota sysfile exists, deny enabling quota with specific file */
	if (f2fs_sb_has_quota_ino(F2FS_SB(sb))) {
		f2fs_err(F2FS_SB(sb), "quota sysfile already exists");
		return -EBUSY;
	}

	err = f2fs_quota_sync(sb, type);
	if (err)
		return err;

	err = dquot_quota_on(sb, type, format_id, path);
	if (err)
		return err;

	inode = d_inode(path->dentry);

	inode_lock(inode);
	F2FS_I(inode)->i_flags |= F2FS_NOATIME_FL | F2FS_IMMUTABLE_FL;
	f2fs_set_inode_flags(inode);
	inode_unlock(inode);
	f2fs_mark_inode_dirty_sync(inode, false);

	return 0;
}

static int __f2fs_quota_off(struct super_block *sb, int type)
{
	struct inode *inode = sb_dqopt(sb)->files[type];
	int err;

	if (!inode || !igrab(inode))
		return dquot_quota_off(sb, type);

	err = f2fs_quota_sync(sb, type);
	if (err)
		goto out_put;

	err = dquot_quota_off(sb, type);
	if (err || f2fs_sb_has_quota_ino(F2FS_SB(sb)))
		goto out_put;

	inode_lock(inode);
	F2FS_I(inode)->i_flags &= ~(F2FS_NOATIME_FL | F2FS_IMMUTABLE_FL);
	f2fs_set_inode_flags(inode);
	inode_unlock(inode);
	f2fs_mark_inode_dirty_sync(inode, false);
out_put:
	iput(inode);
	return err;
}

static int f2fs_quota_off(struct super_block *sb, int type)
{
	struct f2fs_sb_info *sbi = F2FS_SB(sb);
	int err;

	err = __f2fs_quota_off(sb, type);

	/*
	 * quotactl can shutdown journalled quota, result in inconsistence
	 * between quota record and fs data by following updates, tag the
	 * flag to let fsck be aware of it.
	 */
	if (is_journalled_quota(sbi))
		set_sbi_flag(sbi, SBI_QUOTA_NEED_REPAIR);
	return err;
}

void f2fs_quota_off_umount(struct super_block *sb)
{
	int type;
	int err;

	for (type = 0; type < MAXQUOTAS; type++) {
		err = __f2fs_quota_off(sb, type);
		if (err) {
			int ret = dquot_quota_off(sb, type);

			f2fs_err(F2FS_SB(sb), "Fail to turn off disk quota (type: %d, err: %d, ret:%d), Please run fsck to fix it.",
				 type, err, ret);
			set_sbi_flag(F2FS_SB(sb), SBI_QUOTA_NEED_REPAIR);
		}
	}
	/*
	 * In case of checkpoint=disable, we must flush quota blocks.
	 * This can cause NULL exception for node_inode in end_io, since
	 * put_super already dropped it.
	 */
	sync_filesystem(sb);
}

static void f2fs_truncate_quota_inode_pages(struct super_block *sb)
{
	struct quota_info *dqopt = sb_dqopt(sb);
	int type;

	for (type = 0; type < MAXQUOTAS; type++) {
		if (!dqopt->files[type])
			continue;
		f2fs_inode_synced(dqopt->files[type]);
	}
}

static int f2fs_dquot_commit(struct dquot *dquot)
{
	struct f2fs_sb_info *sbi = F2FS_SB(dquot->dq_sb);
	int ret;

	f2fs_down_read_nested(&sbi->quota_sem, SINGLE_DEPTH_NESTING);
	ret = dquot_commit(dquot);
	if (ret < 0)
		set_sbi_flag(sbi, SBI_QUOTA_NEED_REPAIR);
	f2fs_up_read(&sbi->quota_sem);
	return ret;
}

static int f2fs_dquot_acquire(struct dquot *dquot)
{
	struct f2fs_sb_info *sbi = F2FS_SB(dquot->dq_sb);
	int ret;

	f2fs_down_read(&sbi->quota_sem);
	ret = dquot_acquire(dquot);
	if (ret < 0)
		set_sbi_flag(sbi, SBI_QUOTA_NEED_REPAIR);
	f2fs_up_read(&sbi->quota_sem);
	return ret;
}

static int f2fs_dquot_release(struct dquot *dquot)
{
	struct f2fs_sb_info *sbi = F2FS_SB(dquot->dq_sb);
	int ret = dquot_release(dquot);

	if (ret < 0)
		set_sbi_flag(sbi, SBI_QUOTA_NEED_REPAIR);
	return ret;
}

static int f2fs_dquot_mark_dquot_dirty(struct dquot *dquot)
{
	struct super_block *sb = dquot->dq_sb;
	struct f2fs_sb_info *sbi = F2FS_SB(sb);
	int ret = dquot_mark_dquot_dirty(dquot);

	/* if we are using journalled quota */
	if (is_journalled_quota(sbi))
		set_sbi_flag(sbi, SBI_QUOTA_NEED_FLUSH);

	return ret;
}

static int f2fs_dquot_commit_info(struct super_block *sb, int type)
{
	struct f2fs_sb_info *sbi = F2FS_SB(sb);
	int ret = dquot_commit_info(sb, type);

	if (ret < 0)
		set_sbi_flag(sbi, SBI_QUOTA_NEED_REPAIR);
	return ret;
}

static int f2fs_get_projid(struct inode *inode, kprojid_t *projid)
{
	*projid = F2FS_I(inode)->i_projid;
	return 0;
}

static const struct dquot_operations f2fs_quota_operations = {
	.get_reserved_space = f2fs_get_reserved_space,
	.write_dquot	= f2fs_dquot_commit,
	.acquire_dquot	= f2fs_dquot_acquire,
	.release_dquot	= f2fs_dquot_release,
	.mark_dirty	= f2fs_dquot_mark_dquot_dirty,
	.write_info	= f2fs_dquot_commit_info,
	.alloc_dquot	= dquot_alloc,
	.destroy_dquot	= dquot_destroy,
	.get_projid	= f2fs_get_projid,
	.get_next_id	= dquot_get_next_id,
};

static const struct quotactl_ops f2fs_quotactl_ops = {
	.quota_on	= f2fs_quota_on,
	.quota_off	= f2fs_quota_off,
	.quota_sync	= f2fs_quota_sync,
	.get_state	= dquot_get_state,
	.set_info	= dquot_set_dqinfo,
	.get_dqblk	= dquot_get_dqblk,
	.set_dqblk	= dquot_set_dqblk,
	.get_nextdqblk	= dquot_get_next_dqblk,
};
#else
int f2fs_dquot_initialize(struct inode *inode)
{
	return 0;
}

int f2fs_quota_sync(struct super_block *sb, int type)
{
	return 0;
}

void f2fs_quota_off_umount(struct super_block *sb)
{
}
#endif

static const struct super_operations f2fs_sops = {
	.alloc_inode	= f2fs_alloc_inode,
	.drop_inode	= f2fs_drop_inode,
	.destroy_inode	= f2fs_destroy_inode,
	.write_inode	= f2fs_write_inode,
	.dirty_inode	= f2fs_dirty_inode,
	.show_options	= f2fs_show_options,
#ifdef CONFIG_QUOTA
	.quota_read	= f2fs_quota_read,
	.quota_write	= f2fs_quota_write,
	.get_dquots	= f2fs_get_dquots,
#endif
	.evict_inode	= f2fs_evict_inode,
	.put_super	= f2fs_put_super,
	.sync_fs	= f2fs_sync_fs,
	.freeze_fs	= f2fs_freeze,
	.unfreeze_fs	= f2fs_unfreeze,
	.statfs		= f2fs_statfs,
	.remount_fs	= f2fs_remount,
};

#ifdef CONFIG_FS_ENCRYPTION
static int f2fs_get_context(struct inode *inode, void *ctx, size_t len)
{
	return f2fs_getxattr(inode, F2FS_XATTR_INDEX_ENCRYPTION,
				F2FS_XATTR_NAME_ENCRYPTION_CONTEXT,
				ctx, len, NULL);
}

static int f2fs_set_context(struct inode *inode, const void *ctx, size_t len,
							void *fs_data)
{
	struct f2fs_sb_info *sbi = F2FS_I_SB(inode);

	/*
	 * Encrypting the root directory is not allowed because fsck
	 * expects lost+found directory to exist and remain unencrypted
	 * if LOST_FOUND feature is enabled.
	 *
	 */
	if (f2fs_sb_has_lost_found(sbi) &&
			inode->i_ino == F2FS_ROOT_INO(sbi))
		return -EPERM;

	return f2fs_setxattr(inode, F2FS_XATTR_INDEX_ENCRYPTION,
				F2FS_XATTR_NAME_ENCRYPTION_CONTEXT,
				ctx, len, fs_data, XATTR_CREATE);
}

static const union fscrypt_context *
f2fs_get_dummy_context(struct super_block *sb)
{
	return F2FS_OPTION(F2FS_SB(sb)).dummy_enc_ctx.ctx;
}

static bool f2fs_has_stable_inodes(struct super_block *sb)
{
	return true;
}

static void f2fs_get_ino_and_lblk_bits(struct super_block *sb,
				       int *ino_bits_ret, int *lblk_bits_ret)
{
	*ino_bits_ret = 8 * sizeof(nid_t);
	*lblk_bits_ret = 8 * sizeof(block_t);
}

static bool f2fs_inline_crypt_enabled(struct super_block *sb)
{
	return F2FS_OPTION(F2FS_SB(sb)).inlinecrypt;
}

static int f2fs_get_num_devices(struct super_block *sb)
{
	struct f2fs_sb_info *sbi = F2FS_SB(sb);

	if (f2fs_is_multi_device(sbi))
		return sbi->s_ndevs;
	return 1;
}

static void f2fs_get_devices(struct super_block *sb,
			     struct request_queue **devs)
{
	struct f2fs_sb_info *sbi = F2FS_SB(sb);
	int i;

	for (i = 0; i < sbi->s_ndevs; i++)
		devs[i] = bdev_get_queue(FDEV(i).bdev);
}

static const struct fscrypt_operations f2fs_cryptops = {
	.key_prefix		= "f2fs:",
	.get_context		= f2fs_get_context,
	.set_context		= f2fs_set_context,
	.get_dummy_context	= f2fs_get_dummy_context,
	.empty_dir		= f2fs_empty_dir,
	.max_namelen		= F2FS_NAME_LEN,
	.has_stable_inodes	= f2fs_has_stable_inodes,
	.get_ino_and_lblk_bits	= f2fs_get_ino_and_lblk_bits,
	.inline_crypt_enabled	= f2fs_inline_crypt_enabled,
	.get_num_devices	= f2fs_get_num_devices,
	.get_devices		= f2fs_get_devices,
};
#endif

static struct inode *f2fs_nfs_get_inode(struct super_block *sb,
		u64 ino, u32 generation)
{
	struct f2fs_sb_info *sbi = F2FS_SB(sb);
	struct inode *inode;

	if (f2fs_check_nid_range(sbi, ino))
		return ERR_PTR(-ESTALE);

	/*
	 * f2fs_iget isn't quite right if the inode is currently unallocated!
	 * However f2fs_iget currently does appropriate checks to handle stale
	 * inodes so everything is OK.
	 */
	inode = f2fs_iget(sb, ino);
	if (IS_ERR(inode))
		return ERR_CAST(inode);
	if (unlikely(generation && inode->i_generation != generation)) {
		/* we didn't find the right inode.. */
		iput(inode);
		return ERR_PTR(-ESTALE);
	}
	return inode;
}

static struct dentry *f2fs_fh_to_dentry(struct super_block *sb, struct fid *fid,
		int fh_len, int fh_type)
{
	return generic_fh_to_dentry(sb, fid, fh_len, fh_type,
				    f2fs_nfs_get_inode);
}

static struct dentry *f2fs_fh_to_parent(struct super_block *sb, struct fid *fid,
		int fh_len, int fh_type)
{
	return generic_fh_to_parent(sb, fid, fh_len, fh_type,
				    f2fs_nfs_get_inode);
}

static const struct export_operations f2fs_export_ops = {
	.fh_to_dentry = f2fs_fh_to_dentry,
	.fh_to_parent = f2fs_fh_to_parent,
	.get_parent = f2fs_get_parent,
};

loff_t max_file_blocks(struct inode *inode)
{
	loff_t result = 0;
	loff_t leaf_count;

	/*
	 * note: previously, result is equal to (DEF_ADDRS_PER_INODE -
	 * DEFAULT_INLINE_XATTR_ADDRS), but now f2fs try to reserve more
	 * space in inode.i_addr, it will be more safe to reassign
	 * result as zero.
	 */

	if (inode && f2fs_compressed_file(inode))
		leaf_count = ADDRS_PER_BLOCK(inode);
	else
		leaf_count = DEF_ADDRS_PER_BLOCK;

	/* two direct node blocks */
	result += (leaf_count * 2);

	/* two indirect node blocks */
	leaf_count *= NIDS_PER_BLOCK;
	result += (leaf_count * 2);

	/* one double indirect node block */
	leaf_count *= NIDS_PER_BLOCK;
	result += leaf_count;

	return result;
}

static int __f2fs_commit_super(struct buffer_head *bh,
			struct f2fs_super_block *super)
{
	lock_buffer(bh);
	if (super)
		memcpy(bh->b_data + F2FS_SUPER_OFFSET, super, sizeof(*super));
	set_buffer_dirty(bh);
	unlock_buffer(bh);

	/* it's rare case, we can do fua all the time */
	return __sync_dirty_buffer(bh, REQ_SYNC | REQ_PREFLUSH | REQ_FUA);
}

static inline bool sanity_check_area_boundary(struct f2fs_sb_info *sbi,
					struct buffer_head *bh)
{
	struct f2fs_super_block *raw_super = (struct f2fs_super_block *)
					(bh->b_data + F2FS_SUPER_OFFSET);
	struct super_block *sb = sbi->sb;
	u32 segment0_blkaddr = le32_to_cpu(raw_super->segment0_blkaddr);
	u32 cp_blkaddr = le32_to_cpu(raw_super->cp_blkaddr);
	u32 sit_blkaddr = le32_to_cpu(raw_super->sit_blkaddr);
	u32 nat_blkaddr = le32_to_cpu(raw_super->nat_blkaddr);
	u32 ssa_blkaddr = le32_to_cpu(raw_super->ssa_blkaddr);
	u32 main_blkaddr = le32_to_cpu(raw_super->main_blkaddr);
	u32 segment_count_ckpt = le32_to_cpu(raw_super->segment_count_ckpt);
	u32 segment_count_sit = le32_to_cpu(raw_super->segment_count_sit);
	u32 segment_count_nat = le32_to_cpu(raw_super->segment_count_nat);
	u32 segment_count_ssa = le32_to_cpu(raw_super->segment_count_ssa);
	u32 segment_count_main = le32_to_cpu(raw_super->segment_count_main);
	u32 segment_count = le32_to_cpu(raw_super->segment_count);
	u32 log_blocks_per_seg = le32_to_cpu(raw_super->log_blocks_per_seg);
	u64 main_end_blkaddr = main_blkaddr +
				(segment_count_main << log_blocks_per_seg);
	u64 seg_end_blkaddr = segment0_blkaddr +
				(segment_count << log_blocks_per_seg);

	if (segment0_blkaddr != cp_blkaddr) {
		f2fs_info(sbi, "Mismatch start address, segment0(%u) cp_blkaddr(%u)",
			  segment0_blkaddr, cp_blkaddr);
		return true;
	}

	if (cp_blkaddr + (segment_count_ckpt << log_blocks_per_seg) !=
							sit_blkaddr) {
		f2fs_info(sbi, "Wrong CP boundary, start(%u) end(%u) blocks(%u)",
			  cp_blkaddr, sit_blkaddr,
			  segment_count_ckpt << log_blocks_per_seg);
		return true;
	}

	if (sit_blkaddr + (segment_count_sit << log_blocks_per_seg) !=
							nat_blkaddr) {
		f2fs_info(sbi, "Wrong SIT boundary, start(%u) end(%u) blocks(%u)",
			  sit_blkaddr, nat_blkaddr,
			  segment_count_sit << log_blocks_per_seg);
		return true;
	}

	if (nat_blkaddr + (segment_count_nat << log_blocks_per_seg) !=
							ssa_blkaddr) {
		f2fs_info(sbi, "Wrong NAT boundary, start(%u) end(%u) blocks(%u)",
			  nat_blkaddr, ssa_blkaddr,
			  segment_count_nat << log_blocks_per_seg);
		return true;
	}

	if (ssa_blkaddr + (segment_count_ssa << log_blocks_per_seg) !=
							main_blkaddr) {
		f2fs_info(sbi, "Wrong SSA boundary, start(%u) end(%u) blocks(%u)",
			  ssa_blkaddr, main_blkaddr,
			  segment_count_ssa << log_blocks_per_seg);
		return true;
	}

	if (main_end_blkaddr > seg_end_blkaddr) {
		f2fs_info(sbi, "Wrong MAIN_AREA boundary, start(%u) end(%llu) block(%u)",
			  main_blkaddr, seg_end_blkaddr,
			  segment_count_main << log_blocks_per_seg);
		return true;
	} else if (main_end_blkaddr < seg_end_blkaddr) {
		int err = 0;
		char *res;

		/* fix in-memory information all the time */
		raw_super->segment_count = cpu_to_le32((main_end_blkaddr -
				segment0_blkaddr) >> log_blocks_per_seg);

		if (f2fs_readonly(sb) || bdev_read_only(sb->s_bdev)) {
			set_sbi_flag(sbi, SBI_NEED_SB_WRITE);
			res = "internally";
		} else {
			err = __f2fs_commit_super(bh, NULL);
			res = err ? "failed" : "done";
		}
		f2fs_info(sbi, "Fix alignment : %s, start(%u) end(%llu) block(%u)",
			  res, main_blkaddr, seg_end_blkaddr,
			  segment_count_main << log_blocks_per_seg);
		if (err)
			return true;
	}
	return false;
}

static int sanity_check_raw_super(struct f2fs_sb_info *sbi,
				struct buffer_head *bh)
{
	block_t segment_count, segs_per_sec, secs_per_zone, segment_count_main;
	block_t total_sections, blocks_per_seg;
	struct f2fs_super_block *raw_super = (struct f2fs_super_block *)
					(bh->b_data + F2FS_SUPER_OFFSET);
	size_t crc_offset = 0;
	__u32 crc = 0;

	if (le32_to_cpu(raw_super->magic) != F2FS_SUPER_MAGIC) {
		f2fs_info(sbi, "Magic Mismatch, valid(0x%x) - read(0x%x)",
			  F2FS_SUPER_MAGIC, le32_to_cpu(raw_super->magic));
		return -EINVAL;
	}

	/* Check checksum_offset and crc in superblock */
	if (__F2FS_HAS_FEATURE(raw_super, F2FS_FEATURE_SB_CHKSUM)) {
		crc_offset = le32_to_cpu(raw_super->checksum_offset);
		if (crc_offset !=
			offsetof(struct f2fs_super_block, crc)) {
			f2fs_info(sbi, "Invalid SB checksum offset: %zu",
				  crc_offset);
			return -EFSCORRUPTED;
		}
		crc = le32_to_cpu(raw_super->crc);
		if (!f2fs_crc_valid(sbi, crc, raw_super, crc_offset)) {
			f2fs_info(sbi, "Invalid SB checksum value: %u", crc);
			return -EFSCORRUPTED;
		}
	}

	if (le32_to_cpu(raw_super->magic) != F2FS_SUPER_MAGIC) {
		f2fs_info(sbi, "Magic Mismatch, valid(0x%x) - read(0x%x)",
			  F2FS_SUPER_MAGIC, le32_to_cpu(raw_super->magic));
		return -EINVAL;
	}

	/* Currently, support only 4KB block size */
	if (le32_to_cpu(raw_super->log_blocksize) != F2FS_BLKSIZE_BITS) {
		f2fs_info(sbi, "Invalid log_blocksize (%u), supports only %u",
			  le32_to_cpu(raw_super->log_blocksize),
			  F2FS_BLKSIZE_BITS);
		return -EFSCORRUPTED;
	}

	/* check log blocks per segment */
	if (le32_to_cpu(raw_super->log_blocks_per_seg) != 9) {
		f2fs_info(sbi, "Invalid log blocks per segment (%u)",
			  le32_to_cpu(raw_super->log_blocks_per_seg));
		return -EFSCORRUPTED;
	}

	/* Currently, support 512/1024/2048/4096 bytes sector size */
	if (le32_to_cpu(raw_super->log_sectorsize) >
				F2FS_MAX_LOG_SECTOR_SIZE ||
		le32_to_cpu(raw_super->log_sectorsize) <
				F2FS_MIN_LOG_SECTOR_SIZE) {
		f2fs_info(sbi, "Invalid log sectorsize (%u)",
			  le32_to_cpu(raw_super->log_sectorsize));
		return -EFSCORRUPTED;
	}
	if (le32_to_cpu(raw_super->log_sectors_per_block) +
		le32_to_cpu(raw_super->log_sectorsize) !=
			F2FS_MAX_LOG_SECTOR_SIZE) {
		f2fs_info(sbi, "Invalid log sectors per block(%u) log sectorsize(%u)",
			  le32_to_cpu(raw_super->log_sectors_per_block),
			  le32_to_cpu(raw_super->log_sectorsize));
		return -EFSCORRUPTED;
	}

	segment_count = le32_to_cpu(raw_super->segment_count);
	segment_count_main = le32_to_cpu(raw_super->segment_count_main);
	segs_per_sec = le32_to_cpu(raw_super->segs_per_sec);
	secs_per_zone = le32_to_cpu(raw_super->secs_per_zone);
	total_sections = le32_to_cpu(raw_super->section_count);

	/* blocks_per_seg should be 512, given the above check */
	blocks_per_seg = 1 << le32_to_cpu(raw_super->log_blocks_per_seg);

	if (segment_count > F2FS_MAX_SEGMENT ||
				segment_count < F2FS_MIN_SEGMENTS) {
		f2fs_info(sbi, "Invalid segment count (%u)", segment_count);
		return -EFSCORRUPTED;
	}

	if (total_sections > segment_count_main || total_sections < 1 ||
			segs_per_sec > segment_count || !segs_per_sec) {
		f2fs_info(sbi, "Invalid segment/section count (%u, %u x %u)",
			  segment_count, total_sections, segs_per_sec);
		return -EFSCORRUPTED;
	}

	if (segment_count_main != total_sections * segs_per_sec) {
		f2fs_info(sbi, "Invalid segment/section count (%u != %u * %u)",
			  segment_count_main, total_sections, segs_per_sec);
		return -EFSCORRUPTED;
	}

	if ((segment_count / segs_per_sec) < total_sections) {
		f2fs_info(sbi, "Small segment_count (%u < %u * %u)",
			  segment_count, segs_per_sec, total_sections);
		return -EFSCORRUPTED;
	}

	if (segment_count > (le64_to_cpu(raw_super->block_count) >> 9)) {
		f2fs_info(sbi, "Wrong segment_count / block_count (%u > %llu)",
			  segment_count, le64_to_cpu(raw_super->block_count));
		return -EFSCORRUPTED;
	}

	if (RDEV(0).path[0]) {
		block_t dev_seg_count = le32_to_cpu(RDEV(0).total_segments);
		int i = 1;

		while (i < MAX_DEVICES && RDEV(i).path[0]) {
			dev_seg_count += le32_to_cpu(RDEV(i).total_segments);
			i++;
		}
		if (segment_count != dev_seg_count) {
			f2fs_info(sbi, "Segment count (%u) mismatch with total segments from devices (%u)",
					segment_count, dev_seg_count);
			return -EFSCORRUPTED;
		}
	} else {
		if (__F2FS_HAS_FEATURE(raw_super, F2FS_FEATURE_BLKZONED) &&
					!bdev_is_zoned(sbi->sb->s_bdev)) {
			f2fs_info(sbi, "Zoned block device path is missing");
			return -EFSCORRUPTED;
		}
	}

	if (secs_per_zone > total_sections || !secs_per_zone) {
		f2fs_info(sbi, "Wrong secs_per_zone / total_sections (%u, %u)",
			  secs_per_zone, total_sections);
		return -EFSCORRUPTED;
	}
	if (le32_to_cpu(raw_super->extension_count) > F2FS_MAX_EXTENSION ||
			raw_super->hot_ext_count > F2FS_MAX_EXTENSION ||
			(le32_to_cpu(raw_super->extension_count) +
			raw_super->hot_ext_count) > F2FS_MAX_EXTENSION) {
		f2fs_info(sbi, "Corrupted extension count (%u + %u > %u)",
			  le32_to_cpu(raw_super->extension_count),
			  raw_super->hot_ext_count,
			  F2FS_MAX_EXTENSION);
		return -EFSCORRUPTED;
	}

	if (le32_to_cpu(raw_super->cp_payload) >=
				(blocks_per_seg - F2FS_CP_PACKS -
				NR_CURSEG_PERSIST_TYPE)) {
		f2fs_info(sbi, "Insane cp_payload (%u >= %u)",
			  le32_to_cpu(raw_super->cp_payload),
			  blocks_per_seg - F2FS_CP_PACKS -
			  NR_CURSEG_PERSIST_TYPE);
		return -EFSCORRUPTED;
	}

	/* check reserved ino info */
	if (le32_to_cpu(raw_super->node_ino) != 1 ||
		le32_to_cpu(raw_super->meta_ino) != 2 ||
		le32_to_cpu(raw_super->root_ino) != 3) {
		f2fs_info(sbi, "Invalid Fs Meta Ino: node(%u) meta(%u) root(%u)",
			  le32_to_cpu(raw_super->node_ino),
			  le32_to_cpu(raw_super->meta_ino),
			  le32_to_cpu(raw_super->root_ino));
		return -EFSCORRUPTED;
	}

	/* check CP/SIT/NAT/SSA/MAIN_AREA area boundary */
	if (sanity_check_area_boundary(sbi, bh))
		return -EFSCORRUPTED;

	return 0;
}

int f2fs_sanity_check_ckpt(struct f2fs_sb_info *sbi)
{
	unsigned int total, fsmeta;
	struct f2fs_super_block *raw_super = F2FS_RAW_SUPER(sbi);
	struct f2fs_checkpoint *ckpt = F2FS_CKPT(sbi);
	unsigned int ovp_segments, reserved_segments;
	unsigned int main_segs, blocks_per_seg;
	unsigned int sit_segs, nat_segs;
	unsigned int sit_bitmap_size, nat_bitmap_size;
	unsigned int log_blocks_per_seg;
	unsigned int segment_count_main;
	unsigned int cp_pack_start_sum, cp_payload;
	block_t user_block_count, valid_user_blocks;
	block_t avail_node_count, valid_node_count;
	unsigned int nat_blocks, nat_bits_bytes, nat_bits_blocks;
	int i, j;

	total = le32_to_cpu(raw_super->segment_count);
	fsmeta = le32_to_cpu(raw_super->segment_count_ckpt);
	sit_segs = le32_to_cpu(raw_super->segment_count_sit);
	fsmeta += sit_segs;
	nat_segs = le32_to_cpu(raw_super->segment_count_nat);
	fsmeta += nat_segs;
	fsmeta += le32_to_cpu(ckpt->rsvd_segment_count);
	fsmeta += le32_to_cpu(raw_super->segment_count_ssa);

	if (unlikely(fsmeta >= total))
		return 1;

	ovp_segments = le32_to_cpu(ckpt->overprov_segment_count);
	reserved_segments = le32_to_cpu(ckpt->rsvd_segment_count);

	if (!f2fs_sb_has_readonly(sbi) &&
			unlikely(fsmeta < F2FS_MIN_META_SEGMENTS ||
			ovp_segments == 0 || reserved_segments == 0)) {
		f2fs_err(sbi, "Wrong layout: check mkfs.f2fs version");
		return 1;
	}
	user_block_count = le64_to_cpu(ckpt->user_block_count);
	segment_count_main = le32_to_cpu(raw_super->segment_count_main) +
			(f2fs_sb_has_readonly(sbi) ? 1 : 0);
	log_blocks_per_seg = le32_to_cpu(raw_super->log_blocks_per_seg);
	if (!user_block_count || user_block_count >=
			segment_count_main << log_blocks_per_seg) {
		f2fs_err(sbi, "Wrong user_block_count: %u",
			 user_block_count);
		return 1;
	}

	valid_user_blocks = le64_to_cpu(ckpt->valid_block_count);
	if (valid_user_blocks > user_block_count) {
		f2fs_err(sbi, "Wrong valid_user_blocks: %u, user_block_count: %u",
			 valid_user_blocks, user_block_count);
		return 1;
	}

	valid_node_count = le32_to_cpu(ckpt->valid_node_count);
	avail_node_count = sbi->total_node_count - F2FS_RESERVED_NODE_NUM;
	if (valid_node_count > avail_node_count) {
		f2fs_err(sbi, "Wrong valid_node_count: %u, avail_node_count: %u",
			 valid_node_count, avail_node_count);
		return 1;
	}

	main_segs = le32_to_cpu(raw_super->segment_count_main);
	blocks_per_seg = sbi->blocks_per_seg;

	for (i = 0; i < NR_CURSEG_NODE_TYPE; i++) {
		if (le32_to_cpu(ckpt->cur_node_segno[i]) >= main_segs ||
			le16_to_cpu(ckpt->cur_node_blkoff[i]) >= blocks_per_seg)
			return 1;

		if (f2fs_sb_has_readonly(sbi))
			goto check_data;

		for (j = i + 1; j < NR_CURSEG_NODE_TYPE; j++) {
			if (le32_to_cpu(ckpt->cur_node_segno[i]) ==
				le32_to_cpu(ckpt->cur_node_segno[j])) {
				f2fs_err(sbi, "Node segment (%u, %u) has the same segno: %u",
					 i, j,
					 le32_to_cpu(ckpt->cur_node_segno[i]));
				return 1;
			}
		}
	}
check_data:
	for (i = 0; i < NR_CURSEG_DATA_TYPE; i++) {
		if (le32_to_cpu(ckpt->cur_data_segno[i]) >= main_segs ||
			le16_to_cpu(ckpt->cur_data_blkoff[i]) >= blocks_per_seg)
			return 1;

		if (f2fs_sb_has_readonly(sbi))
			goto skip_cross;

		for (j = i + 1; j < NR_CURSEG_DATA_TYPE; j++) {
			if (le32_to_cpu(ckpt->cur_data_segno[i]) ==
				le32_to_cpu(ckpt->cur_data_segno[j])) {
				f2fs_err(sbi, "Data segment (%u, %u) has the same segno: %u",
					 i, j,
					 le32_to_cpu(ckpt->cur_data_segno[i]));
				return 1;
			}
		}
	}
	for (i = 0; i < NR_CURSEG_NODE_TYPE; i++) {
		for (j = 0; j < NR_CURSEG_DATA_TYPE; j++) {
			if (le32_to_cpu(ckpt->cur_node_segno[i]) ==
				le32_to_cpu(ckpt->cur_data_segno[j])) {
				f2fs_err(sbi, "Node segment (%u) and Data segment (%u) has the same segno: %u",
					 i, j,
					 le32_to_cpu(ckpt->cur_node_segno[i]));
				return 1;
			}
		}
	}
skip_cross:
	sit_bitmap_size = le32_to_cpu(ckpt->sit_ver_bitmap_bytesize);
	nat_bitmap_size = le32_to_cpu(ckpt->nat_ver_bitmap_bytesize);

	if (sit_bitmap_size != ((sit_segs / 2) << log_blocks_per_seg) / 8 ||
		nat_bitmap_size != ((nat_segs / 2) << log_blocks_per_seg) / 8) {
		f2fs_err(sbi, "Wrong bitmap size: sit: %u, nat:%u",
			 sit_bitmap_size, nat_bitmap_size);
		return 1;
	}

	cp_pack_start_sum = __start_sum_addr(sbi);
	cp_payload = __cp_payload(sbi);
	if (cp_pack_start_sum < cp_payload + 1 ||
		cp_pack_start_sum > blocks_per_seg - 1 -
			NR_CURSEG_PERSIST_TYPE) {
		f2fs_err(sbi, "Wrong cp_pack_start_sum: %u",
			 cp_pack_start_sum);
		return 1;
	}

	if (__is_set_ckpt_flags(ckpt, CP_LARGE_NAT_BITMAP_FLAG) &&
		le32_to_cpu(ckpt->checksum_offset) != CP_MIN_CHKSUM_OFFSET) {
		f2fs_warn(sbi, "using deprecated layout of large_nat_bitmap, "
			  "please run fsck v1.13.0 or higher to repair, chksum_offset: %u, "
			  "fixed with patch: \"f2fs-tools: relocate chksum_offset for large_nat_bitmap feature\"",
			  le32_to_cpu(ckpt->checksum_offset));
		return 1;
	}

	nat_blocks = nat_segs << log_blocks_per_seg;
	nat_bits_bytes = nat_blocks / BITS_PER_BYTE;
	nat_bits_blocks = F2FS_BLK_ALIGN((nat_bits_bytes << 1) + 8);
	if (__is_set_ckpt_flags(ckpt, CP_NAT_BITS_FLAG) &&
		(cp_payload + F2FS_CP_PACKS +
		NR_CURSEG_PERSIST_TYPE + nat_bits_blocks >= blocks_per_seg)) {
		f2fs_warn(sbi, "Insane cp_payload: %u, nat_bits_blocks: %u)",
			  cp_payload, nat_bits_blocks);
		return 1;
	}

	if (unlikely(f2fs_cp_error(sbi))) {
		f2fs_err(sbi, "A bug case: need to run fsck");
		return 1;
	}
	return 0;
}

static void init_sb_info(struct f2fs_sb_info *sbi)
{
	struct f2fs_super_block *raw_super = sbi->raw_super;
	int i;

	sbi->log_sectors_per_block =
		le32_to_cpu(raw_super->log_sectors_per_block);
	sbi->log_blocksize = le32_to_cpu(raw_super->log_blocksize);
	sbi->blocksize = 1 << sbi->log_blocksize;
	sbi->log_blocks_per_seg = le32_to_cpu(raw_super->log_blocks_per_seg);
	sbi->blocks_per_seg = 1 << sbi->log_blocks_per_seg;
	sbi->segs_per_sec = le32_to_cpu(raw_super->segs_per_sec);
	sbi->secs_per_zone = le32_to_cpu(raw_super->secs_per_zone);
	sbi->total_sections = le32_to_cpu(raw_super->section_count);
	sbi->total_node_count =
		(le32_to_cpu(raw_super->segment_count_nat) / 2)
			* sbi->blocks_per_seg * NAT_ENTRY_PER_BLOCK;
	F2FS_ROOT_INO(sbi) = le32_to_cpu(raw_super->root_ino);
	F2FS_NODE_INO(sbi) = le32_to_cpu(raw_super->node_ino);
	F2FS_META_INO(sbi) = le32_to_cpu(raw_super->meta_ino);
	sbi->cur_victim_sec = NULL_SECNO;
	sbi->gc_mode = GC_NORMAL;
	sbi->next_victim_seg[BG_GC] = NULL_SEGNO;
	sbi->next_victim_seg[FG_GC] = NULL_SEGNO;
	sbi->max_victim_search = DEF_MAX_VICTIM_SEARCH;
	sbi->migration_granularity = sbi->segs_per_sec;
	sbi->max_fragment_chunk = DEF_FRAGMENT_SIZE;
	sbi->max_fragment_hole = DEF_FRAGMENT_SIZE;
	spin_lock_init(&sbi->gc_urgent_high_lock);
	atomic64_set(&sbi->current_atomic_write, 0);

	sbi->dir_level = DEF_DIR_LEVEL;
	sbi->interval_time[CP_TIME] = DEF_CP_INTERVAL;
	sbi->interval_time[REQ_TIME] = DEF_IDLE_INTERVAL;
	sbi->interval_time[DISCARD_TIME] = DEF_IDLE_INTERVAL;
	sbi->interval_time[GC_TIME] = DEF_IDLE_INTERVAL;
	sbi->interval_time[DISABLE_TIME] = DEF_DISABLE_INTERVAL;
	sbi->interval_time[UMOUNT_DISCARD_TIMEOUT] =
				DEF_UMOUNT_DISCARD_TIMEOUT;
	clear_sbi_flag(sbi, SBI_NEED_FSCK);

	for (i = 0; i < NR_COUNT_TYPE; i++)
		atomic_set(&sbi->nr_pages[i], 0);

	for (i = 0; i < META; i++)
		atomic_set(&sbi->wb_sync_req[i], 0);

	INIT_LIST_HEAD(&sbi->s_list);
	mutex_init(&sbi->umount_mutex);
	init_f2fs_rwsem(&sbi->io_order_lock);
	spin_lock_init(&sbi->cp_lock);

	sbi->dirty_device = 0;
	spin_lock_init(&sbi->dev_lock);

	init_f2fs_rwsem(&sbi->sb_lock);
	init_f2fs_rwsem(&sbi->pin_sem);
}

static int init_percpu_info(struct f2fs_sb_info *sbi)
{
	int err;

	err = percpu_counter_init(&sbi->alloc_valid_block_count, 0, GFP_KERNEL);
	if (err)
		return err;

	err = percpu_counter_init(&sbi->rf_node_block_count, 0, GFP_KERNEL);
	if (err)
		goto err_valid_block;

	err = percpu_counter_init(&sbi->total_valid_inode_count, 0,
								GFP_KERNEL);
	if (err)
		goto err_node_block;
	return 0;

err_node_block:
	percpu_counter_destroy(&sbi->rf_node_block_count);
err_valid_block:
	percpu_counter_destroy(&sbi->alloc_valid_block_count);
	return err;
}

#ifdef CONFIG_BLK_DEV_ZONED
static int init_blkz_info(struct f2fs_sb_info *sbi, int devi)
{
	struct block_device *bdev = FDEV(devi).bdev;
	sector_t nr_sectors = bdev->bd_part->nr_sects;
	sector_t sector = 0;
	struct blk_zone *zones;
	unsigned int i, nr_zones;
	unsigned int n = 0;
	int err = -EIO;

	if (!f2fs_sb_has_blkzoned(sbi))
		return 0;

	if (sbi->blocks_per_blkz && sbi->blocks_per_blkz !=
				SECTOR_TO_BLOCK(bdev_zone_sectors(bdev)))
		return -EINVAL;
	sbi->blocks_per_blkz = SECTOR_TO_BLOCK(bdev_zone_sectors(bdev));
	if (sbi->log_blocks_per_blkz && sbi->log_blocks_per_blkz !=
				__ilog2_u32(sbi->blocks_per_blkz))
		return -EINVAL;
	sbi->log_blocks_per_blkz = __ilog2_u32(sbi->blocks_per_blkz);
	FDEV(devi).nr_blkz = SECTOR_TO_BLOCK(nr_sectors) >>
					sbi->log_blocks_per_blkz;
	if (nr_sectors & (bdev_zone_sectors(bdev) - 1))
		FDEV(devi).nr_blkz++;

	FDEV(devi).blkz_seq = f2fs_kvzalloc(sbi,
					BITS_TO_LONGS(FDEV(devi).nr_blkz)
					* sizeof(unsigned long),
					GFP_KERNEL);
	if (!FDEV(devi).blkz_seq)
		return -ENOMEM;

#define F2FS_REPORT_NR_ZONES   4096

	zones = f2fs_kzalloc(sbi,
			     array_size(F2FS_REPORT_NR_ZONES,
					sizeof(struct blk_zone)),
			     GFP_KERNEL);
	if (!zones)
		return -ENOMEM;

	/* Get block zones type */
	while (zones && sector < nr_sectors) {

		nr_zones = F2FS_REPORT_NR_ZONES;
		err = blkdev_report_zones(bdev, sector,
					  zones, &nr_zones,
					  GFP_KERNEL);
		if (err)
			break;
		if (!nr_zones) {
			err = -EIO;
			break;
		}

		for (i = 0; i < nr_zones; i++) {
			if (zones[i].type != BLK_ZONE_TYPE_CONVENTIONAL)
				set_bit(n, FDEV(devi).blkz_seq);
			sector += zones[i].len;
			n++;
		}
	}

	kvfree(zones);

	return err;
}
#endif

/*
 * Read f2fs raw super block.
 * Because we have two copies of super block, so read both of them
 * to get the first valid one. If any one of them is broken, we pass
 * them recovery flag back to the caller.
 */
static int read_raw_super_block(struct f2fs_sb_info *sbi,
			struct f2fs_super_block **raw_super,
			int *valid_super_block, int *recovery)
{
	struct super_block *sb = sbi->sb;
	int block;
	struct buffer_head *bh;
	struct f2fs_super_block *super;
	int err = 0;

	super = kzalloc(sizeof(struct f2fs_super_block), GFP_KERNEL);
	if (!super)
		return -ENOMEM;

	for (block = 0; block < 2; block++) {
		bh = sb_bread(sb, block);
		if (!bh) {
			f2fs_err(sbi, "Unable to read %dth superblock",
				 block + 1);
			err = -EIO;
			*recovery = 1;
			continue;
		}

		/* sanity checking of raw super */
		err = sanity_check_raw_super(sbi, bh);
		if (err) {
			f2fs_err(sbi, "Can't find valid F2FS filesystem in %dth superblock",
				 block + 1);
			brelse(bh);
			*recovery = 1;
			continue;
		}

		if (!*raw_super) {
			memcpy(super, bh->b_data + F2FS_SUPER_OFFSET,
							sizeof(*super));
			*valid_super_block = block;
			*raw_super = super;
		}
		brelse(bh);
	}

	/* No valid superblock */
	if (!*raw_super)
		kfree(super);
	else
		err = 0;

	return err;
}

int f2fs_commit_super(struct f2fs_sb_info *sbi, bool recover)
{
	struct buffer_head *bh;
	__u32 crc = 0;
	int err;

	if ((recover && f2fs_readonly(sbi->sb)) ||
				bdev_read_only(sbi->sb->s_bdev)) {
		set_sbi_flag(sbi, SBI_NEED_SB_WRITE);
		return -EROFS;
	}

	/* we should update superblock crc here */
	if (!recover && f2fs_sb_has_sb_chksum(sbi)) {
		crc = f2fs_crc32(sbi, F2FS_RAW_SUPER(sbi),
				offsetof(struct f2fs_super_block, crc));
		F2FS_RAW_SUPER(sbi)->crc = cpu_to_le32(crc);
	}

	/* write back-up superblock first */
	bh = sb_bread(sbi->sb, sbi->valid_super_block ? 0 : 1);
	if (!bh)
		return -EIO;
	err = __f2fs_commit_super(bh, F2FS_RAW_SUPER(sbi));
	brelse(bh);

	/* if we are in recovery path, skip writing valid superblock */
	if (recover || err)
		return err;

	/* write current valid superblock */
	bh = sb_bread(sbi->sb, sbi->valid_super_block);
	if (!bh)
		return -EIO;
	err = __f2fs_commit_super(bh, F2FS_RAW_SUPER(sbi));
	brelse(bh);
	return err;
}

static int f2fs_scan_devices(struct f2fs_sb_info *sbi)
{
	struct f2fs_super_block *raw_super = F2FS_RAW_SUPER(sbi);
	unsigned int max_devices = MAX_DEVICES;
	unsigned int logical_blksize;
	int i;

	/* Initialize single device information */
	if (!RDEV(0).path[0]) {
		if (!bdev_is_zoned(sbi->sb->s_bdev))
			return 0;
		max_devices = 1;
	}

	/*
	 * Initialize multiple devices information, or single
	 * zoned block device information.
	 */
	sbi->devs = f2fs_kzalloc(sbi,
				 array_size(max_devices,
					    sizeof(struct f2fs_dev_info)),
				 GFP_KERNEL);
	if (!sbi->devs)
		return -ENOMEM;

	logical_blksize = bdev_logical_block_size(sbi->sb->s_bdev);
	sbi->aligned_blksize = true;

	for (i = 0; i < max_devices; i++) {

		if (i > 0 && !RDEV(i).path[0])
			break;

		if (max_devices == 1) {
			/* Single zoned block device mount */
			FDEV(0).bdev =
				blkdev_get_by_dev(sbi->sb->s_bdev->bd_dev,
					sbi->sb->s_mode, sbi->sb->s_type);
		} else {
			/* Multi-device mount */
			memcpy(FDEV(i).path, RDEV(i).path, MAX_PATH_LEN);
			FDEV(i).total_segments =
				le32_to_cpu(RDEV(i).total_segments);
			if (i == 0) {
				FDEV(i).start_blk = 0;
				FDEV(i).end_blk = FDEV(i).start_blk +
				    (FDEV(i).total_segments <<
				    sbi->log_blocks_per_seg) - 1 +
				    le32_to_cpu(raw_super->segment0_blkaddr);
			} else {
				FDEV(i).start_blk = FDEV(i - 1).end_blk + 1;
				FDEV(i).end_blk = FDEV(i).start_blk +
					(FDEV(i).total_segments <<
					sbi->log_blocks_per_seg) - 1;
			}
			FDEV(i).bdev = blkdev_get_by_path(FDEV(i).path,
					sbi->sb->s_mode, sbi->sb->s_type);
		}
		if (IS_ERR(FDEV(i).bdev))
			return PTR_ERR(FDEV(i).bdev);

		/* to release errored devices */
		sbi->s_ndevs = i + 1;

		if (logical_blksize != bdev_logical_block_size(FDEV(i).bdev))
			sbi->aligned_blksize = false;

#ifdef CONFIG_BLK_DEV_ZONED
		if (bdev_zoned_model(FDEV(i).bdev) == BLK_ZONED_HM &&
				!f2fs_sb_has_blkzoned(sbi)) {
			f2fs_err(sbi, "Zoned block device feature not enabled");
			return -EINVAL;
		}
		if (bdev_zoned_model(FDEV(i).bdev) != BLK_ZONED_NONE) {
			if (init_blkz_info(sbi, i)) {
				f2fs_err(sbi, "Failed to initialize F2FS blkzone information");
				return -EINVAL;
			}
			if (max_devices == 1)
				break;
			f2fs_info(sbi, "Mount Device [%2d]: %20s, %8u, %8x - %8x (zone: %s)",
				  i, FDEV(i).path,
				  FDEV(i).total_segments,
				  FDEV(i).start_blk, FDEV(i).end_blk,
				  bdev_zoned_model(FDEV(i).bdev) == BLK_ZONED_HA ?
				  "Host-aware" : "Host-managed");
			continue;
		}
#endif
		f2fs_info(sbi, "Mount Device [%2d]: %20s, %8u, %8x - %8x",
			  i, FDEV(i).path,
			  FDEV(i).total_segments,
			  FDEV(i).start_blk, FDEV(i).end_blk);
	}
	f2fs_info(sbi,
		  "IO Block Size: %8d KB", F2FS_IO_SIZE_KB(sbi));
	return 0;
}

static int f2fs_setup_casefold(struct f2fs_sb_info *sbi)
{
#ifdef CONFIG_UNICODE
	if (f2fs_sb_has_casefold(sbi) && !sbi->sb->s_encoding) {
		const struct f2fs_sb_encodings *encoding_info;
		struct unicode_map *encoding;
		__u16 encoding_flags;

		if (f2fs_sb_read_encoding(sbi->raw_super, &encoding_info,
					  &encoding_flags)) {
			f2fs_err(sbi,
				 "Encoding requested by superblock is unknown");
			return -EINVAL;
		}

		encoding = utf8_load(encoding_info->version);
		if (IS_ERR(encoding)) {
			f2fs_err(sbi,
				 "can't mount with superblock charset: %s-%s "
				 "not supported by the kernel. flags: 0x%x.",
				 encoding_info->name, encoding_info->version,
				 encoding_flags);
			return PTR_ERR(encoding);
		}
		f2fs_info(sbi, "Using encoding defined by superblock: "
			 "%s-%s with flags 0x%hx", encoding_info->name,
			 encoding_info->version?:"\b", encoding_flags);

		sbi->sb->s_encoding = encoding;
		sbi->sb->s_encoding_flags = encoding_flags;
	}
#else
	if (f2fs_sb_has_casefold(sbi)) {
		f2fs_err(sbi, "Filesystem with casefold feature cannot be mounted without CONFIG_UNICODE");
		return -EINVAL;
	}
#endif
	return 0;
}

static void f2fs_tuning_parameters(struct f2fs_sb_info *sbi)
{
	struct f2fs_sm_info *sm_i = SM_I(sbi);

	/* adjust parameters according to the volume size */
	if (sm_i->main_segments <= SMALL_VOLUME_SEGMENTS) {
		F2FS_OPTION(sbi).alloc_mode = ALLOC_MODE_REUSE;
		if (f2fs_block_unit_discard(sbi))
			sm_i->dcc_info->discard_granularity = 1;
		sm_i->ipu_policy = 1 << F2FS_IPU_FORCE |
					1 << F2FS_IPU_HONOR_OPU_WRITE;
	}

	sbi->readdir_ra = 1;
}

static int f2fs_fill_super(struct super_block *sb, void *data, int silent)
{
	struct f2fs_sb_info *sbi;
	struct f2fs_super_block *raw_super;
	struct inode *root;
	int err;
	bool skip_recovery = false, need_fsck = false;
	char *options = NULL;
	int recovery, i, valid_super_block;
	struct curseg_info *seg_i;
	int retry_cnt = 1;

try_onemore:
	err = -EINVAL;
	raw_super = NULL;
	valid_super_block = -1;
	recovery = 0;

	/* allocate memory for f2fs-specific super block info */
	sbi = kzalloc(sizeof(struct f2fs_sb_info), GFP_KERNEL);
	if (!sbi)
		return -ENOMEM;

	sbi->sb = sb;

	/* Load the checksum driver */
	sbi->s_chksum_driver = crypto_alloc_shash("crc32", 0, 0);
	if (IS_ERR(sbi->s_chksum_driver)) {
		f2fs_err(sbi, "Cannot load crc32 driver.");
		err = PTR_ERR(sbi->s_chksum_driver);
		sbi->s_chksum_driver = NULL;
		goto free_sbi;
	}

	/* set a block size */
	if (unlikely(!sb_set_blocksize(sb, F2FS_BLKSIZE))) {
		f2fs_err(sbi, "unable to set blocksize");
		goto free_sbi;
	}

	err = read_raw_super_block(sbi, &raw_super, &valid_super_block,
								&recovery);
	if (err)
		goto free_sbi;

	sb->s_fs_info = sbi;
	sbi->raw_super = raw_super;

	/* precompute checksum seed for metadata */
	if (f2fs_sb_has_inode_chksum(sbi))
		sbi->s_chksum_seed = f2fs_chksum(sbi, ~0, raw_super->uuid,
						sizeof(raw_super->uuid));

	default_options(sbi);
	/* parse mount options */
	options = kstrdup((const char *)data, GFP_KERNEL);
	if (data && !options) {
		err = -ENOMEM;
		goto free_sb_buf;
	}

	err = parse_options(sb, options, false);
	if (err)
		goto free_options;

	sb->s_maxbytes = max_file_blocks(NULL) <<
				le32_to_cpu(raw_super->log_blocksize);
	sb->s_max_links = F2FS_LINK_MAX;

	err = f2fs_setup_casefold(sbi);
	if (err)
		goto free_options;

#ifdef CONFIG_QUOTA
	sb->dq_op = &f2fs_quota_operations;
	sb->s_qcop = &f2fs_quotactl_ops;
	sb->s_quota_types = QTYPE_MASK_USR | QTYPE_MASK_GRP | QTYPE_MASK_PRJ;

	if (f2fs_sb_has_quota_ino(sbi)) {
		for (i = 0; i < MAXQUOTAS; i++) {
			if (f2fs_qf_ino(sbi->sb, i))
				sbi->nquota_files++;
		}
	}
#endif

	sb->s_op = &f2fs_sops;
#ifdef CONFIG_FS_ENCRYPTION
	sb->s_cop = &f2fs_cryptops;
#endif
#ifdef CONFIG_FS_VERITY
	sb->s_vop = &f2fs_verityops;
#endif
	sb->s_xattr = f2fs_xattr_handlers;
	sb->s_export_op = &f2fs_export_ops;
	sb->s_magic = F2FS_SUPER_MAGIC;
	sb->s_time_gran = 1;
	sb->s_flags = (sb->s_flags & ~SB_POSIXACL) |
		(test_opt(sbi, POSIX_ACL) ? SB_POSIXACL : 0);
	memcpy(&sb->s_uuid, raw_super->uuid, sizeof(raw_super->uuid));
	sb->s_iflags |= SB_I_CGROUPWB;

	/* init f2fs-specific super block info */
	sbi->valid_super_block = valid_super_block;
	init_f2fs_rwsem(&sbi->gc_lock);
	mutex_init(&sbi->writepages);
	init_f2fs_rwsem(&sbi->cp_global_sem);
	init_f2fs_rwsem(&sbi->node_write);
	init_f2fs_rwsem(&sbi->node_change);

	/* disallow all the data/node/meta page writes */
	set_sbi_flag(sbi, SBI_POR_DOING);
	spin_lock_init(&sbi->stat_lock);

	err = f2fs_init_write_merge_io(sbi);
	if (err)
		goto free_bio_info;

	init_f2fs_rwsem(&sbi->cp_rwsem);
	init_f2fs_rwsem(&sbi->quota_sem);
	init_waitqueue_head(&sbi->cp_wait);
	init_sb_info(sbi);

	err = f2fs_init_iostat(sbi);
	if (err)
		goto free_bio_info;

	err = init_percpu_info(sbi);
	if (err)
		goto free_iostat;

	if (F2FS_IO_ALIGNED(sbi)) {
		sbi->write_io_dummy =
			mempool_create_page_pool(2 * (F2FS_IO_SIZE(sbi) - 1), 0);
		if (!sbi->write_io_dummy) {
			err = -ENOMEM;
			goto free_percpu;
		}
	}

	/* init per sbi slab cache */
	err = f2fs_init_xattr_caches(sbi);
	if (err)
		goto free_io_dummy;
	err = f2fs_init_page_array_cache(sbi);
	if (err)
		goto free_xattr_cache;

	/* get an inode for meta space */
	sbi->meta_inode = f2fs_iget(sb, F2FS_META_INO(sbi));
	if (IS_ERR(sbi->meta_inode)) {
		f2fs_err(sbi, "Failed to read F2FS meta data inode");
		err = PTR_ERR(sbi->meta_inode);
		goto free_page_array_cache;
	}

	err = f2fs_get_valid_checkpoint(sbi);
	if (err) {
		f2fs_err(sbi, "Failed to get valid F2FS checkpoint");
		goto free_meta_inode;
	}

	if (__is_set_ckpt_flags(F2FS_CKPT(sbi), CP_QUOTA_NEED_FSCK_FLAG))
		set_sbi_flag(sbi, SBI_QUOTA_NEED_REPAIR);
	if (__is_set_ckpt_flags(F2FS_CKPT(sbi), CP_DISABLED_QUICK_FLAG)) {
		set_sbi_flag(sbi, SBI_CP_DISABLED_QUICK);
		sbi->interval_time[DISABLE_TIME] = DEF_DISABLE_QUICK_INTERVAL;
	}

	if (__is_set_ckpt_flags(F2FS_CKPT(sbi), CP_FSCK_FLAG))
		set_sbi_flag(sbi, SBI_NEED_FSCK);

	/* Initialize device list */
	err = f2fs_scan_devices(sbi);
	if (err) {
		f2fs_err(sbi, "Failed to find devices");
		goto free_devices;
	}

	err = f2fs_init_post_read_wq(sbi);
	if (err) {
		f2fs_err(sbi, "Failed to initialize post read workqueue");
		goto free_devices;
	}

	sbi->total_valid_node_count =
				le32_to_cpu(sbi->ckpt->valid_node_count);
	percpu_counter_set(&sbi->total_valid_inode_count,
				le32_to_cpu(sbi->ckpt->valid_inode_count));
	sbi->user_block_count = le64_to_cpu(sbi->ckpt->user_block_count);
	sbi->total_valid_block_count =
				le64_to_cpu(sbi->ckpt->valid_block_count);
	sbi->last_valid_block_count = sbi->total_valid_block_count;
	sbi->reserved_blocks = 0;
	sbi->current_reserved_blocks = 0;
	limit_reserve_root(sbi);
	adjust_unusable_cap_perc(sbi);

	for (i = 0; i < NR_INODE_TYPE; i++) {
		INIT_LIST_HEAD(&sbi->inode_list[i]);
		spin_lock_init(&sbi->inode_lock[i]);
	}
	mutex_init(&sbi->flush_lock);

	INIT_LIST_HEAD(&sbi->xattr_set_dir_ilist);
	spin_lock_init(&sbi->xattr_set_dir_ilist_lock);

	f2fs_init_extent_cache_info(sbi);

	f2fs_init_ino_entry_info(sbi);

	f2fs_init_fsync_node_info(sbi);

	/* setup checkpoint request control and start checkpoint issue thread */
	f2fs_init_ckpt_req_control(sbi);
	if (!f2fs_readonly(sb) && !test_opt(sbi, DISABLE_CHECKPOINT) &&
			test_opt(sbi, MERGE_CHECKPOINT)) {
		err = f2fs_start_ckpt_thread(sbi);
		if (err) {
			f2fs_err(sbi,
			    "Failed to start F2FS issue_checkpoint_thread (%d)",
			    err);
			goto stop_ckpt_thread;
		}
	}

	/* setup f2fs internal modules */
	err = f2fs_build_segment_manager(sbi);
	if (err) {
		f2fs_err(sbi, "Failed to initialize F2FS segment manager (%d)",
			 err);
		goto free_sm;
	}
	err = f2fs_build_node_manager(sbi);
	if (err) {
		f2fs_err(sbi, "Failed to initialize F2FS node manager (%d)",
			 err);
		goto free_nm;
	}

	err = adjust_reserved_segment(sbi);
	if (err)
		goto free_nm;

	/* For write statistics */
	sbi->sectors_written_start = f2fs_get_sectors_written(sbi);

	/* Read accumulated write IO statistics if exists */
	seg_i = CURSEG_I(sbi, CURSEG_HOT_NODE);
	if (__exist_node_summaries(sbi))
		sbi->kbytes_written =
			le64_to_cpu(seg_i->journal->info.kbytes_written);

	f2fs_build_gc_manager(sbi);

	err = f2fs_build_stats(sbi);
	if (err)
		goto free_nm;

	/* get an inode for node space */
	sbi->node_inode = f2fs_iget(sb, F2FS_NODE_INO(sbi));
	if (IS_ERR(sbi->node_inode)) {
		f2fs_err(sbi, "Failed to read node inode");
		err = PTR_ERR(sbi->node_inode);
		goto free_stats;
	}

	/* read root inode and dentry */
	root = f2fs_iget(sb, F2FS_ROOT_INO(sbi));
	if (IS_ERR(root)) {
		f2fs_err(sbi, "Failed to read root inode");
		err = PTR_ERR(root);
		goto free_node_inode;
	}
	if (!S_ISDIR(root->i_mode) || !root->i_blocks ||
			!root->i_size || !root->i_nlink) {
		iput(root);
		err = -EINVAL;
		goto free_node_inode;
	}

	sb->s_root = d_make_root(root); /* allocate root dentry */
	if (!sb->s_root) {
		err = -ENOMEM;
		goto free_node_inode;
	}

	err = f2fs_init_compress_inode(sbi);
	if (err)
		goto free_root_inode;

	err = f2fs_register_sysfs(sbi);
	if (err)
		goto free_compress_inode;

#ifdef CONFIG_QUOTA
	/* Enable quota usage during mount */
	if (f2fs_sb_has_quota_ino(sbi) && !f2fs_readonly(sb)) {
		err = f2fs_enable_quotas(sb);
		if (err)
			f2fs_err(sbi, "Cannot turn on quotas: error %d", err);
	}
#endif
	/* if there are any orphan inodes, free them */
	err = f2fs_recover_orphan_inodes(sbi);
	if (err)
		goto free_meta;

	if (unlikely(is_set_ckpt_flags(sbi, CP_DISABLED_FLAG)))
		goto reset_checkpoint;

	/* recover fsynced data */
	if (!test_opt(sbi, DISABLE_ROLL_FORWARD) &&
			!test_opt(sbi, NORECOVERY)) {
		/*
		 * mount should be failed, when device has readonly mode, and
		 * previous checkpoint was not done by clean system shutdown.
		 */
		if (f2fs_hw_is_readonly(sbi)) {
			if (!is_set_ckpt_flags(sbi, CP_UMOUNT_FLAG)) {
				err = f2fs_recover_fsync_data(sbi, true);
				if (err > 0) {
					err = -EROFS;
					f2fs_err(sbi, "Need to recover fsync data, but "
						"write access unavailable, please try "
						"mount w/ disable_roll_forward or norecovery");
				}
				if (err < 0)
					goto free_meta;
			}
			f2fs_info(sbi, "write access unavailable, skipping recovery");
			goto reset_checkpoint;
		}

		if (need_fsck)
			set_sbi_flag(sbi, SBI_NEED_FSCK);

		if (skip_recovery)
			goto reset_checkpoint;

		err = f2fs_recover_fsync_data(sbi, false);
		if (err < 0) {
			if (err != -ENOMEM)
				skip_recovery = true;
			need_fsck = true;
			f2fs_err(sbi, "Cannot recover all fsync data errno=%d",
				 err);
			goto free_meta;
		}
	} else {
		err = f2fs_recover_fsync_data(sbi, true);

		if (!f2fs_readonly(sb) && err > 0) {
			err = -EINVAL;
			f2fs_err(sbi, "Need to recover fsync data");
			goto free_meta;
		}
	}
reset_checkpoint:
	f2fs_init_inmem_curseg(sbi);

	/* f2fs_recover_fsync_data() cleared this already */
	clear_sbi_flag(sbi, SBI_POR_DOING);

	if (test_opt(sbi, DISABLE_CHECKPOINT)) {
		err = f2fs_disable_checkpoint(sbi);
		if (err)
			goto sync_free_meta;
	} else if (is_set_ckpt_flags(sbi, CP_DISABLED_FLAG)) {
		f2fs_enable_checkpoint(sbi);
	}

	/*
	 * If filesystem is not mounted as read-only then
	 * do start the gc_thread.
	 */
	if ((F2FS_OPTION(sbi).bggc_mode != BGGC_MODE_OFF ||
		test_opt(sbi, GC_MERGE)) && !f2fs_readonly(sb)) {
		/* After POR, we can run background GC thread.*/
		err = f2fs_start_gc_thread(sbi);
		if (err)
			goto sync_free_meta;
	}
	kvfree(options);

	/* recover broken superblock */
	if (recovery) {
		err = f2fs_commit_super(sbi, true);
		f2fs_info(sbi, "Try to recover %dth superblock, ret: %d",
			  sbi->valid_super_block ? 1 : 2, err);
	}

	f2fs_join_shrinker(sbi);

	f2fs_tuning_parameters(sbi);

	f2fs_notice(sbi, "Mounted with checkpoint version = %llx",
		    cur_cp_version(F2FS_CKPT(sbi)));
	f2fs_update_time(sbi, CP_TIME);
	f2fs_update_time(sbi, REQ_TIME);
	clear_sbi_flag(sbi, SBI_CP_DISABLED_QUICK);
	return 0;

sync_free_meta:
	/* safe to flush all the data */
	sync_filesystem(sbi->sb);
	retry_cnt = 0;

free_meta:
#ifdef CONFIG_QUOTA
	f2fs_truncate_quota_inode_pages(sb);
	if (f2fs_sb_has_quota_ino(sbi) && !f2fs_readonly(sb))
		f2fs_quota_off_umount(sbi->sb);
#endif
	/*
	 * Some dirty meta pages can be produced by f2fs_recover_orphan_inodes()
	 * failed by EIO. Then, iput(node_inode) can trigger balance_fs_bg()
	 * followed by f2fs_write_checkpoint() through f2fs_write_node_pages(), which
	 * falls into an infinite loop in f2fs_sync_meta_pages().
	 */
	truncate_inode_pages_final(META_MAPPING(sbi));
	/* evict some inodes being cached by GC */
	evict_inodes(sb);
	f2fs_unregister_sysfs(sbi);
free_compress_inode:
	f2fs_destroy_compress_inode(sbi);
free_root_inode:
	dput(sb->s_root);
	sb->s_root = NULL;
free_node_inode:
	f2fs_release_ino_entry(sbi, true);
	truncate_inode_pages_final(NODE_MAPPING(sbi));
	iput(sbi->node_inode);
	sbi->node_inode = NULL;
free_stats:
	f2fs_destroy_stats(sbi);
free_nm:
	/* stop discard thread before destroying node manager */
	f2fs_stop_discard_thread(sbi);
	f2fs_destroy_node_manager(sbi);
free_sm:
	f2fs_destroy_segment_manager(sbi);
	f2fs_destroy_post_read_wq(sbi);
stop_ckpt_thread:
	f2fs_stop_ckpt_thread(sbi);
free_devices:
	destroy_device_list(sbi);
	kvfree(sbi->ckpt);
free_meta_inode:
	make_bad_inode(sbi->meta_inode);
	iput(sbi->meta_inode);
	sbi->meta_inode = NULL;
free_page_array_cache:
	f2fs_destroy_page_array_cache(sbi);
free_xattr_cache:
	f2fs_destroy_xattr_caches(sbi);
free_io_dummy:
	mempool_destroy(sbi->write_io_dummy);
free_percpu:
	destroy_percpu_info(sbi);
free_iostat:
	f2fs_destroy_iostat(sbi);
free_bio_info:
	for (i = 0; i < NR_PAGE_TYPE; i++)
		kvfree(sbi->write_io[i]);

#ifdef CONFIG_UNICODE
	utf8_unload(sb->s_encoding);
	sb->s_encoding = NULL;
#endif
free_options:
#ifdef CONFIG_QUOTA
	for (i = 0; i < MAXQUOTAS; i++)
		kfree(F2FS_OPTION(sbi).s_qf_names[i]);
#endif
	fscrypt_free_dummy_context(&F2FS_OPTION(sbi).dummy_enc_ctx);
	kvfree(options);
free_sb_buf:
	kfree(raw_super);
free_sbi:
	if (sbi->s_chksum_driver)
		crypto_free_shash(sbi->s_chksum_driver);
	kfree(sbi);

	/* give only one another chance */
	if (retry_cnt > 0 && skip_recovery) {
		retry_cnt--;
		shrink_dcache_sb(sb);
		goto try_onemore;
	}
	return err;
}

static struct dentry *f2fs_mount(struct file_system_type *fs_type, int flags,
			const char *dev_name, void *data)
{
	return mount_bdev(fs_type, flags, dev_name, data, f2fs_fill_super);
}

static void kill_f2fs_super(struct super_block *sb)
{
	if (sb->s_root) {
		struct f2fs_sb_info *sbi = F2FS_SB(sb);

		set_sbi_flag(sbi, SBI_IS_CLOSE);
		f2fs_stop_gc_thread(sbi);
		f2fs_stop_discard_thread(sbi);

#ifdef CONFIG_F2FS_FS_COMPRESSION
		/*
		 * latter evict_inode() can bypass checking and invalidating
		 * compress inode cache.
		 */
		if (test_opt(sbi, COMPRESS_CACHE))
			truncate_inode_pages_final(COMPRESS_MAPPING(sbi));
#endif

		if (is_sbi_flag_set(sbi, SBI_IS_DIRTY) ||
				!is_set_ckpt_flags(sbi, CP_UMOUNT_FLAG)) {
			struct cp_control cpc = {
				.reason = CP_UMOUNT,
			};
			f2fs_write_checkpoint(sbi, &cpc);
		}

		if (is_sbi_flag_set(sbi, SBI_IS_RECOVERED) && f2fs_readonly(sb))
			sb->s_flags &= ~SB_RDONLY;
	}
	kill_block_super(sb);
}

static struct file_system_type f2fs_fs_type = {
	.owner		= THIS_MODULE,
	.name		= "f2fs",
	.mount		= f2fs_mount,
	.kill_sb	= kill_f2fs_super,
	.fs_flags	= FS_REQUIRES_DEV,
};
MODULE_ALIAS_FS("f2fs");

static int __init init_inodecache(void)
{
	f2fs_inode_cachep = kmem_cache_create("f2fs_inode_cache",
			sizeof(struct f2fs_inode_info), 0,
			SLAB_RECLAIM_ACCOUNT|SLAB_ACCOUNT, NULL);
	if (!f2fs_inode_cachep)
		return -ENOMEM;
	return 0;
}

static void destroy_inodecache(void)
{
	/*
	 * Make sure all delayed rcu free inodes are flushed before we
	 * destroy cache.
	 */
	rcu_barrier();
	kmem_cache_destroy(f2fs_inode_cachep);
}

static int __init init_f2fs_fs(void)
{
	int err;

	if (PAGE_SIZE != F2FS_BLKSIZE) {
		printk("F2FS not supported on PAGE_SIZE(%lu) != %d\n",
				PAGE_SIZE, F2FS_BLKSIZE);
		return -EINVAL;
	}

	err = init_inodecache();
	if (err)
		goto fail;
	err = f2fs_create_node_manager_caches();
	if (err)
		goto free_inodecache;
	err = f2fs_create_segment_manager_caches();
	if (err)
		goto free_node_manager_caches;
	err = f2fs_create_checkpoint_caches();
	if (err)
		goto free_segment_manager_caches;
	err = f2fs_create_recovery_cache();
	if (err)
		goto free_checkpoint_caches;
	err = f2fs_create_extent_cache();
	if (err)
		goto free_recovery_cache;
	err = f2fs_create_garbage_collection_cache();
	if (err)
		goto free_extent_cache;
	err = f2fs_init_sysfs();
	if (err)
		goto free_garbage_collection_cache;
	err = register_shrinker(&f2fs_shrinker_info);
	if (err)
		goto free_sysfs;
	err = register_filesystem(&f2fs_fs_type);
	if (err)
		goto free_shrinker;
	f2fs_create_root_stats();
	err = f2fs_init_post_read_processing();
	if (err)
		goto free_root_stats;
	err = f2fs_init_iostat_processing();
	if (err)
		goto free_post_read;
	err = f2fs_init_bio_entry_cache();
	if (err)
		goto free_iostat;
	err = f2fs_init_bioset();
	if (err)
		goto free_bio_enrty_cache;
	err = f2fs_init_compress_mempool();
	if (err)
		goto free_bioset;
	err = f2fs_init_compress_cache();
	if (err)
		goto free_compress_mempool;
	err = f2fs_create_casefold_cache();
	if (err)
		goto free_compress_cache;
	return 0;
free_compress_cache:
	f2fs_destroy_compress_cache();
free_compress_mempool:
	f2fs_destroy_compress_mempool();
free_bioset:
	f2fs_destroy_bioset();
free_bio_enrty_cache:
	f2fs_destroy_bio_entry_cache();
free_iostat:
	f2fs_destroy_iostat_processing();
free_post_read:
	f2fs_destroy_post_read_processing();
free_root_stats:
	f2fs_destroy_root_stats();
	unregister_filesystem(&f2fs_fs_type);
free_shrinker:
	unregister_shrinker(&f2fs_shrinker_info);
free_sysfs:
	f2fs_exit_sysfs();
free_garbage_collection_cache:
	f2fs_destroy_garbage_collection_cache();
free_extent_cache:
	f2fs_destroy_extent_cache();
free_recovery_cache:
	f2fs_destroy_recovery_cache();
free_checkpoint_caches:
	f2fs_destroy_checkpoint_caches();
free_segment_manager_caches:
	f2fs_destroy_segment_manager_caches();
free_node_manager_caches:
	f2fs_destroy_node_manager_caches();
free_inodecache:
	destroy_inodecache();
fail:
	return err;
}

static void __exit exit_f2fs_fs(void)
{
	f2fs_destroy_casefold_cache();
	f2fs_destroy_compress_cache();
	f2fs_destroy_compress_mempool();
	f2fs_destroy_bioset();
	f2fs_destroy_bio_entry_cache();
	f2fs_destroy_iostat_processing();
	f2fs_destroy_post_read_processing();
	f2fs_destroy_root_stats();
	unregister_filesystem(&f2fs_fs_type);
	unregister_shrinker(&f2fs_shrinker_info);
	f2fs_exit_sysfs();
	f2fs_destroy_garbage_collection_cache();
	f2fs_destroy_extent_cache();
	f2fs_destroy_recovery_cache();
	f2fs_destroy_checkpoint_caches();
	f2fs_destroy_segment_manager_caches();
	f2fs_destroy_node_manager_caches();
	destroy_inodecache();
}

module_init(init_f2fs_fs)
module_exit(exit_f2fs_fs)

MODULE_AUTHOR("Samsung Electronics's Praesto Team");
MODULE_DESCRIPTION("Flash Friendly File System");
MODULE_LICENSE("GPL");
MODULE_SOFTDEP("pre: crc32");
<|MERGE_RESOLUTION|>--- conflicted
+++ resolved
@@ -2165,17 +2165,18 @@
 	/* we should flush all the data to keep data consistency */
 	do {
 		sync_inodes_sb(sbi->sb);
-<<<<<<< HEAD
-		f2fs_io_schedule_timeout(DEFAULT_IO_TIMEOUT);
-	} while (get_pages(sbi, F2FS_DIRTY_DATA) && retry--);
-=======
 		cond_resched();
 		congestion_wait(BLK_RW_ASYNC, DEFAULT_IO_TIMEOUT);
 	} while (get_pages(sbi, F2FS_DIRTY_DATA) && retry--);
 
 	if (unlikely(retry < 0))
 		f2fs_warn(sbi, "checkpoint=enable has some unwritten data.");
->>>>>>> 68e69330
+
+	/* we should flush all the data to keep data consistency */
+	do {
+		sync_inodes_sb(sbi->sb);
+		f2fs_io_schedule_timeout(DEFAULT_IO_TIMEOUT);
+	} while (get_pages(sbi, F2FS_DIRTY_DATA) && retry--);
 
 	if (unlikely(retry < 0))
 		f2fs_warn(sbi, "checkpoint=enable has some unwritten data.");
