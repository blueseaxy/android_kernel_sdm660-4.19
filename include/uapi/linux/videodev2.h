--- conflicted
+++ resolved
@@ -572,10 +572,8 @@
 #define V4L2_PIX_FMT_NV12_UBWC        v4l2_fourcc('Q', '1', '2', '8')
 /* UBWC 10-bit Y/CbCr 4:2:0 */
 #define V4L2_PIX_FMT_NV12_TP10_UBWC   v4l2_fourcc('Q', '1', '2', 'A')
-<<<<<<< HEAD
+
 #define V4L2_PIX_FMT_NV12_P010_UBWC   v4l2_fourcc('Q', '1', '2', 'B')
-=======
->>>>>>> 5e52a76e
 
 /* two non contiguous planes - one Y, one Cr + Cb interleaved  */
 #define V4L2_PIX_FMT_NV12M   v4l2_fourcc('N', 'M', '1', '2') /* 12  Y/CbCr 4:2:0  */
@@ -720,9 +718,6 @@
 #define V4L2_PIX_FMT_IPU3_SGBRG10	v4l2_fourcc('i', 'p', '3', 'g') /* IPU3 packed 10-bit GBRG bayer */
 #define V4L2_PIX_FMT_IPU3_SGRBG10	v4l2_fourcc('i', 'p', '3', 'G') /* IPU3 packed 10-bit GRBG bayer */
 #define V4L2_PIX_FMT_IPU3_SRGGB10	v4l2_fourcc('i', 'p', '3', 'r') /* IPU3 packed 10-bit RGGB bayer */
-#define V4L2_PIX_FMT_SDE_Y_CBCR_H2V2_P010_VENUS \
-	v4l2_fourcc('Q', 'P', '1', '0') /* Y/CbCr 4:2:0 P10 Venus*/
-<<<<<<< HEAD
 
 #define V4L2_PIX_FMT_SDE_ABGR_8888 \
 	v4l2_fourcc('R', 'A', '2', '4') /* 32-bit ABGR 8:8:8:8 */
@@ -798,8 +793,6 @@
 	v4l2_fourcc('P', '0', '1', '0') /* Y/CbCr 4:2:0 P10 */
 #define V4L2_PIX_FMT_SDE_Y_CBCR_H2V2_P010_VENUS \
 	v4l2_fourcc('Q', 'P', '1', '0') /* Y/CbCr 4:2:0 P10 Venus*/
-=======
->>>>>>> 5e52a76e
 
 /* SDR formats - used only for Software Defined Radio devices */
 #define V4L2_SDR_FMT_CU8          v4l2_fourcc('C', 'U', '0', '8') /* IQ u8 */
