/*
 * Performance events core code:
 *
 *  Copyright (C) 2008 Thomas Gleixner <tglx@linutronix.de>
 *  Copyright (C) 2008-2011 Red Hat, Inc., Ingo Molnar
 *  Copyright (C) 2008-2011 Red Hat, Inc., Peter Zijlstra
 *  Copyright  ©  2009 Paul Mackerras, IBM Corp. <paulus@au1.ibm.com>
 *
 * For licensing details see kernel-base/COPYING
 */

#include <linux/fs.h>
#include <linux/mm.h>
#include <linux/cpu.h>
#include <linux/smp.h>
#include <linux/idr.h>
#include <linux/file.h>
#include <linux/poll.h>
#include <linux/slab.h>
#include <linux/hash.h>
#include <linux/tick.h>
#include <linux/sysfs.h>
#include <linux/dcache.h>
#include <linux/percpu.h>
#include <linux/ptrace.h>
#include <linux/reboot.h>
#include <linux/vmstat.h>
#include <linux/device.h>
#include <linux/export.h>
#include <linux/vmalloc.h>
#include <linux/hardirq.h>
#include <linux/rculist.h>
#include <linux/uaccess.h>
#include <linux/syscalls.h>
#include <linux/anon_inodes.h>
#include <linux/kernel_stat.h>
#include <linux/cgroup.h>
#include <linux/perf_event.h>
#include <linux/trace_events.h>
#include <linux/hw_breakpoint.h>
#include <linux/mm_types.h>
#include <linux/module.h>
#include <linux/mman.h>
#include <linux/compat.h>
#include <linux/bpf.h>
#include <linux/filter.h>
#include <linux/namei.h>
#include <linux/parser.h>
#include <linux/sched/clock.h>
#include <linux/sched/mm.h>
#include <linux/proc_ns.h>
#include <linux/mount.h>

#include "internal.h"

#include <asm/irq_regs.h>

typedef int (*remote_function_f)(void *);

struct remote_function_call {
	struct task_struct	*p;
	remote_function_f	func;
	void			*info;
	int			ret;
};

static void remote_function(void *data)
{
	struct remote_function_call *tfc = data;
	struct task_struct *p = tfc->p;

	if (p) {
		/* -EAGAIN */
		if (task_cpu(p) != smp_processor_id())
			return;

		/*
		 * Now that we're on right CPU with IRQs disabled, we can test
		 * if we hit the right task without races.
		 */

		tfc->ret = -ESRCH; /* No such (running) process */
		if (p != current)
			return;
	}

	tfc->ret = tfc->func(tfc->info);
}

/**
 * task_function_call - call a function on the cpu on which a task runs
 * @p:		the task to evaluate
 * @func:	the function to be called
 * @info:	the function call argument
 *
 * Calls the function @func when the task is currently running. This might
 * be on the current CPU, which just calls the function directly.  This will
 * retry due to any failures in smp_call_function_single(), such as if the
 * task_cpu() goes offline concurrently.
 *
 * returns @func return value or -ESRCH or -ENXIO when the process isn't running
 */
static int
task_function_call(struct task_struct *p, remote_function_f func, void *info)
{
	struct remote_function_call data = {
		.p	= p,
		.func	= func,
		.info	= info,
		.ret	= -EAGAIN,
	};
	int ret;

	for (;;) {
		ret = smp_call_function_single(task_cpu(p), remote_function,
					       &data, 1);
		if (!ret)
			ret = data.ret;

		if (ret != -EAGAIN)
			break;

		cond_resched();
	}

	return ret;
}

/**
 * cpu_function_call - call a function on the cpu
 * @func:	the function to be called
 * @info:	the function call argument
 *
 * Calls the function @func on the remote cpu.
 *
 * returns: @func return value or -ENXIO when the cpu is offline
 */
static int cpu_function_call(int cpu, remote_function_f func, void *info)
{
	struct remote_function_call data = {
		.p	= NULL,
		.func	= func,
		.info	= info,
		.ret	= -ENXIO, /* No such CPU */
	};

	smp_call_function_single(cpu, remote_function, &data, 1);

	return data.ret;
}

static inline struct perf_cpu_context *
__get_cpu_context(struct perf_event_context *ctx)
{
	return this_cpu_ptr(ctx->pmu->pmu_cpu_context);
}

static void perf_ctx_lock(struct perf_cpu_context *cpuctx,
			  struct perf_event_context *ctx)
{
	raw_spin_lock(&cpuctx->ctx.lock);
	if (ctx)
		raw_spin_lock(&ctx->lock);
}

static void perf_ctx_unlock(struct perf_cpu_context *cpuctx,
			    struct perf_event_context *ctx)
{
	if (ctx)
		raw_spin_unlock(&ctx->lock);
	raw_spin_unlock(&cpuctx->ctx.lock);
}

#define TASK_TOMBSTONE ((void *)-1L)

static bool is_kernel_event(struct perf_event *event)
{
	return READ_ONCE(event->owner) == TASK_TOMBSTONE;
}

/*
 * On task ctx scheduling...
 *
 * When !ctx->nr_events a task context will not be scheduled. This means
 * we can disable the scheduler hooks (for performance) without leaving
 * pending task ctx state.
 *
 * This however results in two special cases:
 *
 *  - removing the last event from a task ctx; this is relatively straight
 *    forward and is done in __perf_remove_from_context.
 *
 *  - adding the first event to a task ctx; this is tricky because we cannot
 *    rely on ctx->is_active and therefore cannot use event_function_call().
 *    See perf_install_in_context().
 *
 * If ctx->nr_events, then ctx->is_active and cpuctx->task_ctx are set.
 */

typedef void (*event_f)(struct perf_event *, struct perf_cpu_context *,
			struct perf_event_context *, void *);

struct event_function_struct {
	struct perf_event *event;
	event_f func;
	void *data;
};

static int event_function(void *info)
{
	struct event_function_struct *efs = info;
	struct perf_event *event = efs->event;
	struct perf_event_context *ctx = event->ctx;
	struct perf_cpu_context *cpuctx = __get_cpu_context(ctx);
	struct perf_event_context *task_ctx = cpuctx->task_ctx;
	int ret = 0;

	lockdep_assert_irqs_disabled();

	perf_ctx_lock(cpuctx, task_ctx);
	/*
	 * Since we do the IPI call without holding ctx->lock things can have
	 * changed, double check we hit the task we set out to hit.
	 */
	if (ctx->task) {
		if (ctx->task != current) {
			ret = -ESRCH;
			goto unlock;
		}

		/*
		 * We only use event_function_call() on established contexts,
		 * and event_function() is only ever called when active (or
		 * rather, we'll have bailed in task_function_call() or the
		 * above ctx->task != current test), therefore we must have
		 * ctx->is_active here.
		 */
		WARN_ON_ONCE(!ctx->is_active);
		/*
		 * And since we have ctx->is_active, cpuctx->task_ctx must
		 * match.
		 */
		WARN_ON_ONCE(task_ctx != ctx);
	} else {
		WARN_ON_ONCE(&cpuctx->ctx != ctx);
	}

	efs->func(event, cpuctx, ctx, efs->data);
unlock:
	perf_ctx_unlock(cpuctx, task_ctx);

	return ret;
}

static void event_function_call(struct perf_event *event, event_f func, void *data)
{
	struct perf_event_context *ctx = event->ctx;
	struct task_struct *task = READ_ONCE(ctx->task); /* verified in event_function */
	struct event_function_struct efs = {
		.event = event,
		.func = func,
		.data = data,
	};

	if (!event->parent) {
		/*
		 * If this is a !child event, we must hold ctx::mutex to
		 * stabilize the the event->ctx relation. See
		 * perf_event_ctx_lock().
		 */
		lockdep_assert_held(&ctx->mutex);
	}

	if (!task) {
		cpu_function_call(event->cpu, event_function, &efs);
		return;
	}

	if (task == TASK_TOMBSTONE)
		return;

again:
	if (!task_function_call(task, event_function, &efs))
		return;

	raw_spin_lock_irq(&ctx->lock);
	/*
	 * Reload the task pointer, it might have been changed by
	 * a concurrent perf_event_context_sched_out().
	 */
	task = ctx->task;
	if (task == TASK_TOMBSTONE) {
		raw_spin_unlock_irq(&ctx->lock);
		return;
	}
	if (ctx->is_active) {
		raw_spin_unlock_irq(&ctx->lock);
		goto again;
	}
	func(event, NULL, ctx, data);
	raw_spin_unlock_irq(&ctx->lock);
}

/*
 * Similar to event_function_call() + event_function(), but hard assumes IRQs
 * are already disabled and we're on the right CPU.
 */
static void event_function_local(struct perf_event *event, event_f func, void *data)
{
	struct perf_event_context *ctx = event->ctx;
	struct perf_cpu_context *cpuctx = __get_cpu_context(ctx);
	struct task_struct *task = READ_ONCE(ctx->task);
	struct perf_event_context *task_ctx = NULL;

	lockdep_assert_irqs_disabled();

	if (task) {
		if (task == TASK_TOMBSTONE)
			return;

		task_ctx = ctx;
	}

	perf_ctx_lock(cpuctx, task_ctx);

	task = ctx->task;
	if (task == TASK_TOMBSTONE)
		goto unlock;

	if (task) {
		/*
		 * We must be either inactive or active and the right task,
		 * otherwise we're screwed, since we cannot IPI to somewhere
		 * else.
		 */
		if (ctx->is_active) {
			if (WARN_ON_ONCE(task != current))
				goto unlock;

			if (WARN_ON_ONCE(cpuctx->task_ctx != ctx))
				goto unlock;
		}
	} else {
		WARN_ON_ONCE(&cpuctx->ctx != ctx);
	}

	func(event, cpuctx, ctx, data);
unlock:
	perf_ctx_unlock(cpuctx, task_ctx);
}

#define PERF_FLAG_ALL (PERF_FLAG_FD_NO_GROUP |\
		       PERF_FLAG_FD_OUTPUT  |\
		       PERF_FLAG_PID_CGROUP |\
		       PERF_FLAG_FD_CLOEXEC)

/*
 * branch priv levels that need permission checks
 */
#define PERF_SAMPLE_BRANCH_PERM_PLM \
	(PERF_SAMPLE_BRANCH_KERNEL |\
	 PERF_SAMPLE_BRANCH_HV)

enum event_type_t {
	EVENT_FLEXIBLE = 0x1,
	EVENT_PINNED = 0x2,
	EVENT_TIME = 0x4,
	/* see ctx_resched() for details */
	EVENT_CPU = 0x8,
	EVENT_ALL = EVENT_FLEXIBLE | EVENT_PINNED,
};

/* The shared events struct. */
#define SHARED_EVENTS_MAX 7

struct shared_events_str {
	/*
	 * Mutex to serialize access to shared list. Needed for the
	 * read/modify/write sequences.
	 */
	struct mutex		list_mutex;

	/*
	 * A 1 bit for an index indicates that the slot is being used for
	 * an event. A 0 means that the slot can be used.
	 */
	DECLARE_BITMAP(used_mask, SHARED_EVENTS_MAX);

	/*
	 * The kernel events that are shared for a cpu;
	 */
	struct perf_event	*events[SHARED_EVENTS_MAX];
	struct perf_event_attr	attr[SHARED_EVENTS_MAX];
	atomic_t		refcount[SHARED_EVENTS_MAX];
};

static struct shared_events_str __percpu *shared_events;

/*
 * perf_sched_events : >0 events exist
 * perf_cgroup_events: >0 per-cpu cgroup events exist on this cpu
 */

static void perf_sched_delayed(struct work_struct *work);
DEFINE_STATIC_KEY_FALSE(perf_sched_events);
static DECLARE_DELAYED_WORK(perf_sched_work, perf_sched_delayed);
static DEFINE_MUTEX(perf_sched_mutex);
static atomic_t perf_sched_count;

static DEFINE_PER_CPU(atomic_t, perf_cgroup_events);
static DEFINE_PER_CPU(int, perf_sched_cb_usages);
static DEFINE_PER_CPU(struct pmu_event_list, pmu_sb_events);
static DEFINE_PER_CPU(bool, is_idle);
static DEFINE_PER_CPU(bool, is_hotplugging);

static atomic_t nr_mmap_events __read_mostly;
static atomic_t nr_comm_events __read_mostly;
static atomic_t nr_namespaces_events __read_mostly;
static atomic_t nr_task_events __read_mostly;
static atomic_t nr_freq_events __read_mostly;
static atomic_t nr_switch_events __read_mostly;

static LIST_HEAD(pmus);
static DEFINE_MUTEX(pmus_lock);
static struct srcu_struct pmus_srcu;
static cpumask_var_t perf_online_mask;

/*
 * perf event paranoia level:
 *  -1 - not paranoid at all
 *   0 - disallow raw tracepoint access for unpriv
 *   1 - disallow cpu events for unpriv
 *   2 - disallow kernel profiling for unpriv
 */
int sysctl_perf_event_paranoid __read_mostly = 2;

/* Minimum for 512 kiB + 1 user control page */
int sysctl_perf_event_mlock __read_mostly = 512 + (PAGE_SIZE / 1024); /* 'free' kiB per user */

/*
 * max perf event sample rate
 */
#define DEFAULT_MAX_SAMPLE_RATE		100000
#define DEFAULT_SAMPLE_PERIOD_NS	(NSEC_PER_SEC / DEFAULT_MAX_SAMPLE_RATE)
#define DEFAULT_CPU_TIME_MAX_PERCENT	5

int sysctl_perf_event_sample_rate __read_mostly	= DEFAULT_MAX_SAMPLE_RATE;

static int max_samples_per_tick __read_mostly	= DIV_ROUND_UP(DEFAULT_MAX_SAMPLE_RATE, HZ);
static int perf_sample_period_ns __read_mostly	= DEFAULT_SAMPLE_PERIOD_NS;

static int perf_sample_allowed_ns __read_mostly =
	DEFAULT_SAMPLE_PERIOD_NS * DEFAULT_CPU_TIME_MAX_PERCENT / 100;

static void update_perf_cpu_limits(void)
{
	u64 tmp = perf_sample_period_ns;

	tmp *= sysctl_perf_cpu_time_max_percent;
	tmp = div_u64(tmp, 100);
	if (!tmp)
		tmp = 1;

	WRITE_ONCE(perf_sample_allowed_ns, tmp);
}

static bool perf_rotate_context(struct perf_cpu_context *cpuctx);

int perf_proc_update_handler(struct ctl_table *table, int write,
		void __user *buffer, size_t *lenp,
		loff_t *ppos)
{
	int ret;
	int perf_cpu = sysctl_perf_cpu_time_max_percent;
	/*
	 * If throttling is disabled don't allow the write:
	 */
	if (write && (perf_cpu == 100 || perf_cpu == 0))
		return -EINVAL;

	ret = proc_dointvec_minmax(table, write, buffer, lenp, ppos);
	if (ret || !write)
		return ret;

	max_samples_per_tick = DIV_ROUND_UP(sysctl_perf_event_sample_rate, HZ);
	perf_sample_period_ns = NSEC_PER_SEC / sysctl_perf_event_sample_rate;
	update_perf_cpu_limits();

	return 0;
}

int sysctl_perf_cpu_time_max_percent __read_mostly = DEFAULT_CPU_TIME_MAX_PERCENT;

int perf_cpu_time_max_percent_handler(struct ctl_table *table, int write,
				void __user *buffer, size_t *lenp,
				loff_t *ppos)
{
	int ret = proc_dointvec_minmax(table, write, buffer, lenp, ppos);

	if (ret || !write)
		return ret;

	if (sysctl_perf_cpu_time_max_percent == 100 ||
	    sysctl_perf_cpu_time_max_percent == 0) {
		printk(KERN_WARNING
		       "perf: Dynamic interrupt throttling disabled, can hang your system!\n");
		WRITE_ONCE(perf_sample_allowed_ns, 0);
	} else {
		update_perf_cpu_limits();
	}

	return 0;
}

/*
 * perf samples are done in some very critical code paths (NMIs).
 * If they take too much CPU time, the system can lock up and not
 * get any real work done.  This will drop the sample rate when
 * we detect that events are taking too long.
 */
#define NR_ACCUMULATED_SAMPLES 128
static DEFINE_PER_CPU(u64, running_sample_length);

static u64 __report_avg;
static u64 __report_allowed;

static void perf_duration_warn(struct irq_work *w)
{
	printk_ratelimited(KERN_INFO
		"perf: interrupt took too long (%lld > %lld), lowering "
		"kernel.perf_event_max_sample_rate to %d\n",
		__report_avg, __report_allowed,
		sysctl_perf_event_sample_rate);
}

static DEFINE_IRQ_WORK(perf_duration_work, perf_duration_warn);

void perf_sample_event_took(u64 sample_len_ns)
{
	u64 max_len = READ_ONCE(perf_sample_allowed_ns);
	u64 running_len;
	u64 avg_len;
	u32 max;

	if (max_len == 0)
		return;

	/* Decay the counter by 1 average sample. */
	running_len = __this_cpu_read(running_sample_length);
	running_len -= running_len/NR_ACCUMULATED_SAMPLES;
	running_len += sample_len_ns;
	__this_cpu_write(running_sample_length, running_len);

	/*
	 * Note: this will be biased artifically low until we have
	 * seen NR_ACCUMULATED_SAMPLES. Doing it this way keeps us
	 * from having to maintain a count.
	 */
	avg_len = running_len/NR_ACCUMULATED_SAMPLES;
	if (avg_len <= max_len)
		return;

	__report_avg = avg_len;
	__report_allowed = max_len;

	/*
	 * Compute a throttle threshold 25% below the current duration.
	 */
	avg_len += avg_len / 4;
	max = (TICK_NSEC / 100) * sysctl_perf_cpu_time_max_percent;
	if (avg_len < max)
		max /= (u32)avg_len;
	else
		max = 1;

	WRITE_ONCE(perf_sample_allowed_ns, avg_len);
	WRITE_ONCE(max_samples_per_tick, max);

	sysctl_perf_event_sample_rate = max * HZ;
	perf_sample_period_ns = NSEC_PER_SEC / sysctl_perf_event_sample_rate;

	if (!irq_work_queue(&perf_duration_work)) {
		early_printk("perf: interrupt took too long (%lld > %lld), lowering "
			     "kernel.perf_event_max_sample_rate to %d\n",
			     __report_avg, __report_allowed,
			     sysctl_perf_event_sample_rate);
	}
}

static atomic64_t perf_event_id;

static void cpu_ctx_sched_out(struct perf_cpu_context *cpuctx,
			      enum event_type_t event_type);

static void cpu_ctx_sched_in(struct perf_cpu_context *cpuctx,
			     enum event_type_t event_type,
			     struct task_struct *task);

static void update_context_time(struct perf_event_context *ctx);
static u64 perf_event_time(struct perf_event *event);

void __weak perf_event_print_debug(void)	{ }

extern __weak const char *perf_pmu_name(void)
{
	return "pmu";
}

static inline u64 perf_clock(void)
{
	return local_clock();
}

static inline u64 perf_event_clock(struct perf_event *event)
{
	return event->clock();
}

/*
 * State based event timekeeping...
 *
 * The basic idea is to use event->state to determine which (if any) time
 * fields to increment with the current delta. This means we only need to
 * update timestamps when we change state or when they are explicitly requested
 * (read).
 *
 * Event groups make things a little more complicated, but not terribly so. The
 * rules for a group are that if the group leader is OFF the entire group is
 * OFF, irrespecive of what the group member states are. This results in
 * __perf_effective_state().
 *
 * A futher ramification is that when a group leader flips between OFF and
 * !OFF, we need to update all group member times.
 *
 *
 * NOTE: perf_event_time() is based on the (cgroup) context time, and thus we
 * need to make sure the relevant context time is updated before we try and
 * update our timestamps.
 */

static __always_inline enum perf_event_state
__perf_effective_state(struct perf_event *event)
{
	struct perf_event *leader = event->group_leader;

	if (leader->state <= PERF_EVENT_STATE_OFF)
		return leader->state;

	return event->state;
}

static __always_inline void
__perf_update_times(struct perf_event *event, u64 now, u64 *enabled, u64 *running)
{
	enum perf_event_state state = __perf_effective_state(event);
	u64 delta = now - event->tstamp;

	*enabled = event->total_time_enabled;
	if (state >= PERF_EVENT_STATE_INACTIVE)
		*enabled += delta;

	*running = event->total_time_running;
	if (state >= PERF_EVENT_STATE_ACTIVE)
		*running += delta;
}

static void perf_event_update_time(struct perf_event *event)
{
	u64 now = perf_event_time(event);

	__perf_update_times(event, now, &event->total_time_enabled,
					&event->total_time_running);
	event->tstamp = now;
}

static void perf_event_update_sibling_time(struct perf_event *leader)
{
	struct perf_event *sibling;

	for_each_sibling_event(sibling, leader)
		perf_event_update_time(sibling);
}

static void
perf_event_set_state(struct perf_event *event, enum perf_event_state state)
{
	if (event->state == state)
		return;

	perf_event_update_time(event);
	/*
	 * If a group leader gets enabled/disabled all its siblings
	 * are affected too.
	 */
	if ((event->state < 0) ^ (state < 0))
		perf_event_update_sibling_time(event);

	WRITE_ONCE(event->state, state);
}

#ifdef CONFIG_CGROUP_PERF

static inline bool
perf_cgroup_match(struct perf_event *event)
{
	struct perf_event_context *ctx = event->ctx;
	struct perf_cpu_context *cpuctx = __get_cpu_context(ctx);

	/* @event doesn't care about cgroup */
	if (!event->cgrp)
		return true;

	/* wants specific cgroup scope but @cpuctx isn't associated with any */
	if (!cpuctx->cgrp)
		return false;

	/*
	 * Cgroup scoping is recursive.  An event enabled for a cgroup is
	 * also enabled for all its descendant cgroups.  If @cpuctx's
	 * cgroup is a descendant of @event's (the test covers identity
	 * case), it's a match.
	 */
	return cgroup_is_descendant(cpuctx->cgrp->css.cgroup,
				    event->cgrp->css.cgroup);
}

static inline void perf_detach_cgroup(struct perf_event *event)
{
	css_put(&event->cgrp->css);
	event->cgrp = NULL;
}

static inline int is_cgroup_event(struct perf_event *event)
{
	return event->cgrp != NULL;
}

static inline u64 perf_cgroup_event_time(struct perf_event *event)
{
	struct perf_cgroup_info *t;

	t = per_cpu_ptr(event->cgrp->info, event->cpu);
	return t->time;
}

static inline void __update_cgrp_time(struct perf_cgroup *cgrp)
{
	struct perf_cgroup_info *info;
	u64 now;

	now = perf_clock();

	info = this_cpu_ptr(cgrp->info);

	info->time += now - info->timestamp;
	info->timestamp = now;
}

static inline void update_cgrp_time_from_cpuctx(struct perf_cpu_context *cpuctx)
{
	struct perf_cgroup *cgrp = cpuctx->cgrp;
	struct cgroup_subsys_state *css;

	if (cgrp) {
		for (css = &cgrp->css; css; css = css->parent) {
			cgrp = container_of(css, struct perf_cgroup, css);
			__update_cgrp_time(cgrp);
		}
	}
}

static inline void update_cgrp_time_from_event(struct perf_event *event)
{
	struct perf_cgroup *cgrp;

	/*
	 * ensure we access cgroup data only when needed and
	 * when we know the cgroup is pinned (css_get)
	 */
	if (!is_cgroup_event(event))
		return;

	cgrp = perf_cgroup_from_task(current, event->ctx);
	/*
	 * Do not update time when cgroup is not active
	 */
       if (cgroup_is_descendant(cgrp->css.cgroup, event->cgrp->css.cgroup))
		__update_cgrp_time(event->cgrp);
}

static inline void
perf_cgroup_set_timestamp(struct task_struct *task,
			  struct perf_event_context *ctx)
{
	struct perf_cgroup *cgrp;
	struct perf_cgroup_info *info;
	struct cgroup_subsys_state *css;

	/*
	 * ctx->lock held by caller
	 * ensure we do not access cgroup data
	 * unless we have the cgroup pinned (css_get)
	 */
	if (!task || !ctx->nr_cgroups)
		return;

	cgrp = perf_cgroup_from_task(task, ctx);

	for (css = &cgrp->css; css; css = css->parent) {
		cgrp = container_of(css, struct perf_cgroup, css);
		info = this_cpu_ptr(cgrp->info);
		info->timestamp = ctx->timestamp;
	}
}

static DEFINE_PER_CPU(struct list_head, cgrp_cpuctx_list);

#define PERF_CGROUP_SWOUT	0x1 /* cgroup switch out every event */
#define PERF_CGROUP_SWIN	0x2 /* cgroup switch in events based on task */

/*
 * reschedule events based on the cgroup constraint of task.
 *
 * mode SWOUT : schedule out everything
 * mode SWIN : schedule in based on cgroup for next
 */
static void perf_cgroup_switch(struct task_struct *task, int mode)
{
	struct perf_cpu_context *cpuctx, *tmp;
	struct list_head *list;
	unsigned long flags;

	/*
	 * Disable interrupts and preemption to avoid this CPU's
	 * cgrp_cpuctx_entry to change under us.
	 */
	local_irq_save(flags);

	list = this_cpu_ptr(&cgrp_cpuctx_list);
	list_for_each_entry_safe(cpuctx, tmp, list, cgrp_cpuctx_entry) {
		WARN_ON_ONCE(cpuctx->ctx.nr_cgroups == 0);

		perf_ctx_lock(cpuctx, cpuctx->task_ctx);
		perf_pmu_disable(cpuctx->ctx.pmu);

		if (mode & PERF_CGROUP_SWOUT) {
			cpu_ctx_sched_out(cpuctx, EVENT_ALL);
			/*
			 * must not be done before ctxswout due
			 * to event_filter_match() in event_sched_out()
			 */
			cpuctx->cgrp = NULL;
		}

		if (mode & PERF_CGROUP_SWIN) {
			WARN_ON_ONCE(cpuctx->cgrp);
			/*
			 * set cgrp before ctxsw in to allow
			 * event_filter_match() to not have to pass
			 * task around
			 * we pass the cpuctx->ctx to perf_cgroup_from_task()
			 * because cgorup events are only per-cpu
			 */
			cpuctx->cgrp = perf_cgroup_from_task(task,
							     &cpuctx->ctx);
			cpu_ctx_sched_in(cpuctx, EVENT_ALL, task);
		}
		perf_pmu_enable(cpuctx->ctx.pmu);
		perf_ctx_unlock(cpuctx, cpuctx->task_ctx);
	}

	local_irq_restore(flags);
}

static inline void perf_cgroup_sched_out(struct task_struct *task,
					 struct task_struct *next)
{
	struct perf_cgroup *cgrp1;
	struct perf_cgroup *cgrp2 = NULL;

	rcu_read_lock();
	/*
	 * we come here when we know perf_cgroup_events > 0
	 * we do not need to pass the ctx here because we know
	 * we are holding the rcu lock
	 */
	cgrp1 = perf_cgroup_from_task(task, NULL);
	cgrp2 = perf_cgroup_from_task(next, NULL);

	/*
	 * only schedule out current cgroup events if we know
	 * that we are switching to a different cgroup. Otherwise,
	 * do no touch the cgroup events.
	 */
	if (cgrp1 != cgrp2)
		perf_cgroup_switch(task, PERF_CGROUP_SWOUT);

	rcu_read_unlock();
}

static inline void perf_cgroup_sched_in(struct task_struct *prev,
					struct task_struct *task)
{
	struct perf_cgroup *cgrp1;
	struct perf_cgroup *cgrp2 = NULL;

	rcu_read_lock();
	/*
	 * we come here when we know perf_cgroup_events > 0
	 * we do not need to pass the ctx here because we know
	 * we are holding the rcu lock
	 */
	cgrp1 = perf_cgroup_from_task(task, NULL);
	cgrp2 = perf_cgroup_from_task(prev, NULL);

	/*
	 * only need to schedule in cgroup events if we are changing
	 * cgroup during ctxsw. Cgroup events were not scheduled
	 * out of ctxsw out if that was not the case.
	 */
	if (cgrp1 != cgrp2)
		perf_cgroup_switch(task, PERF_CGROUP_SWIN);

	rcu_read_unlock();
}

static inline int perf_cgroup_connect(int fd, struct perf_event *event,
				      struct perf_event_attr *attr,
				      struct perf_event *group_leader)
{
	struct perf_cgroup *cgrp;
	struct cgroup_subsys_state *css;
	struct fd f = fdget(fd);
	int ret = 0;

	if (!f.file)
		return -EBADF;

	css = css_tryget_online_from_dir(f.file->f_path.dentry,
					 &perf_event_cgrp_subsys);
	if (IS_ERR(css)) {
		ret = PTR_ERR(css);
		goto out;
	}

	cgrp = container_of(css, struct perf_cgroup, css);
	event->cgrp = cgrp;

	/*
	 * all events in a group must monitor
	 * the same cgroup because a task belongs
	 * to only one perf cgroup at a time
	 */
	if (group_leader && group_leader->cgrp != cgrp) {
		perf_detach_cgroup(event);
		ret = -EINVAL;
	}
out:
	fdput(f);
	return ret;
}

static inline void
perf_cgroup_set_shadow_time(struct perf_event *event, u64 now)
{
	struct perf_cgroup_info *t;
	t = per_cpu_ptr(event->cgrp->info, event->cpu);
	event->shadow_ctx_time = now - t->timestamp;
}

/*
 * Update cpuctx->cgrp so that it is set when first cgroup event is added and
 * cleared when last cgroup event is removed.
 */
static inline void
list_update_cgroup_event(struct perf_event *event,
			 struct perf_event_context *ctx, bool add)
{
	struct perf_cpu_context *cpuctx;
	struct list_head *cpuctx_entry;

	if (!is_cgroup_event(event))
		return;

	/*
	 * Because cgroup events are always per-cpu events,
	 * this will always be called from the right CPU.
	 */
	cpuctx = __get_cpu_context(ctx);

	/*
	 * Since setting cpuctx->cgrp is conditional on the current @cgrp
	 * matching the event's cgroup, we must do this for every new event,
	 * because if the first would mismatch, the second would not try again
	 * and we would leave cpuctx->cgrp unset.
	 */
	if (add && !cpuctx->cgrp) {
		struct perf_cgroup *cgrp = perf_cgroup_from_task(current, ctx);

		if (cgroup_is_descendant(cgrp->css.cgroup, event->cgrp->css.cgroup))
			cpuctx->cgrp = cgrp;
	}

	if (add && ctx->nr_cgroups++)
		return;
	else if (!add && --ctx->nr_cgroups)
		return;

	/* no cgroup running */
	if (!add)
		cpuctx->cgrp = NULL;

	cpuctx_entry = &cpuctx->cgrp_cpuctx_entry;
	if (add)
		list_add(cpuctx_entry, this_cpu_ptr(&cgrp_cpuctx_list));
	else
		list_del(cpuctx_entry);
}

#else /* !CONFIG_CGROUP_PERF */

static inline bool
perf_cgroup_match(struct perf_event *event)
{
	return true;
}

static inline void perf_detach_cgroup(struct perf_event *event)
{}

static inline int is_cgroup_event(struct perf_event *event)
{
	return 0;
}

static inline void update_cgrp_time_from_event(struct perf_event *event)
{
}

static inline void update_cgrp_time_from_cpuctx(struct perf_cpu_context *cpuctx)
{
}

static inline void perf_cgroup_sched_out(struct task_struct *task,
					 struct task_struct *next)
{
}

static inline void perf_cgroup_sched_in(struct task_struct *prev,
					struct task_struct *task)
{
}

static inline int perf_cgroup_connect(pid_t pid, struct perf_event *event,
				      struct perf_event_attr *attr,
				      struct perf_event *group_leader)
{
	return -EINVAL;
}

static inline void
perf_cgroup_set_timestamp(struct task_struct *task,
			  struct perf_event_context *ctx)
{
}

void
perf_cgroup_switch(struct task_struct *task, struct task_struct *next)
{
}

static inline void
perf_cgroup_set_shadow_time(struct perf_event *event, u64 now)
{
}

static inline u64 perf_cgroup_event_time(struct perf_event *event)
{
	return 0;
}

static inline void
list_update_cgroup_event(struct perf_event *event,
			 struct perf_event_context *ctx, bool add)
{
}

#endif

/*
 * set default to be dependent on timer tick just
 * like original code
 */
#define PERF_CPU_HRTIMER (1000 / HZ)
/*
 * function must be called with interrupts disabled
 */
static enum hrtimer_restart perf_mux_hrtimer_handler(struct hrtimer *hr)
{
	struct perf_cpu_context *cpuctx;
	bool rotations;

	lockdep_assert_irqs_disabled();

	cpuctx = container_of(hr, struct perf_cpu_context, hrtimer);
	rotations = perf_rotate_context(cpuctx);

	raw_spin_lock(&cpuctx->hrtimer_lock);
	if (rotations)
		hrtimer_forward_now(hr, cpuctx->hrtimer_interval);
	else
		cpuctx->hrtimer_active = 0;
	raw_spin_unlock(&cpuctx->hrtimer_lock);

	return rotations ? HRTIMER_RESTART : HRTIMER_NORESTART;
}

static void __perf_mux_hrtimer_init(struct perf_cpu_context *cpuctx, int cpu)
{
	struct hrtimer *timer = &cpuctx->hrtimer;
	struct pmu *pmu = cpuctx->ctx.pmu;
	u64 interval;

	/* no multiplexing needed for SW PMU */
	if (pmu->task_ctx_nr == perf_sw_context)
		return;

	/*
	 * check default is sane, if not set then force to
	 * default interval (1/tick)
	 */
	interval = pmu->hrtimer_interval_ms;
	if (interval < 1)
		interval = pmu->hrtimer_interval_ms = PERF_CPU_HRTIMER;

	cpuctx->hrtimer_interval = ns_to_ktime(NSEC_PER_MSEC * interval);

	raw_spin_lock_init(&cpuctx->hrtimer_lock);
	hrtimer_init(timer, CLOCK_MONOTONIC, HRTIMER_MODE_ABS_PINNED);
	timer->function = perf_mux_hrtimer_handler;
}

static int perf_mux_hrtimer_restart(struct perf_cpu_context *cpuctx)
{
	struct hrtimer *timer = &cpuctx->hrtimer;
	struct pmu *pmu = cpuctx->ctx.pmu;
	unsigned long flags;

	/* not for SW PMU */
	if (pmu->task_ctx_nr == perf_sw_context)
		return 0;

	raw_spin_lock_irqsave(&cpuctx->hrtimer_lock, flags);
	if (!cpuctx->hrtimer_active) {
		cpuctx->hrtimer_active = 1;
		hrtimer_forward_now(timer, cpuctx->hrtimer_interval);
		hrtimer_start_expires(timer, HRTIMER_MODE_ABS_PINNED);
	}
	raw_spin_unlock_irqrestore(&cpuctx->hrtimer_lock, flags);

	return 0;
}

static int perf_mux_hrtimer_restart_ipi(void *arg)
{
	return perf_mux_hrtimer_restart(arg);
}

void perf_pmu_disable(struct pmu *pmu)
{
	int *count = this_cpu_ptr(pmu->pmu_disable_count);
	if (!(*count)++)
		pmu->pmu_disable(pmu);
}

void perf_pmu_enable(struct pmu *pmu)
{
	int *count = this_cpu_ptr(pmu->pmu_disable_count);
	if (!--(*count))
		pmu->pmu_enable(pmu);
}

static DEFINE_PER_CPU(struct list_head, active_ctx_list);

/*
 * perf_event_ctx_activate(), perf_event_ctx_deactivate(), and
 * perf_event_task_tick() are fully serialized because they're strictly cpu
 * affine and perf_event_ctx{activate,deactivate} are called with IRQs
 * disabled, while perf_event_task_tick is called from IRQ context.
 */
static void perf_event_ctx_activate(struct perf_event_context *ctx)
{
	struct list_head *head = this_cpu_ptr(&active_ctx_list);

	lockdep_assert_irqs_disabled();

	WARN_ON(!list_empty(&ctx->active_ctx_list));

	list_add(&ctx->active_ctx_list, head);
}

static void perf_event_ctx_deactivate(struct perf_event_context *ctx)
{
	lockdep_assert_irqs_disabled();

	WARN_ON(list_empty(&ctx->active_ctx_list));

	list_del_init(&ctx->active_ctx_list);
}

static void get_ctx(struct perf_event_context *ctx)
{
	WARN_ON(!atomic_inc_not_zero(&ctx->refcount));
}

static void free_ctx(struct rcu_head *head)
{
	struct perf_event_context *ctx;

	ctx = container_of(head, struct perf_event_context, rcu_head);
	kfree(ctx->task_ctx_data);
	kfree(ctx);
}

static void put_ctx(struct perf_event_context *ctx)
{
	if (atomic_dec_and_test(&ctx->refcount)) {
		if (ctx->parent_ctx)
			put_ctx(ctx->parent_ctx);
		if (ctx->task && ctx->task != TASK_TOMBSTONE)
			put_task_struct(ctx->task);
		call_rcu(&ctx->rcu_head, free_ctx);
	}
}

/*
 * Because of perf_event::ctx migration in sys_perf_event_open::move_group and
 * perf_pmu_migrate_context() we need some magic.
 *
 * Those places that change perf_event::ctx will hold both
 * perf_event_ctx::mutex of the 'old' and 'new' ctx value.
 *
 * Lock ordering is by mutex address. There are two other sites where
 * perf_event_context::mutex nests and those are:
 *
 *  - perf_event_exit_task_context()	[ child , 0 ]
 *      perf_event_exit_event()
 *        put_event()			[ parent, 1 ]
 *
 *  - perf_event_init_context()		[ parent, 0 ]
 *      inherit_task_group()
 *        inherit_group()
 *          inherit_event()
 *            perf_event_alloc()
 *              perf_init_event()
 *                perf_try_init_event()	[ child , 1 ]
 *
 * While it appears there is an obvious deadlock here -- the parent and child
 * nesting levels are inverted between the two. This is in fact safe because
 * life-time rules separate them. That is an exiting task cannot fork, and a
 * spawning task cannot (yet) exit.
 *
 * But remember that that these are parent<->child context relations, and
 * migration does not affect children, therefore these two orderings should not
 * interact.
 *
 * The change in perf_event::ctx does not affect children (as claimed above)
 * because the sys_perf_event_open() case will install a new event and break
 * the ctx parent<->child relation, and perf_pmu_migrate_context() is only
 * concerned with cpuctx and that doesn't have children.
 *
 * The places that change perf_event::ctx will issue:
 *
 *   perf_remove_from_context();
 *   synchronize_rcu();
 *   perf_install_in_context();
 *
 * to affect the change. The remove_from_context() + synchronize_rcu() should
 * quiesce the event, after which we can install it in the new location. This
 * means that only external vectors (perf_fops, prctl) can perturb the event
 * while in transit. Therefore all such accessors should also acquire
 * perf_event_context::mutex to serialize against this.
 *
 * However; because event->ctx can change while we're waiting to acquire
 * ctx->mutex we must be careful and use the below perf_event_ctx_lock()
 * function.
 *
 * Lock order:
 *    cred_guard_mutex
 *	task_struct::perf_event_mutex
 *	  perf_event_context::mutex
 *	    perf_event::child_mutex;
 *	      perf_event_context::lock
 *	    perf_event::mmap_mutex
 *	    mmap_sem
 *	      perf_addr_filters_head::lock
 *
 *    cpu_hotplug_lock
 *      pmus_lock
 *	  cpuctx->mutex / perf_event_context::mutex
 */
static struct perf_event_context *
perf_event_ctx_lock_nested(struct perf_event *event, int nesting)
{
	struct perf_event_context *ctx;

again:
	rcu_read_lock();
	ctx = READ_ONCE(event->ctx);
	if (!atomic_inc_not_zero(&ctx->refcount)) {
		rcu_read_unlock();
		goto again;
	}
	rcu_read_unlock();

	mutex_lock_nested(&ctx->mutex, nesting);
	if (event->ctx != ctx) {
		mutex_unlock(&ctx->mutex);
		put_ctx(ctx);
		goto again;
	}

	return ctx;
}

static inline struct perf_event_context *
perf_event_ctx_lock(struct perf_event *event)
{
	return perf_event_ctx_lock_nested(event, 0);
}

static void perf_event_ctx_unlock(struct perf_event *event,
				  struct perf_event_context *ctx)
{
	mutex_unlock(&ctx->mutex);
	put_ctx(ctx);
}

/*
 * This must be done under the ctx->lock, such as to serialize against
 * context_equiv(), therefore we cannot call put_ctx() since that might end up
 * calling scheduler related locks and ctx->lock nests inside those.
 */
static __must_check struct perf_event_context *
unclone_ctx(struct perf_event_context *ctx)
{
	struct perf_event_context *parent_ctx = ctx->parent_ctx;

	lockdep_assert_held(&ctx->lock);

	if (parent_ctx)
		ctx->parent_ctx = NULL;
	ctx->generation++;

	return parent_ctx;
}

static u32 perf_event_pid_type(struct perf_event *event, struct task_struct *p,
				enum pid_type type)
{
	u32 nr;
	/*
	 * only top level events have the pid namespace they were created in
	 */
	if (event->parent)
		event = event->parent;

	nr = __task_pid_nr_ns(p, type, event->ns);
	/* avoid -1 if it is idle thread or runs in another ns */
	if (!nr && !pid_alive(p))
		nr = -1;
	return nr;
}

static u32 perf_event_pid(struct perf_event *event, struct task_struct *p)
{
	return perf_event_pid_type(event, p, PIDTYPE_TGID);
}

static u32 perf_event_tid(struct perf_event *event, struct task_struct *p)
{
	return perf_event_pid_type(event, p, PIDTYPE_PID);
}

/*
 * If we inherit events we want to return the parent event id
 * to userspace.
 */
static u64 primary_event_id(struct perf_event *event)
{
	u64 id = event->id;

	if (event->parent)
		id = event->parent->id;

	return id;
}

/*
 * Get the perf_event_context for a task and lock it.
 *
 * This has to cope with with the fact that until it is locked,
 * the context could get moved to another task.
 */
static struct perf_event_context *
perf_lock_task_context(struct task_struct *task, int ctxn, unsigned long *flags)
{
	struct perf_event_context *ctx;

retry:
	/*
	 * One of the few rules of preemptible RCU is that one cannot do
	 * rcu_read_unlock() while holding a scheduler (or nested) lock when
	 * part of the read side critical section was irqs-enabled -- see
	 * rcu_read_unlock_special().
	 *
	 * Since ctx->lock nests under rq->lock we must ensure the entire read
	 * side critical section has interrupts disabled.
	 */
	local_irq_save(*flags);
	rcu_read_lock();
	ctx = rcu_dereference(task->perf_event_ctxp[ctxn]);
	if (ctx) {
		/*
		 * If this context is a clone of another, it might
		 * get swapped for another underneath us by
		 * perf_event_task_sched_out, though the
		 * rcu_read_lock() protects us from any context
		 * getting freed.  Lock the context and check if it
		 * got swapped before we could get the lock, and retry
		 * if so.  If we locked the right context, then it
		 * can't get swapped on us any more.
		 */
		raw_spin_lock(&ctx->lock);
		if (ctx != rcu_dereference(task->perf_event_ctxp[ctxn])) {
			raw_spin_unlock(&ctx->lock);
			rcu_read_unlock();
			local_irq_restore(*flags);
			goto retry;
		}

		if (ctx->task == TASK_TOMBSTONE ||
		    !atomic_inc_not_zero(&ctx->refcount)) {
			raw_spin_unlock(&ctx->lock);
			ctx = NULL;
		} else {
			WARN_ON_ONCE(ctx->task != task);
		}
	}
	rcu_read_unlock();
	if (!ctx)
		local_irq_restore(*flags);
	return ctx;
}

/*
 * Get the context for a task and increment its pin_count so it
 * can't get swapped to another task.  This also increments its
 * reference count so that the context can't get freed.
 */
static struct perf_event_context *
perf_pin_task_context(struct task_struct *task, int ctxn)
{
	struct perf_event_context *ctx;
	unsigned long flags;

	ctx = perf_lock_task_context(task, ctxn, &flags);
	if (ctx) {
		++ctx->pin_count;
		raw_spin_unlock_irqrestore(&ctx->lock, flags);
	}
	return ctx;
}

static void perf_unpin_context(struct perf_event_context *ctx)
{
	unsigned long flags;

	raw_spin_lock_irqsave(&ctx->lock, flags);
	--ctx->pin_count;
	raw_spin_unlock_irqrestore(&ctx->lock, flags);
}

/*
 * Update the record of the current time in a context.
 */
static void update_context_time(struct perf_event_context *ctx)
{
	u64 now = perf_clock();

	ctx->time += now - ctx->timestamp;
	ctx->timestamp = now;
}

static u64 perf_event_time(struct perf_event *event)
{
	struct perf_event_context *ctx = event->ctx;

	if (is_cgroup_event(event))
		return perf_cgroup_event_time(event);

	return ctx ? ctx->time : 0;
}

static enum event_type_t get_event_type(struct perf_event *event)
{
	struct perf_event_context *ctx = event->ctx;
	enum event_type_t event_type;

	lockdep_assert_held(&ctx->lock);

	/*
	 * It's 'group type', really, because if our group leader is
	 * pinned, so are we.
	 */
	if (event->group_leader != event)
		event = event->group_leader;

	event_type = event->attr.pinned ? EVENT_PINNED : EVENT_FLEXIBLE;
	if (!ctx->task)
		event_type |= EVENT_CPU;

	return event_type;
}

/*
 * Helper function to initialize event group nodes.
 */
static void init_event_group(struct perf_event *event)
{
	RB_CLEAR_NODE(&event->group_node);
	event->group_index = 0;
}

/*
 * Extract pinned or flexible groups from the context
 * based on event attrs bits.
 */
static struct perf_event_groups *
get_event_groups(struct perf_event *event, struct perf_event_context *ctx)
{
	if (event->attr.pinned)
		return &ctx->pinned_groups;
	else
		return &ctx->flexible_groups;
}

/*
 * Helper function to initializes perf_event_group trees.
 */
static void perf_event_groups_init(struct perf_event_groups *groups)
{
	groups->tree = RB_ROOT;
	groups->index = 0;
}

/*
 * Compare function for event groups;
 *
 * Implements complex key that first sorts by CPU and then by virtual index
 * which provides ordering when rotating groups for the same CPU.
 */
static bool
perf_event_groups_less(struct perf_event *left, struct perf_event *right)
{
	if (left->cpu < right->cpu)
		return true;
	if (left->cpu > right->cpu)
		return false;

	if (left->group_index < right->group_index)
		return true;
	if (left->group_index > right->group_index)
		return false;

	return false;
}

/*
 * Insert @event into @groups' tree; using {@event->cpu, ++@groups->index} for
 * key (see perf_event_groups_less). This places it last inside the CPU
 * subtree.
 */
static void
perf_event_groups_insert(struct perf_event_groups *groups,
			 struct perf_event *event)
{
	struct perf_event *node_event;
	struct rb_node *parent;
	struct rb_node **node;

	event->group_index = ++groups->index;

	node = &groups->tree.rb_node;
	parent = *node;

	while (*node) {
		parent = *node;
		node_event = container_of(*node, struct perf_event, group_node);

		if (perf_event_groups_less(event, node_event))
			node = &parent->rb_left;
		else
			node = &parent->rb_right;
	}

	rb_link_node(&event->group_node, parent, node);
	rb_insert_color(&event->group_node, &groups->tree);
}

/*
 * Helper function to insert event into the pinned or flexible groups.
 */
static void
add_event_to_groups(struct perf_event *event, struct perf_event_context *ctx)
{
	struct perf_event_groups *groups;

	groups = get_event_groups(event, ctx);
	perf_event_groups_insert(groups, event);
}

/*
 * Delete a group from a tree.
 */
static void
perf_event_groups_delete(struct perf_event_groups *groups,
			 struct perf_event *event)
{
	WARN_ON_ONCE(RB_EMPTY_NODE(&event->group_node) ||
		     RB_EMPTY_ROOT(&groups->tree));

	rb_erase(&event->group_node, &groups->tree);
	init_event_group(event);
}

/*
 * Helper function to delete event from its groups.
 */
static void
del_event_from_groups(struct perf_event *event, struct perf_event_context *ctx)
{
	struct perf_event_groups *groups;

	groups = get_event_groups(event, ctx);
	perf_event_groups_delete(groups, event);
}

/*
 * Get the leftmost event in the @cpu subtree.
 */
static struct perf_event *
perf_event_groups_first(struct perf_event_groups *groups, int cpu)
{
	struct perf_event *node_event = NULL, *match = NULL;
	struct rb_node *node = groups->tree.rb_node;

	while (node) {
		node_event = container_of(node, struct perf_event, group_node);

		if (cpu < node_event->cpu) {
			node = node->rb_left;
		} else if (cpu > node_event->cpu) {
			node = node->rb_right;
		} else {
			match = node_event;
			node = node->rb_left;
		}
	}

	return match;
}

/*
 * Like rb_entry_next_safe() for the @cpu subtree.
 */
static struct perf_event *
perf_event_groups_next(struct perf_event *event)
{
	struct perf_event *next;

	next = rb_entry_safe(rb_next(&event->group_node), typeof(*event), group_node);
	if (next && next->cpu == event->cpu)
		return next;

	return NULL;
}

/*
 * Iterate through the whole groups tree.
 */
#define perf_event_groups_for_each(event, groups)			\
	for (event = rb_entry_safe(rb_first(&((groups)->tree)),		\
				typeof(*event), group_node); event;	\
		event = rb_entry_safe(rb_next(&event->group_node),	\
				typeof(*event), group_node))

/*
 * Add an event from the lists for its context.
 * Must be called with ctx->mutex and ctx->lock held.
 */
static void
list_add_event(struct perf_event *event, struct perf_event_context *ctx)
{
	lockdep_assert_held(&ctx->lock);

	WARN_ON_ONCE(event->attach_state & PERF_ATTACH_CONTEXT);
	event->attach_state |= PERF_ATTACH_CONTEXT;

	event->tstamp = perf_event_time(event);

	/*
	 * If we're a stand alone event or group leader, we go to the context
	 * list, group events are kept attached to the group so that
	 * perf_group_detach can, at all times, locate all siblings.
	 */
	if (event->group_leader == event) {
		event->group_caps = event->event_caps;
		add_event_to_groups(event, ctx);
	}

	list_update_cgroup_event(event, ctx, true);

	list_add_rcu(&event->event_entry, &ctx->event_list);
	ctx->nr_events++;
	if (event->attr.inherit_stat)
		ctx->nr_stat++;

	ctx->generation++;
}

/*
 * Initialize event state based on the perf_event_attr::disabled.
 */
static inline void perf_event__state_init(struct perf_event *event)
{
	event->state = event->attr.disabled ? PERF_EVENT_STATE_OFF :
					      PERF_EVENT_STATE_INACTIVE;
}

static void __perf_event_read_size(struct perf_event *event, int nr_siblings)
{
	int entry = sizeof(u64); /* value */
	int size = 0;
	int nr = 1;

	if (event->attr.read_format & PERF_FORMAT_TOTAL_TIME_ENABLED)
		size += sizeof(u64);

	if (event->attr.read_format & PERF_FORMAT_TOTAL_TIME_RUNNING)
		size += sizeof(u64);

	if (event->attr.read_format & PERF_FORMAT_ID)
		entry += sizeof(u64);

	if (event->attr.read_format & PERF_FORMAT_GROUP) {
		nr += nr_siblings;
		size += sizeof(u64);
	}

	size += entry * nr;
	event->read_size = size;
}

static void __perf_event_header_size(struct perf_event *event, u64 sample_type)
{
	struct perf_sample_data *data;
	u16 size = 0;

	if (sample_type & PERF_SAMPLE_IP)
		size += sizeof(data->ip);

	if (sample_type & PERF_SAMPLE_ADDR)
		size += sizeof(data->addr);

	if (sample_type & PERF_SAMPLE_PERIOD)
		size += sizeof(data->period);

	if (sample_type & PERF_SAMPLE_WEIGHT)
		size += sizeof(data->weight);

	if (sample_type & PERF_SAMPLE_READ)
		size += event->read_size;

	if (sample_type & PERF_SAMPLE_DATA_SRC)
		size += sizeof(data->data_src.val);

	if (sample_type & PERF_SAMPLE_TRANSACTION)
		size += sizeof(data->txn);

	if (sample_type & PERF_SAMPLE_PHYS_ADDR)
		size += sizeof(data->phys_addr);

	event->header_size = size;
}

/*
 * Called at perf_event creation and when events are attached/detached from a
 * group.
 */
static void perf_event__header_size(struct perf_event *event)
{
	__perf_event_read_size(event,
			       event->group_leader->nr_siblings);
	__perf_event_header_size(event, event->attr.sample_type);
}

static void perf_event__id_header_size(struct perf_event *event)
{
	struct perf_sample_data *data;
	u64 sample_type = event->attr.sample_type;
	u16 size = 0;

	if (sample_type & PERF_SAMPLE_TID)
		size += sizeof(data->tid_entry);

	if (sample_type & PERF_SAMPLE_TIME)
		size += sizeof(data->time);

	if (sample_type & PERF_SAMPLE_IDENTIFIER)
		size += sizeof(data->id);

	if (sample_type & PERF_SAMPLE_ID)
		size += sizeof(data->id);

	if (sample_type & PERF_SAMPLE_STREAM_ID)
		size += sizeof(data->stream_id);

	if (sample_type & PERF_SAMPLE_CPU)
		size += sizeof(data->cpu_entry);

	event->id_header_size = size;
}

static bool perf_event_validate_size(struct perf_event *event)
{
	/*
	 * The values computed here will be over-written when we actually
	 * attach the event.
	 */
	__perf_event_read_size(event, event->group_leader->nr_siblings + 1);
	__perf_event_header_size(event, event->attr.sample_type & ~PERF_SAMPLE_READ);
	perf_event__id_header_size(event);

	/*
	 * Sum the lot; should not exceed the 64k limit we have on records.
	 * Conservative limit to allow for callchains and other variable fields.
	 */
	if (event->read_size + event->header_size +
	    event->id_header_size + sizeof(struct perf_event_header) >= 16*1024)
		return false;

	return true;
}

static void perf_group_attach(struct perf_event *event)
{
	struct perf_event *group_leader = event->group_leader, *pos;

	lockdep_assert_held(&event->ctx->lock);

	/*
	 * We can have double attach due to group movement in perf_event_open.
	 */
	if (event->attach_state & PERF_ATTACH_GROUP)
		return;

	event->attach_state |= PERF_ATTACH_GROUP;

	if (group_leader == event)
		return;

	WARN_ON_ONCE(group_leader->ctx != event->ctx);

	group_leader->group_caps &= event->event_caps;

	list_add_tail(&event->sibling_list, &group_leader->sibling_list);
	group_leader->nr_siblings++;
	group_leader->group_generation++;

	perf_event__header_size(group_leader);

	for_each_sibling_event(pos, group_leader)
		perf_event__header_size(pos);
}

/*
 * Remove an event from the lists for its context.
 * Must be called with ctx->mutex and ctx->lock held.
 */
static void
list_del_event(struct perf_event *event, struct perf_event_context *ctx)
{
	WARN_ON_ONCE(event->ctx != ctx);
	lockdep_assert_held(&ctx->lock);

	/*
	 * We can have double detach due to exit/hot-unplug + close.
	 */
	if (!(event->attach_state & PERF_ATTACH_CONTEXT))
		return;

	event->attach_state &= ~PERF_ATTACH_CONTEXT;

	list_update_cgroup_event(event, ctx, false);

	ctx->nr_events--;
	if (event->attr.inherit_stat)
		ctx->nr_stat--;

	list_del_rcu(&event->event_entry);

	if (event->group_leader == event)
		del_event_from_groups(event, ctx);

	/*
	 * If event was in error state, then keep it
	 * that way, otherwise bogus counts will be
	 * returned on read(). The only way to get out
	 * of error state is by explicit re-enabling
	 * of the event
	 */
	if (event->state > PERF_EVENT_STATE_OFF)
		perf_event_set_state(event, PERF_EVENT_STATE_OFF);

	ctx->generation++;
}

static void perf_group_detach(struct perf_event *event)
{
	struct perf_event *sibling, *tmp;
	struct perf_event_context *ctx = event->ctx;

	lockdep_assert_held(&ctx->lock);

	/*
	 * We can have double detach due to exit/hot-unplug + close.
	 */
	if (!(event->attach_state & PERF_ATTACH_GROUP))
		return;

	event->attach_state &= ~PERF_ATTACH_GROUP;

	/*
	 * If this is a sibling, remove it from its group.
	 */
	if (event->group_leader != event) {
		list_del_init(&event->sibling_list);
		event->group_leader->nr_siblings--;

		if (event->shared)
			event->group_leader = event;

		event->group_leader->group_generation++;
		goto out;
	}

	/*
	 * If this was a group event with sibling events then
	 * upgrade the siblings to singleton events by adding them
	 * to whatever list we are on.
	 */
	list_for_each_entry_safe(sibling, tmp, &event->sibling_list, sibling_list) {

		sibling->group_leader = sibling;
		list_del_init(&sibling->sibling_list);

		/* Inherit group flags from the previous leader */
		sibling->group_caps = event->group_caps;

		if (!RB_EMPTY_NODE(&event->group_node)) {
			add_event_to_groups(sibling, event->ctx);

			if (sibling->state == PERF_EVENT_STATE_ACTIVE) {
				struct list_head *list = sibling->attr.pinned ?
					&ctx->pinned_active : &ctx->flexible_active;

				list_add_tail(&sibling->active_list, list);
			}
		}

		WARN_ON_ONCE(sibling->ctx != event->ctx);
	}

out:
	perf_event__header_size(event->group_leader);

	for_each_sibling_event(tmp, event->group_leader)
		perf_event__header_size(tmp);
}

static bool is_orphaned_event(struct perf_event *event)
{
	return event->state == PERF_EVENT_STATE_DEAD;
}

static inline int __pmu_filter_match(struct perf_event *event)
{
	struct pmu *pmu = event->pmu;
	return pmu->filter_match ? pmu->filter_match(event) : 1;
}

/*
 * Check whether we should attempt to schedule an event group based on
 * PMU-specific filtering. An event group can consist of HW and SW events,
 * potentially with a SW leader, so we must check all the filters, to
 * determine whether a group is schedulable:
 */
static inline int pmu_filter_match(struct perf_event *event)
{
	struct perf_event *sibling;

	if (!__pmu_filter_match(event))
		return 0;

	for_each_sibling_event(sibling, event) {
		if (!__pmu_filter_match(sibling))
			return 0;
	}

	return 1;
}

static inline int
event_filter_match(struct perf_event *event)
{
	return (event->cpu == -1 || event->cpu == smp_processor_id()) &&
	       perf_cgroup_match(event) && pmu_filter_match(event);
}

static void
event_sched_out(struct perf_event *event,
		  struct perf_cpu_context *cpuctx,
		  struct perf_event_context *ctx)
{
	enum perf_event_state state = PERF_EVENT_STATE_INACTIVE;

	WARN_ON_ONCE(event->ctx != ctx);
	lockdep_assert_held(&ctx->lock);

	if (event->state != PERF_EVENT_STATE_ACTIVE)
		return;

	/*
	 * Asymmetry; we only schedule events _IN_ through ctx_sched_in(), but
	 * we can schedule events _OUT_ individually through things like
	 * __perf_remove_from_context().
	 */
	list_del_init(&event->active_list);

	perf_pmu_disable(event->pmu);

	event->pmu->del(event, 0);
	event->oncpu = -1;

	if (READ_ONCE(event->pending_disable) >= 0) {
		WRITE_ONCE(event->pending_disable, -1);
		state = PERF_EVENT_STATE_OFF;
	}
	perf_event_set_state(event, state);

	if (!is_software_event(event))
		cpuctx->active_oncpu--;
	if (!--ctx->nr_active)
		perf_event_ctx_deactivate(ctx);
	if (event->attr.freq && event->attr.sample_freq)
		ctx->nr_freq--;
	if (event->attr.exclusive || !cpuctx->active_oncpu)
		cpuctx->exclusive = 0;

	perf_pmu_enable(event->pmu);
}

static void
group_sched_out(struct perf_event *group_event,
		struct perf_cpu_context *cpuctx,
		struct perf_event_context *ctx)
{
	struct perf_event *event;

	if (group_event->state != PERF_EVENT_STATE_ACTIVE)
		return;

	perf_pmu_disable(ctx->pmu);

	event_sched_out(group_event, cpuctx, ctx);

	/*
	 * Schedule out siblings (if any):
	 */
	for_each_sibling_event(event, group_event)
		event_sched_out(event, cpuctx, ctx);

	perf_pmu_enable(ctx->pmu);

	if (group_event->attr.exclusive)
		cpuctx->exclusive = 0;
}

#define DETACH_GROUP	0x01UL

/*
 * Cross CPU call to remove a performance event
 *
 * We disable the event on the hardware level first. After that we
 * remove it from the context list.
 */
static void
__perf_remove_from_context(struct perf_event *event,
			   struct perf_cpu_context *cpuctx,
			   struct perf_event_context *ctx,
			   void *info)
{
	unsigned long flags = (unsigned long)info;

	if (ctx->is_active & EVENT_TIME) {
		update_context_time(ctx);
		update_cgrp_time_from_cpuctx(cpuctx);
	}

	event_sched_out(event, cpuctx, ctx);
	if (flags & DETACH_GROUP)
		perf_group_detach(event);
	list_del_event(event, ctx);

	if (!ctx->nr_events && ctx->is_active) {
		ctx->is_active = 0;
		if (ctx->task) {
			WARN_ON_ONCE(cpuctx->task_ctx != ctx);
			cpuctx->task_ctx = NULL;
		}
	}
}

/*
 * Remove the event from a task's (or a CPU's) list of events.
 *
 * If event->ctx is a cloned context, callers must make sure that
 * every task struct that event->ctx->task could possibly point to
 * remains valid.  This is OK when called from perf_release since
 * that only calls us on the top-level context, which can't be a clone.
 * When called from perf_event_exit_task, it's OK because the
 * context has been detached from its task.
 */
static void perf_remove_from_context(struct perf_event *event, unsigned long flags)
{
	struct perf_event_context *ctx = event->ctx;

	lockdep_assert_held(&ctx->mutex);

	event_function_call(event, __perf_remove_from_context, (void *)flags);

	/*
	 * The above event_function_call() can NO-OP when it hits
	 * TASK_TOMBSTONE. In that case we must already have been detached
	 * from the context (by perf_event_exit_event()) but the grouping
	 * might still be in-tact.
	 */
	WARN_ON_ONCE(event->attach_state & PERF_ATTACH_CONTEXT);
	if ((flags & DETACH_GROUP) &&
	    (event->attach_state & PERF_ATTACH_GROUP)) {
		/*
		 * Since in that case we cannot possibly be scheduled, simply
		 * detach now.
		 */
		raw_spin_lock_irq(&ctx->lock);
		perf_group_detach(event);
		raw_spin_unlock_irq(&ctx->lock);
	}
}

/*
 * Cross CPU call to disable a performance event
 */
static void __perf_event_disable(struct perf_event *event,
				 struct perf_cpu_context *cpuctx,
				 struct perf_event_context *ctx,
				 void *info)
{
	if (event->state < PERF_EVENT_STATE_INACTIVE)
		return;

	if (ctx->is_active & EVENT_TIME) {
		update_context_time(ctx);
		update_cgrp_time_from_event(event);
	}

	if (event == event->group_leader)
		group_sched_out(event, cpuctx, ctx);
	else
		event_sched_out(event, cpuctx, ctx);

	perf_event_set_state(event, PERF_EVENT_STATE_OFF);
}

/*
 * Disable an event.
 *
 * If event->ctx is a cloned context, callers must make sure that
 * every task struct that event->ctx->task could possibly point to
 * remains valid.  This condition is satisifed when called through
 * perf_event_for_each_child or perf_event_for_each because they
 * hold the top-level event's child_mutex, so any descendant that
 * goes to exit will block in perf_event_exit_event().
 *
 * When called from perf_pending_event it's OK because event->ctx
 * is the current context on this CPU and preemption is disabled,
 * hence we can't get into perf_event_task_sched_out for this context.
 */
static void _perf_event_disable(struct perf_event *event)
{
	struct perf_event_context *ctx = event->ctx;

	raw_spin_lock_irq(&ctx->lock);
	if (event->state <= PERF_EVENT_STATE_OFF) {
		raw_spin_unlock_irq(&ctx->lock);
		return;
	}
	raw_spin_unlock_irq(&ctx->lock);

	event_function_call(event, __perf_event_disable, NULL);
}

void perf_event_disable_local(struct perf_event *event)
{
	event_function_local(event, __perf_event_disable, NULL);
}

/*
 * Strictly speaking kernel users cannot create groups and therefore this
 * interface does not need the perf_event_ctx_lock() magic.
 */
void perf_event_disable(struct perf_event *event)
{
	struct perf_event_context *ctx;

	ctx = perf_event_ctx_lock(event);
	_perf_event_disable(event);
	perf_event_ctx_unlock(event, ctx);
}
EXPORT_SYMBOL_GPL(perf_event_disable);

void perf_event_disable_inatomic(struct perf_event *event)
{
	WRITE_ONCE(event->pending_disable, smp_processor_id());
	/* can fail, see perf_pending_event_disable() */
	irq_work_queue(&event->pending);
}

static void perf_set_shadow_time(struct perf_event *event,
				 struct perf_event_context *ctx)
{
	/*
	 * use the correct time source for the time snapshot
	 *
	 * We could get by without this by leveraging the
	 * fact that to get to this function, the caller
	 * has most likely already called update_context_time()
	 * and update_cgrp_time_xx() and thus both timestamp
	 * are identical (or very close). Given that tstamp is,
	 * already adjusted for cgroup, we could say that:
	 *    tstamp - ctx->timestamp
	 * is equivalent to
	 *    tstamp - cgrp->timestamp.
	 *
	 * Then, in perf_output_read(), the calculation would
	 * work with no changes because:
	 * - event is guaranteed scheduled in
	 * - no scheduled out in between
	 * - thus the timestamp would be the same
	 *
	 * But this is a bit hairy.
	 *
	 * So instead, we have an explicit cgroup call to remain
	 * within the time time source all along. We believe it
	 * is cleaner and simpler to understand.
	 */
	if (is_cgroup_event(event))
		perf_cgroup_set_shadow_time(event, event->tstamp);
	else
		event->shadow_ctx_time = event->tstamp - ctx->timestamp;
}

#define MAX_INTERRUPTS (~0ULL)

static void perf_log_throttle(struct perf_event *event, int enable);
static void perf_log_itrace_start(struct perf_event *event);

static int
event_sched_in(struct perf_event *event,
		 struct perf_cpu_context *cpuctx,
		 struct perf_event_context *ctx)
{
	int ret = 0;

	lockdep_assert_held(&ctx->lock);

	if (event->state <= PERF_EVENT_STATE_OFF)
		return 0;

	WRITE_ONCE(event->oncpu, smp_processor_id());
	/*
	 * Order event::oncpu write to happen before the ACTIVE state is
	 * visible. This allows perf_event_{stop,read}() to observe the correct
	 * ->oncpu if it sees ACTIVE.
	 */
	smp_wmb();
	perf_event_set_state(event, PERF_EVENT_STATE_ACTIVE);

	/*
	 * Unthrottle events, since we scheduled we might have missed several
	 * ticks already, also for a heavily scheduling task there is little
	 * guarantee it'll get a tick in a timely manner.
	 */
	if (unlikely(event->hw.interrupts == MAX_INTERRUPTS)) {
		perf_log_throttle(event, 1);
		event->hw.interrupts = 0;
	}

	perf_pmu_disable(event->pmu);

	perf_set_shadow_time(event, ctx);

	perf_log_itrace_start(event);

	if (event->pmu->add(event, PERF_EF_START)) {
		perf_event_set_state(event, PERF_EVENT_STATE_INACTIVE);
		event->oncpu = -1;
		ret = -EAGAIN;
		goto out;
	}

	if (!is_software_event(event))
		cpuctx->active_oncpu++;
	if (!ctx->nr_active++)
		perf_event_ctx_activate(ctx);
	if (event->attr.freq && event->attr.sample_freq)
		ctx->nr_freq++;

	if (event->attr.exclusive)
		cpuctx->exclusive = 1;

out:
	perf_pmu_enable(event->pmu);

	return ret;
}

static int
group_sched_in(struct perf_event *group_event,
	       struct perf_cpu_context *cpuctx,
	       struct perf_event_context *ctx)
{
	struct perf_event *event, *partial_group = NULL;
	struct pmu *pmu = ctx->pmu;

	if (group_event->state == PERF_EVENT_STATE_OFF)
		return 0;

	pmu->start_txn(pmu, PERF_PMU_TXN_ADD);

	if (event_sched_in(group_event, cpuctx, ctx)) {
		pmu->cancel_txn(pmu);
		perf_mux_hrtimer_restart(cpuctx);
		return -EAGAIN;
	}

	/*
	 * Schedule in siblings as one group (if any):
	 */
	for_each_sibling_event(event, group_event) {
		if (event_sched_in(event, cpuctx, ctx)) {
			partial_group = event;
			goto group_error;
		}
	}

	if (!pmu->commit_txn(pmu))
		return 0;

group_error:
	/*
	 * Groups can be scheduled in as one unit only, so undo any
	 * partial group before returning:
	 * The events up to the failed event are scheduled out normally.
	 */
	for_each_sibling_event(event, group_event) {
		if (event == partial_group)
			break;

		event_sched_out(event, cpuctx, ctx);
	}
	event_sched_out(group_event, cpuctx, ctx);

	pmu->cancel_txn(pmu);

	perf_mux_hrtimer_restart(cpuctx);

	return -EAGAIN;
}

/*
 * Work out whether we can put this event group on the CPU now.
 */
static int group_can_go_on(struct perf_event *event,
			   struct perf_cpu_context *cpuctx,
			   int can_add_hw)
{
	/*
	 * Groups consisting entirely of software events can always go on.
	 */
	if (event->group_caps & PERF_EV_CAP_SOFTWARE)
		return 1;
	/*
	 * If an exclusive group is already on, no other hardware
	 * events can go on.
	 */
	if (cpuctx->exclusive)
		return 0;
	/*
	 * If this group is exclusive and there are already
	 * events on the CPU, it can't go on.
	 */
	if (event->attr.exclusive && cpuctx->active_oncpu)
		return 0;
	/*
	 * Otherwise, try to add it if all previous groups were able
	 * to go on.
	 */
	return can_add_hw;
}

static void add_event_to_ctx(struct perf_event *event,
			       struct perf_event_context *ctx)
{
	list_add_event(event, ctx);
	perf_group_attach(event);
}

static void ctx_sched_out(struct perf_event_context *ctx,
			  struct perf_cpu_context *cpuctx,
			  enum event_type_t event_type);
static void
ctx_sched_in(struct perf_event_context *ctx,
	     struct perf_cpu_context *cpuctx,
	     enum event_type_t event_type,
	     struct task_struct *task);

static void task_ctx_sched_out(struct perf_cpu_context *cpuctx,
			       struct perf_event_context *ctx,
			       enum event_type_t event_type)
{
	if (!cpuctx->task_ctx)
		return;

	if (WARN_ON_ONCE(ctx != cpuctx->task_ctx))
		return;

	ctx_sched_out(ctx, cpuctx, event_type);
}

static void perf_event_sched_in(struct perf_cpu_context *cpuctx,
				struct perf_event_context *ctx,
				struct task_struct *task)
{
	cpu_ctx_sched_in(cpuctx, EVENT_PINNED, task);
	if (ctx)
		ctx_sched_in(ctx, cpuctx, EVENT_PINNED, task);
	cpu_ctx_sched_in(cpuctx, EVENT_FLEXIBLE, task);
	if (ctx)
		ctx_sched_in(ctx, cpuctx, EVENT_FLEXIBLE, task);
}

/*
 * We want to maintain the following priority of scheduling:
 *  - CPU pinned (EVENT_CPU | EVENT_PINNED)
 *  - task pinned (EVENT_PINNED)
 *  - CPU flexible (EVENT_CPU | EVENT_FLEXIBLE)
 *  - task flexible (EVENT_FLEXIBLE).
 *
 * In order to avoid unscheduling and scheduling back in everything every
 * time an event is added, only do it for the groups of equal priority and
 * below.
 *
 * This can be called after a batch operation on task events, in which case
 * event_type is a bit mask of the types of events involved. For CPU events,
 * event_type is only either EVENT_PINNED or EVENT_FLEXIBLE.
 */
static void ctx_resched(struct perf_cpu_context *cpuctx,
			struct perf_event_context *task_ctx,
			enum event_type_t event_type)
{
	enum event_type_t ctx_event_type;
	bool cpu_event = !!(event_type & EVENT_CPU);

	/*
	 * If pinned groups are involved, flexible groups also need to be
	 * scheduled out.
	 */
	if (event_type & EVENT_PINNED)
		event_type |= EVENT_FLEXIBLE;

	ctx_event_type = event_type & EVENT_ALL;

	perf_pmu_disable(cpuctx->ctx.pmu);
	if (task_ctx)
		task_ctx_sched_out(cpuctx, task_ctx, event_type);

	/*
	 * Decide which cpu ctx groups to schedule out based on the types
	 * of events that caused rescheduling:
	 *  - EVENT_CPU: schedule out corresponding groups;
	 *  - EVENT_PINNED task events: schedule out EVENT_FLEXIBLE groups;
	 *  - otherwise, do nothing more.
	 */
	if (cpu_event)
		cpu_ctx_sched_out(cpuctx, ctx_event_type);
	else if (ctx_event_type & EVENT_PINNED)
		cpu_ctx_sched_out(cpuctx, EVENT_FLEXIBLE);

	perf_event_sched_in(cpuctx, task_ctx, current);
	perf_pmu_enable(cpuctx->ctx.pmu);
}

#if defined CONFIG_HOTPLUG_CPU || defined CONFIG_KEXEC_CORE
static LIST_HEAD(dormant_event_list);
static DEFINE_SPINLOCK(dormant_event_list_lock);

static void perf_prepare_install_in_context(struct perf_event *event)
{
	spin_lock(&dormant_event_list_lock);
	if (event->state == PERF_EVENT_STATE_DORMANT)
		goto out;

	event->state = PERF_EVENT_STATE_DORMANT;
	list_add_tail(&event->dormant_event_entry, &dormant_event_list);
out:
	spin_unlock(&dormant_event_list_lock);
}
#endif

/*
 * Cross CPU call to install and enable a performance event
 *
 * Very similar to remote_function() + event_function() but cannot assume that
 * things like ctx->is_active and cpuctx->task_ctx are set.
 */
static int  __perf_install_in_context(void *info)
{
	struct perf_event *event = info;
	struct perf_event_context *ctx = event->ctx;
	struct perf_cpu_context *cpuctx = __get_cpu_context(ctx);
	struct perf_event_context *task_ctx = cpuctx->task_ctx;
	bool reprogram = true;
	int ret = 0;

	raw_spin_lock(&cpuctx->ctx.lock);
	if (ctx->task) {
		raw_spin_lock(&ctx->lock);
		task_ctx = ctx;

		reprogram = (ctx->task == current);

		/*
		 * If the task is running, it must be running on this CPU,
		 * otherwise we cannot reprogram things.
		 *
		 * If its not running, we don't care, ctx->lock will
		 * serialize against it becoming runnable.
		 */
		if (task_curr(ctx->task) && !reprogram) {
			ret = -ESRCH;
			goto unlock;
		}

		WARN_ON_ONCE(reprogram && cpuctx->task_ctx && cpuctx->task_ctx != ctx);
	} else if (task_ctx) {
		raw_spin_lock(&task_ctx->lock);
	}

#ifdef CONFIG_CGROUP_PERF
	if (is_cgroup_event(event)) {
		/*
		 * If the current cgroup doesn't match the event's
		 * cgroup, we should not try to schedule it.
		 */
		struct perf_cgroup *cgrp = perf_cgroup_from_task(current, ctx);
		reprogram = cgroup_is_descendant(cgrp->css.cgroup,
					event->cgrp->css.cgroup);
	}
#endif

	if (reprogram) {
		ctx_sched_out(ctx, cpuctx, EVENT_TIME);
		add_event_to_ctx(event, ctx);
		ctx_resched(cpuctx, task_ctx, get_event_type(event));
	} else {
		add_event_to_ctx(event, ctx);
	}

unlock:
	perf_ctx_unlock(cpuctx, task_ctx);

	return ret;
}

static bool exclusive_event_installable(struct perf_event *event,
					struct perf_event_context *ctx);

/*
 * Attach a performance event to a context.
 *
 * Very similar to event_function_call, see comment there.
 */
static void
perf_install_in_context(struct perf_event_context *ctx,
			struct perf_event *event,
			int cpu)
{
	struct task_struct *task = READ_ONCE(ctx->task);

	lockdep_assert_held(&ctx->mutex);

	WARN_ON_ONCE(!exclusive_event_installable(event, ctx));

	if (event->cpu != -1)
		event->cpu = cpu;

	/*
	 * Ensures that if we can observe event->ctx, both the event and ctx
	 * will be 'complete'. See perf_iterate_sb_cpu().
	 */
	smp_store_release(&event->ctx, ctx);

	if (!task) {
#if defined CONFIG_HOTPLUG_CPU || defined CONFIG_KEXEC_CORE
		if (per_cpu(is_hotplugging, cpu)) {
			perf_prepare_install_in_context(event);
			return;
		}
#endif
		cpu_function_call(cpu, __perf_install_in_context, event);
		return;
	}

	/*
	 * Should not happen, we validate the ctx is still alive before calling.
	 */
	if (WARN_ON_ONCE(task == TASK_TOMBSTONE))
		return;

	/*
	 * Installing events is tricky because we cannot rely on ctx->is_active
	 * to be set in case this is the nr_events 0 -> 1 transition.
	 *
	 * Instead we use task_curr(), which tells us if the task is running.
	 * However, since we use task_curr() outside of rq::lock, we can race
	 * against the actual state. This means the result can be wrong.
	 *
	 * If we get a false positive, we retry, this is harmless.
	 *
	 * If we get a false negative, things are complicated. If we are after
	 * perf_event_context_sched_in() ctx::lock will serialize us, and the
	 * value must be correct. If we're before, it doesn't matter since
	 * perf_event_context_sched_in() will program the counter.
	 *
	 * However, this hinges on the remote context switch having observed
	 * our task->perf_event_ctxp[] store, such that it will in fact take
	 * ctx::lock in perf_event_context_sched_in().
	 *
	 * We do this by task_function_call(), if the IPI fails to hit the task
	 * we know any future context switch of task must see the
	 * perf_event_ctpx[] store.
	 */

	/*
	 * This smp_mb() orders the task->perf_event_ctxp[] store with the
	 * task_cpu() load, such that if the IPI then does not find the task
	 * running, a future context switch of that task must observe the
	 * store.
	 */
	smp_mb();
again:
	if (!task_function_call(task, __perf_install_in_context, event))
		return;

	raw_spin_lock_irq(&ctx->lock);
	task = ctx->task;
	if (WARN_ON_ONCE(task == TASK_TOMBSTONE)) {
		/*
		 * Cannot happen because we already checked above (which also
		 * cannot happen), and we hold ctx->mutex, which serializes us
		 * against perf_event_exit_task_context().
		 */
		raw_spin_unlock_irq(&ctx->lock);
		return;
	}
	/*
	 * If the task is not running, ctx->lock will avoid it becoming so,
	 * thus we can safely install the event.
	 */
	if (task_curr(task)) {
		raw_spin_unlock_irq(&ctx->lock);
		goto again;
	}
	add_event_to_ctx(event, ctx);
	raw_spin_unlock_irq(&ctx->lock);
}

#if defined CONFIG_HOTPLUG_CPU || defined CONFIG_KEXEC_CORE
static void perf_deferred_install_in_context(int cpu)
{
	struct perf_event *event, *tmp;
	struct perf_event_context *ctx;

	spin_lock(&dormant_event_list_lock);
	list_for_each_entry_safe(event, tmp, &dormant_event_list,
						dormant_event_entry) {
		if (cpu != event->cpu)
			continue;

		list_del(&event->dormant_event_entry);
		event->state = PERF_EVENT_STATE_INACTIVE;
		spin_unlock(&dormant_event_list_lock);

		ctx = event->ctx;

		mutex_lock(&ctx->mutex);
		perf_install_in_context(ctx, event, cpu);
		mutex_unlock(&ctx->mutex);

		spin_lock(&dormant_event_list_lock);
	}
	spin_unlock(&dormant_event_list_lock);
}
#endif

/*
 * Cross CPU call to enable a performance event
 */
static void __perf_event_enable(struct perf_event *event,
				struct perf_cpu_context *cpuctx,
				struct perf_event_context *ctx,
				void *info)
{
	struct perf_event *leader = event->group_leader;
	struct perf_event_context *task_ctx;

	if (event->state >= PERF_EVENT_STATE_INACTIVE ||
	    event->state <= PERF_EVENT_STATE_ERROR)
		return;

	if (ctx->is_active)
		ctx_sched_out(ctx, cpuctx, EVENT_TIME);

	perf_event_set_state(event, PERF_EVENT_STATE_INACTIVE);

	if (!ctx->is_active)
		return;

	if (!event_filter_match(event)) {
		ctx_sched_in(ctx, cpuctx, EVENT_TIME, current);
		return;
	}

	/*
	 * If the event is in a group and isn't the group leader,
	 * then don't put it on unless the group is on.
	 */
	if (leader != event && leader->state != PERF_EVENT_STATE_ACTIVE) {
		ctx_sched_in(ctx, cpuctx, EVENT_TIME, current);
		return;
	}

	task_ctx = cpuctx->task_ctx;
	if (ctx->task)
		WARN_ON_ONCE(task_ctx != ctx);

	ctx_resched(cpuctx, task_ctx, get_event_type(event));
}

/*
 * Enable an event.
 *
 * If event->ctx is a cloned context, callers must make sure that
 * every task struct that event->ctx->task could possibly point to
 * remains valid.  This condition is satisfied when called through
 * perf_event_for_each_child or perf_event_for_each as described
 * for perf_event_disable.
 */
static void _perf_event_enable(struct perf_event *event)
{
	struct perf_event_context *ctx = event->ctx;

	raw_spin_lock_irq(&ctx->lock);
	if (event->state >= PERF_EVENT_STATE_INACTIVE ||
	    event->state <  PERF_EVENT_STATE_ERROR) {
		raw_spin_unlock_irq(&ctx->lock);
		return;
	}

	/*
	 * If the event is in error state, clear that first.
	 *
	 * That way, if we see the event in error state below, we know that it
	 * has gone back into error state, as distinct from the task having
	 * been scheduled away before the cross-call arrived.
	 */
	if (event->state == PERF_EVENT_STATE_ERROR)
		event->state = PERF_EVENT_STATE_OFF;
	raw_spin_unlock_irq(&ctx->lock);

	event_function_call(event, __perf_event_enable, NULL);
}

/*
 * See perf_event_disable();
 */
void perf_event_enable(struct perf_event *event)
{
	struct perf_event_context *ctx;

	ctx = perf_event_ctx_lock(event);
	_perf_event_enable(event);
	perf_event_ctx_unlock(event, ctx);
}
EXPORT_SYMBOL_GPL(perf_event_enable);

struct stop_event_data {
	struct perf_event	*event;
	unsigned int		restart;
};

static int __perf_event_stop(void *info)
{
	struct stop_event_data *sd = info;
	struct perf_event *event = sd->event;

	/* if it's already INACTIVE, do nothing */
	if (READ_ONCE(event->state) != PERF_EVENT_STATE_ACTIVE)
		return 0;

	/* matches smp_wmb() in event_sched_in() */
	smp_rmb();

	/*
	 * There is a window with interrupts enabled before we get here,
	 * so we need to check again lest we try to stop another CPU's event.
	 */
	if (READ_ONCE(event->oncpu) != smp_processor_id())
		return -EAGAIN;

	event->pmu->stop(event, PERF_EF_UPDATE);

	/*
	 * May race with the actual stop (through perf_pmu_output_stop()),
	 * but it is only used for events with AUX ring buffer, and such
	 * events will refuse to restart because of rb::aux_mmap_count==0,
	 * see comments in perf_aux_output_begin().
	 *
	 * Since this is happening on an event-local CPU, no trace is lost
	 * while restarting.
	 */
	if (sd->restart)
		event->pmu->start(event, 0);

	return 0;
}

static int perf_event_stop(struct perf_event *event, int restart)
{
	struct stop_event_data sd = {
		.event		= event,
		.restart	= restart,
	};
	int ret = 0;

	do {
		if (READ_ONCE(event->state) != PERF_EVENT_STATE_ACTIVE)
			return 0;

		/* matches smp_wmb() in event_sched_in() */
		smp_rmb();

		/*
		 * We only want to restart ACTIVE events, so if the event goes
		 * inactive here (event->oncpu==-1), there's nothing more to do;
		 * fall through with ret==-ENXIO.
		 */
		ret = cpu_function_call(READ_ONCE(event->oncpu),
					__perf_event_stop, &sd);
	} while (ret == -EAGAIN);

	return ret;
}

/*
 * In order to contain the amount of racy and tricky in the address filter
 * configuration management, it is a two part process:
 *
 * (p1) when userspace mappings change as a result of (1) or (2) or (3) below,
 *      we update the addresses of corresponding vmas in
 *	event::addr_filter_ranges array and bump the event::addr_filters_gen;
 * (p2) when an event is scheduled in (pmu::add), it calls
 *      perf_event_addr_filters_sync() which calls pmu::addr_filters_sync()
 *      if the generation has changed since the previous call.
 *
 * If (p1) happens while the event is active, we restart it to force (p2).
 *
 * (1) perf_addr_filters_apply(): adjusting filters' offsets based on
 *     pre-existing mappings, called once when new filters arrive via SET_FILTER
 *     ioctl;
 * (2) perf_addr_filters_adjust(): adjusting filters' offsets based on newly
 *     registered mapping, called for every new mmap(), with mm::mmap_sem down
 *     for reading;
 * (3) perf_event_addr_filters_exec(): clearing filters' offsets in the process
 *     of exec.
 */
void perf_event_addr_filters_sync(struct perf_event *event)
{
	struct perf_addr_filters_head *ifh = perf_event_addr_filters(event);

	if (!has_addr_filter(event))
		return;

	raw_spin_lock(&ifh->lock);
	if (event->addr_filters_gen != event->hw.addr_filters_gen) {
		event->pmu->addr_filters_sync(event);
		event->hw.addr_filters_gen = event->addr_filters_gen;
	}
	raw_spin_unlock(&ifh->lock);
}
EXPORT_SYMBOL_GPL(perf_event_addr_filters_sync);

static int _perf_event_refresh(struct perf_event *event, int refresh)
{
	/*
	 * not supported on inherited events
	 */
	if (event->attr.inherit || !is_sampling_event(event))
		return -EINVAL;

	atomic_add(refresh, &event->event_limit);
	_perf_event_enable(event);

	return 0;
}

/*
 * See perf_event_disable()
 */
int perf_event_refresh(struct perf_event *event, int refresh)
{
	struct perf_event_context *ctx;
	int ret;

	ctx = perf_event_ctx_lock(event);
	ret = _perf_event_refresh(event, refresh);
	perf_event_ctx_unlock(event, ctx);

	return ret;
}
EXPORT_SYMBOL_GPL(perf_event_refresh);

static int perf_event_modify_breakpoint(struct perf_event *bp,
					 struct perf_event_attr *attr)
{
	int err;

	_perf_event_disable(bp);

	err = modify_user_hw_breakpoint_check(bp, attr, true);

	if (!bp->attr.disabled)
		_perf_event_enable(bp);

	return err;
}

static int perf_event_modify_attr(struct perf_event *event,
				  struct perf_event_attr *attr)
{
	if (event->attr.type != attr->type)
		return -EINVAL;

	switch (event->attr.type) {
	case PERF_TYPE_BREAKPOINT:
		return perf_event_modify_breakpoint(event, attr);
	default:
		/* Place holder for future additions. */
		return -EOPNOTSUPP;
	}
}

static void ctx_sched_out(struct perf_event_context *ctx,
			  struct perf_cpu_context *cpuctx,
			  enum event_type_t event_type)
{
	struct perf_event *event, *tmp;
	int is_active = ctx->is_active;

	lockdep_assert_held(&ctx->lock);

	if (likely(!ctx->nr_events)) {
		/*
		 * See __perf_remove_from_context().
		 */
		WARN_ON_ONCE(ctx->is_active);
		if (ctx->task)
			WARN_ON_ONCE(cpuctx->task_ctx);
		return;
	}

	ctx->is_active &= ~event_type;
	if (!(ctx->is_active & EVENT_ALL))
		ctx->is_active = 0;

	if (ctx->task) {
		WARN_ON_ONCE(cpuctx->task_ctx != ctx);
		if (!ctx->is_active)
			cpuctx->task_ctx = NULL;
	}

	/*
	 * Always update time if it was set; not only when it changes.
	 * Otherwise we can 'forget' to update time for any but the last
	 * context we sched out. For example:
	 *
	 *   ctx_sched_out(.event_type = EVENT_FLEXIBLE)
	 *   ctx_sched_out(.event_type = EVENT_PINNED)
	 *
	 * would only update time for the pinned events.
	 */
	if (is_active & EVENT_TIME) {
		/* update (and stop) ctx time */
		update_context_time(ctx);
		update_cgrp_time_from_cpuctx(cpuctx);
	}

	is_active ^= ctx->is_active; /* changed bits */

	if (!ctx->nr_active || !(is_active & EVENT_ALL))
		return;

	perf_pmu_disable(ctx->pmu);
	if (is_active & EVENT_PINNED) {
		list_for_each_entry_safe(event, tmp, &ctx->pinned_active, active_list)
			group_sched_out(event, cpuctx, ctx);
	}

	if (is_active & EVENT_FLEXIBLE) {
		list_for_each_entry_safe(event, tmp, &ctx->flexible_active, active_list)
			group_sched_out(event, cpuctx, ctx);
	}
	perf_pmu_enable(ctx->pmu);
}

/*
 * Test whether two contexts are equivalent, i.e. whether they have both been
 * cloned from the same version of the same context.
 *
 * Equivalence is measured using a generation number in the context that is
 * incremented on each modification to it; see unclone_ctx(), list_add_event()
 * and list_del_event().
 */
static int context_equiv(struct perf_event_context *ctx1,
			 struct perf_event_context *ctx2)
{
	lockdep_assert_held(&ctx1->lock);
	lockdep_assert_held(&ctx2->lock);

	/* Pinning disables the swap optimization */
	if (ctx1->pin_count || ctx2->pin_count)
		return 0;

	/* If ctx1 is the parent of ctx2 */
	if (ctx1 == ctx2->parent_ctx && ctx1->generation == ctx2->parent_gen)
		return 1;

	/* If ctx2 is the parent of ctx1 */
	if (ctx1->parent_ctx == ctx2 && ctx1->parent_gen == ctx2->generation)
		return 1;

	/*
	 * If ctx1 and ctx2 have the same parent; we flatten the parent
	 * hierarchy, see perf_event_init_context().
	 */
	if (ctx1->parent_ctx && ctx1->parent_ctx == ctx2->parent_ctx &&
			ctx1->parent_gen == ctx2->parent_gen)
		return 1;

	/* Unmatched */
	return 0;
}

static void __perf_event_sync_stat(struct perf_event *event,
				     struct perf_event *next_event)
{
	u64 value;

	if (!event->attr.inherit_stat)
		return;

	/*
	 * Update the event value, we cannot use perf_event_read()
	 * because we're in the middle of a context switch and have IRQs
	 * disabled, which upsets smp_call_function_single(), however
	 * we know the event must be on the current CPU, therefore we
	 * don't need to use it.
	 */
	if (event->state == PERF_EVENT_STATE_ACTIVE)
		event->pmu->read(event);

	perf_event_update_time(event);

	/*
	 * In order to keep per-task stats reliable we need to flip the event
	 * values when we flip the contexts.
	 */
	value = local64_read(&next_event->count);
	value = local64_xchg(&event->count, value);
	local64_set(&next_event->count, value);

	swap(event->total_time_enabled, next_event->total_time_enabled);
	swap(event->total_time_running, next_event->total_time_running);

	/*
	 * Since we swizzled the values, update the user visible data too.
	 */
	perf_event_update_userpage(event);
	perf_event_update_userpage(next_event);
}

static void perf_event_sync_stat(struct perf_event_context *ctx,
				   struct perf_event_context *next_ctx)
{
	struct perf_event *event, *next_event;

	if (!ctx->nr_stat)
		return;

	update_context_time(ctx);

	event = list_first_entry(&ctx->event_list,
				   struct perf_event, event_entry);

	next_event = list_first_entry(&next_ctx->event_list,
					struct perf_event, event_entry);

	while (&event->event_entry != &ctx->event_list &&
	       &next_event->event_entry != &next_ctx->event_list) {

		__perf_event_sync_stat(event, next_event);

		event = list_next_entry(event, event_entry);
		next_event = list_next_entry(next_event, event_entry);
	}
}

static void perf_event_context_sched_out(struct task_struct *task, int ctxn,
					 struct task_struct *next)
{
	struct perf_event_context *ctx = task->perf_event_ctxp[ctxn];
	struct perf_event_context *next_ctx;
	struct perf_event_context *parent, *next_parent;
	struct perf_cpu_context *cpuctx;
	int do_switch = 1;

	if (likely(!ctx))
		return;

	cpuctx = __get_cpu_context(ctx);
	if (!cpuctx->task_ctx)
		return;

	rcu_read_lock();
	next_ctx = next->perf_event_ctxp[ctxn];
	if (!next_ctx)
		goto unlock;

	parent = rcu_dereference(ctx->parent_ctx);
	next_parent = rcu_dereference(next_ctx->parent_ctx);

	/* If neither context have a parent context; they cannot be clones. */
	if (!parent && !next_parent)
		goto unlock;

	if (next_parent == ctx || next_ctx == parent || next_parent == parent) {
		/*
		 * Looks like the two contexts are clones, so we might be
		 * able to optimize the context switch.  We lock both
		 * contexts and check that they are clones under the
		 * lock (including re-checking that neither has been
		 * uncloned in the meantime).  It doesn't matter which
		 * order we take the locks because no other cpu could
		 * be trying to lock both of these tasks.
		 */
		raw_spin_lock(&ctx->lock);
		raw_spin_lock_nested(&next_ctx->lock, SINGLE_DEPTH_NESTING);
		if (context_equiv(ctx, next_ctx)) {
			WRITE_ONCE(ctx->task, next);
			WRITE_ONCE(next_ctx->task, task);

			swap(ctx->task_ctx_data, next_ctx->task_ctx_data);

			/*
			 * RCU_INIT_POINTER here is safe because we've not
			 * modified the ctx and the above modification of
			 * ctx->task and ctx->task_ctx_data are immaterial
			 * since those values are always verified under
			 * ctx->lock which we're now holding.
			 */
			RCU_INIT_POINTER(task->perf_event_ctxp[ctxn], next_ctx);
			RCU_INIT_POINTER(next->perf_event_ctxp[ctxn], ctx);

			do_switch = 0;

			perf_event_sync_stat(ctx, next_ctx);
		}
		raw_spin_unlock(&next_ctx->lock);
		raw_spin_unlock(&ctx->lock);
	}
unlock:
	rcu_read_unlock();

	if (do_switch) {
		raw_spin_lock(&ctx->lock);
		task_ctx_sched_out(cpuctx, ctx, EVENT_ALL);
		raw_spin_unlock(&ctx->lock);
	}
}

static DEFINE_PER_CPU(struct list_head, sched_cb_list);

void perf_sched_cb_dec(struct pmu *pmu)
{
	struct perf_cpu_context *cpuctx = this_cpu_ptr(pmu->pmu_cpu_context);

	this_cpu_dec(perf_sched_cb_usages);

	if (!--cpuctx->sched_cb_usage)
		list_del(&cpuctx->sched_cb_entry);
}


void perf_sched_cb_inc(struct pmu *pmu)
{
	struct perf_cpu_context *cpuctx = this_cpu_ptr(pmu->pmu_cpu_context);

	if (!cpuctx->sched_cb_usage++)
		list_add(&cpuctx->sched_cb_entry, this_cpu_ptr(&sched_cb_list));

	this_cpu_inc(perf_sched_cb_usages);
}

/*
 * This function provides the context switch callback to the lower code
 * layer. It is invoked ONLY when the context switch callback is enabled.
 *
 * This callback is relevant even to per-cpu events; for example multi event
 * PEBS requires this to provide PID/TID information. This requires we flush
 * all queued PEBS records before we context switch to a new task.
 */
static void perf_pmu_sched_task(struct task_struct *prev,
				struct task_struct *next,
				bool sched_in)
{
	struct perf_cpu_context *cpuctx;
	struct pmu *pmu;

	if (prev == next)
		return;

	list_for_each_entry(cpuctx, this_cpu_ptr(&sched_cb_list), sched_cb_entry) {
		pmu = cpuctx->ctx.pmu; /* software PMUs will not have sched_task */

		if (WARN_ON_ONCE(!pmu->sched_task))
			continue;

		perf_ctx_lock(cpuctx, cpuctx->task_ctx);
		perf_pmu_disable(pmu);

		pmu->sched_task(cpuctx->task_ctx, sched_in);

		perf_pmu_enable(pmu);
		perf_ctx_unlock(cpuctx, cpuctx->task_ctx);
	}
}

static void perf_event_switch(struct task_struct *task,
			      struct task_struct *next_prev, bool sched_in);

#define for_each_task_context_nr(ctxn)					\
	for ((ctxn) = 0; (ctxn) < perf_nr_task_contexts; (ctxn)++)

/*
 * Called from scheduler to remove the events of the current task,
 * with interrupts disabled.
 *
 * We stop each event and update the event value in event->count.
 *
 * This does not protect us against NMI, but disable()
 * sets the disabled bit in the control field of event _before_
 * accessing the event control register. If a NMI hits, then it will
 * not restart the event.
 */
void __perf_event_task_sched_out(struct task_struct *task,
				 struct task_struct *next)
{
	int ctxn;

	if (__this_cpu_read(perf_sched_cb_usages))
		perf_pmu_sched_task(task, next, false);

	if (atomic_read(&nr_switch_events))
		perf_event_switch(task, next, false);

	for_each_task_context_nr(ctxn)
		perf_event_context_sched_out(task, ctxn, next);

	/*
	 * if cgroup events exist on this CPU, then we need
	 * to check if we have to switch out PMU state.
	 * cgroup event are system-wide mode only
	 */
	if (atomic_read(this_cpu_ptr(&perf_cgroup_events)))
		perf_cgroup_sched_out(task, next);
}

/*
 * Called with IRQs disabled
 */
static void cpu_ctx_sched_out(struct perf_cpu_context *cpuctx,
			      enum event_type_t event_type)
{
	ctx_sched_out(&cpuctx->ctx, cpuctx, event_type);
}

static int visit_groups_merge(struct perf_event_groups *groups, int cpu,
			      int (*func)(struct perf_event *, void *), void *data)
{
	struct perf_event **evt, *evt1, *evt2;
	int ret;

	evt1 = perf_event_groups_first(groups, -1);
	evt2 = perf_event_groups_first(groups, cpu);

	while (evt1 || evt2) {
		if (evt1 && evt2) {
			if (evt1->group_index < evt2->group_index)
				evt = &evt1;
			else
				evt = &evt2;
		} else if (evt1) {
			evt = &evt1;
		} else {
			evt = &evt2;
		}

		ret = func(*evt, data);
		if (ret)
			return ret;

		*evt = perf_event_groups_next(*evt);
	}

	return 0;
}

struct sched_in_data {
	struct perf_event_context *ctx;
	struct perf_cpu_context *cpuctx;
	int can_add_hw;
};

static int pinned_sched_in(struct perf_event *event, void *data)
{
	struct sched_in_data *sid = data;

	if (event->state <= PERF_EVENT_STATE_OFF)
		return 0;

	if (!event_filter_match(event))
		return 0;

	if (group_can_go_on(event, sid->cpuctx, sid->can_add_hw)) {
		if (!group_sched_in(event, sid->cpuctx, sid->ctx))
			list_add_tail(&event->active_list, &sid->ctx->pinned_active);
	}

	/*
	 * If this pinned group hasn't been scheduled,
	 * put it in error state.
	 */
	if (event->state == PERF_EVENT_STATE_INACTIVE)
		perf_event_set_state(event, PERF_EVENT_STATE_ERROR);

	return 0;
}

static int flexible_sched_in(struct perf_event *event, void *data)
{
	struct sched_in_data *sid = data;

	if (event->state <= PERF_EVENT_STATE_OFF)
		return 0;

	if (!event_filter_match(event))
		return 0;

	if (group_can_go_on(event, sid->cpuctx, sid->can_add_hw)) {
		if (!group_sched_in(event, sid->cpuctx, sid->ctx))
			list_add_tail(&event->active_list, &sid->ctx->flexible_active);
		else
			sid->can_add_hw = 0;
	}

	return 0;
}

static void
ctx_pinned_sched_in(struct perf_event_context *ctx,
		    struct perf_cpu_context *cpuctx)
{
	struct sched_in_data sid = {
		.ctx = ctx,
		.cpuctx = cpuctx,
		.can_add_hw = 1,
	};

	visit_groups_merge(&ctx->pinned_groups,
			   smp_processor_id(),
			   pinned_sched_in, &sid);
}

static void
ctx_flexible_sched_in(struct perf_event_context *ctx,
		      struct perf_cpu_context *cpuctx)
{
	struct sched_in_data sid = {
		.ctx = ctx,
		.cpuctx = cpuctx,
		.can_add_hw = 1,
	};

	visit_groups_merge(&ctx->flexible_groups,
			   smp_processor_id(),
			   flexible_sched_in, &sid);
}

static void
ctx_sched_in(struct perf_event_context *ctx,
	     struct perf_cpu_context *cpuctx,
	     enum event_type_t event_type,
	     struct task_struct *task)
{
	int is_active = ctx->is_active;
	u64 now;

	lockdep_assert_held(&ctx->lock);

	if (likely(!ctx->nr_events))
		return;

	ctx->is_active |= (event_type | EVENT_TIME);
	if (ctx->task) {
		if (!is_active)
			cpuctx->task_ctx = ctx;
		else
			WARN_ON_ONCE(cpuctx->task_ctx != ctx);
	}

	is_active ^= ctx->is_active; /* changed bits */

	if (is_active & EVENT_TIME) {
		/* start ctx time */
		now = perf_clock();
		ctx->timestamp = now;
		perf_cgroup_set_timestamp(task, ctx);
	}

	/*
	 * First go through the list and put on any pinned groups
	 * in order to give them the best chance of going on.
	 */
	if (is_active & EVENT_PINNED)
		ctx_pinned_sched_in(ctx, cpuctx);

	/* Then walk through the lower prio flexible groups */
	if (is_active & EVENT_FLEXIBLE)
		ctx_flexible_sched_in(ctx, cpuctx);
}

static void cpu_ctx_sched_in(struct perf_cpu_context *cpuctx,
			     enum event_type_t event_type,
			     struct task_struct *task)
{
	struct perf_event_context *ctx = &cpuctx->ctx;

	ctx_sched_in(ctx, cpuctx, event_type, task);
}

static void perf_event_context_sched_in(struct perf_event_context *ctx,
					struct task_struct *task)
{
	struct perf_cpu_context *cpuctx;

	cpuctx = __get_cpu_context(ctx);
	if (cpuctx->task_ctx == ctx)
		return;

	perf_ctx_lock(cpuctx, ctx);
	/*
	 * We must check ctx->nr_events while holding ctx->lock, such
	 * that we serialize against perf_install_in_context().
	 */
	if (!ctx->nr_events)
		goto unlock;

	perf_pmu_disable(ctx->pmu);
	/*
	 * We want to keep the following priority order:
	 * cpu pinned (that don't need to move), task pinned,
	 * cpu flexible, task flexible.
	 *
	 * However, if task's ctx is not carrying any pinned
	 * events, no need to flip the cpuctx's events around.
	 */
	if (!RB_EMPTY_ROOT(&ctx->pinned_groups.tree))
		cpu_ctx_sched_out(cpuctx, EVENT_FLEXIBLE);
	perf_event_sched_in(cpuctx, ctx, task);
	perf_pmu_enable(ctx->pmu);

unlock:
	perf_ctx_unlock(cpuctx, ctx);
}

/*
 * Called from scheduler to add the events of the current task
 * with interrupts disabled.
 *
 * We restore the event value and then enable it.
 *
 * This does not protect us against NMI, but enable()
 * sets the enabled bit in the control field of event _before_
 * accessing the event control register. If a NMI hits, then it will
 * keep the event running.
 */
void __perf_event_task_sched_in(struct task_struct *prev,
				struct task_struct *task)
{
	struct perf_event_context *ctx;
	int ctxn;

	/*
	 * If cgroup events exist on this CPU, then we need to check if we have
	 * to switch in PMU state; cgroup event are system-wide mode only.
	 *
	 * Since cgroup events are CPU events, we must schedule these in before
	 * we schedule in the task events.
	 */
	if (atomic_read(this_cpu_ptr(&perf_cgroup_events)))
		perf_cgroup_sched_in(prev, task);

	for_each_task_context_nr(ctxn) {
		ctx = task->perf_event_ctxp[ctxn];
		if (likely(!ctx))
			continue;

		perf_event_context_sched_in(ctx, task);
	}

	if (atomic_read(&nr_switch_events))
		perf_event_switch(task, prev, true);

	if (__this_cpu_read(perf_sched_cb_usages))
		perf_pmu_sched_task(prev, task, true);
}

static u64 perf_calculate_period(struct perf_event *event, u64 nsec, u64 count)
{
	u64 frequency = event->attr.sample_freq;
	u64 sec = NSEC_PER_SEC;
	u64 divisor, dividend;

	int count_fls, nsec_fls, frequency_fls, sec_fls;

	count_fls = fls64(count);
	nsec_fls = fls64(nsec);
	frequency_fls = fls64(frequency);
	sec_fls = 30;

	/*
	 * We got @count in @nsec, with a target of sample_freq HZ
	 * the target period becomes:
	 *
	 *             @count * 10^9
	 * period = -------------------
	 *          @nsec * sample_freq
	 *
	 */

	/*
	 * Reduce accuracy by one bit such that @a and @b converge
	 * to a similar magnitude.
	 */
#define REDUCE_FLS(a, b)		\
do {					\
	if (a##_fls > b##_fls) {	\
		a >>= 1;		\
		a##_fls--;		\
	} else {			\
		b >>= 1;		\
		b##_fls--;		\
	}				\
} while (0)

	/*
	 * Reduce accuracy until either term fits in a u64, then proceed with
	 * the other, so that finally we can do a u64/u64 division.
	 */
	while (count_fls + sec_fls > 64 && nsec_fls + frequency_fls > 64) {
		REDUCE_FLS(nsec, frequency);
		REDUCE_FLS(sec, count);
	}

	if (count_fls + sec_fls > 64) {
		divisor = nsec * frequency;

		while (count_fls + sec_fls > 64) {
			REDUCE_FLS(count, sec);
			divisor >>= 1;
		}

		dividend = count * sec;
	} else {
		dividend = count * sec;

		while (nsec_fls + frequency_fls > 64) {
			REDUCE_FLS(nsec, frequency);
			dividend >>= 1;
		}

		divisor = nsec * frequency;
	}

	if (!divisor)
		return dividend;

	return div64_u64(dividend, divisor);
}

static DEFINE_PER_CPU(int, perf_throttled_count);
static DEFINE_PER_CPU(u64, perf_throttled_seq);

static void perf_adjust_period(struct perf_event *event, u64 nsec, u64 count, bool disable)
{
	struct hw_perf_event *hwc = &event->hw;
	s64 period, sample_period;
	s64 delta;

	period = perf_calculate_period(event, nsec, count);

	delta = (s64)(period - hwc->sample_period);
	delta = (delta + 7) / 8; /* low pass filter */

	sample_period = hwc->sample_period + delta;

	if (!sample_period)
		sample_period = 1;

	hwc->sample_period = sample_period;

	if (local64_read(&hwc->period_left) > 8*sample_period) {
		if (disable)
			event->pmu->stop(event, PERF_EF_UPDATE);

		local64_set(&hwc->period_left, 0);

		if (disable)
			event->pmu->start(event, PERF_EF_RELOAD);
	}
}

/*
 * combine freq adjustment with unthrottling to avoid two passes over the
 * events. At the same time, make sure, having freq events does not change
 * the rate of unthrottling as that would introduce bias.
 */
static void perf_adjust_freq_unthr_context(struct perf_event_context *ctx,
					   int needs_unthr)
{
	struct perf_event *event;
	struct hw_perf_event *hwc;
	u64 now, period = TICK_NSEC;
	s64 delta;

	/*
	 * only need to iterate over all events iff:
	 * - context have events in frequency mode (needs freq adjust)
	 * - there are events to unthrottle on this cpu
	 */
	if (!(ctx->nr_freq || needs_unthr))
		return;

	raw_spin_lock(&ctx->lock);
	perf_pmu_disable(ctx->pmu);

	list_for_each_entry_rcu(event, &ctx->event_list, event_entry) {
		if (event->state != PERF_EVENT_STATE_ACTIVE)
			continue;

		if (!event_filter_match(event))
			continue;

		perf_pmu_disable(event->pmu);

		hwc = &event->hw;

		if (hwc->interrupts == MAX_INTERRUPTS) {
			hwc->interrupts = 0;
			perf_log_throttle(event, 1);
			event->pmu->start(event, 0);
		}

		if (!event->attr.freq || !event->attr.sample_freq)
			goto next;

		/*
		 * stop the event and update event->count
		 */
		event->pmu->stop(event, PERF_EF_UPDATE);

		now = local64_read(&event->count);
		delta = now - hwc->freq_count_stamp;
		hwc->freq_count_stamp = now;

		/*
		 * restart the event
		 * reload only if value has changed
		 * we have stopped the event so tell that
		 * to perf_adjust_period() to avoid stopping it
		 * twice.
		 */
		if (delta > 0)
			perf_adjust_period(event, period, delta, false);

		event->pmu->start(event, delta > 0 ? PERF_EF_RELOAD : 0);
	next:
		perf_pmu_enable(event->pmu);
	}

	perf_pmu_enable(ctx->pmu);
	raw_spin_unlock(&ctx->lock);
}

/*
 * Move @event to the tail of the @ctx's elegible events.
 */
static void rotate_ctx(struct perf_event_context *ctx, struct perf_event *event)
{
	/*
	 * Rotate the first entry last of non-pinned groups. Rotation might be
	 * disabled by the inheritance code.
	 */
	if (ctx->rotate_disable)
		return;

	perf_event_groups_delete(&ctx->flexible_groups, event);
	perf_event_groups_insert(&ctx->flexible_groups, event);
}

static inline struct perf_event *
ctx_first_active(struct perf_event_context *ctx)
{
	return list_first_entry_or_null(&ctx->flexible_active,
					struct perf_event, active_list);
}

static bool perf_rotate_context(struct perf_cpu_context *cpuctx)
{
	struct perf_event *cpu_event = NULL, *task_event = NULL;
	bool cpu_rotate = false, task_rotate = false;
	struct perf_event_context *ctx = NULL;

	/*
	 * Since we run this from IRQ context, nobody can install new
	 * events, thus the event count values are stable.
	 */

	if (cpuctx->ctx.nr_events) {
		if (cpuctx->ctx.nr_events != cpuctx->ctx.nr_active)
			cpu_rotate = true;
	}

	ctx = cpuctx->task_ctx;
	if (ctx && ctx->nr_events) {
		if (ctx->nr_events != ctx->nr_active)
			task_rotate = true;
	}

	if (!(cpu_rotate || task_rotate))
		return false;

	perf_ctx_lock(cpuctx, cpuctx->task_ctx);
	perf_pmu_disable(cpuctx->ctx.pmu);

	if (task_rotate)
		task_event = ctx_first_active(ctx);
	if (cpu_rotate)
		cpu_event = ctx_first_active(&cpuctx->ctx);

	/*
	 * As per the order given at ctx_resched() first 'pop' task flexible
	 * and then, if needed CPU flexible.
	 */
	if (task_event || (ctx && cpu_event))
		ctx_sched_out(ctx, cpuctx, EVENT_FLEXIBLE);
	if (cpu_event)
		cpu_ctx_sched_out(cpuctx, EVENT_FLEXIBLE);

	if (task_event)
		rotate_ctx(ctx, task_event);
	if (cpu_event)
		rotate_ctx(&cpuctx->ctx, cpu_event);

	perf_event_sched_in(cpuctx, ctx, current);

	perf_pmu_enable(cpuctx->ctx.pmu);
	perf_ctx_unlock(cpuctx, cpuctx->task_ctx);

	return true;
}

void perf_event_task_tick(void)
{
	struct list_head *head = this_cpu_ptr(&active_ctx_list);
	struct perf_event_context *ctx, *tmp;
	int throttled;

	lockdep_assert_irqs_disabled();

	__this_cpu_inc(perf_throttled_seq);
	throttled = __this_cpu_xchg(perf_throttled_count, 0);
	tick_dep_clear_cpu(smp_processor_id(), TICK_DEP_BIT_PERF_EVENTS);

	list_for_each_entry_safe(ctx, tmp, head, active_ctx_list)
		perf_adjust_freq_unthr_context(ctx, throttled);
}

static int event_enable_on_exec(struct perf_event *event,
				struct perf_event_context *ctx)
{
	if (!event->attr.enable_on_exec)
		return 0;

	event->attr.enable_on_exec = 0;
	if (event->state >= PERF_EVENT_STATE_INACTIVE)
		return 0;

	perf_event_set_state(event, PERF_EVENT_STATE_INACTIVE);

	return 1;
}

/*
 * Enable all of a task's events that have been marked enable-on-exec.
 * This expects task == current.
 */
static void perf_event_enable_on_exec(int ctxn)
{
	struct perf_event_context *ctx, *clone_ctx = NULL;
	enum event_type_t event_type = 0;
	struct perf_cpu_context *cpuctx;
	struct perf_event *event;
	unsigned long flags;
	int enabled = 0;

	local_irq_save(flags);
	ctx = current->perf_event_ctxp[ctxn];
	if (!ctx || !ctx->nr_events)
		goto out;

	cpuctx = __get_cpu_context(ctx);
	perf_ctx_lock(cpuctx, ctx);
	ctx_sched_out(ctx, cpuctx, EVENT_TIME);
	list_for_each_entry(event, &ctx->event_list, event_entry) {
		enabled |= event_enable_on_exec(event, ctx);
		event_type |= get_event_type(event);
	}

	/*
	 * Unclone and reschedule this context if we enabled any event.
	 */
	if (enabled) {
		clone_ctx = unclone_ctx(ctx);
		ctx_resched(cpuctx, ctx, event_type);
	} else {
		ctx_sched_in(ctx, cpuctx, EVENT_TIME, current);
	}
	perf_ctx_unlock(cpuctx, ctx);

out:
	local_irq_restore(flags);

	if (clone_ctx)
		put_ctx(clone_ctx);
}

struct perf_read_data {
	struct perf_event *event;
	bool group;
	int ret;
};

static int __perf_event_read_cpu(struct perf_event *event, int event_cpu)
{
	u16 local_pkg, event_pkg;
	int local_cpu = smp_processor_id();

	if (cpumask_test_cpu(local_cpu, &event->readable_on_cpus))
		return local_cpu;

	if (event->group_caps & PERF_EV_CAP_READ_ACTIVE_PKG) {
		event_pkg = topology_physical_package_id(event_cpu);
		local_pkg = topology_physical_package_id(local_cpu);

		if (event_pkg == local_pkg)
			return local_cpu;
	}

	return event_cpu;
}

/*
 * Cross CPU call to read the hardware event
 */
static void __perf_event_read(void *info)
{
	struct perf_read_data *data = info;
	struct perf_event *sub, *event = data->event;
	struct perf_event_context *ctx = event->ctx;
	struct perf_cpu_context *cpuctx = __get_cpu_context(ctx);
	struct pmu *pmu = event->pmu;

	if (__this_cpu_read(is_hotplugging))
		return;

	/*
	 * If this is a task context, we need to check whether it is
	 * the current task context of this cpu.  If not it has been
	 * scheduled out before the smp call arrived.  In that case
	 * event->count would have been updated to a recent sample
	 * when the event was scheduled out.
	 */
	if (ctx->task && cpuctx->task_ctx != ctx)
		return;

	raw_spin_lock(&ctx->lock);
	if (ctx->is_active & EVENT_TIME) {
		update_context_time(ctx);
		update_cgrp_time_from_event(event);
	}

	perf_event_update_time(event);
	if (data->group)
		perf_event_update_sibling_time(event);

	if (event->state != PERF_EVENT_STATE_ACTIVE)
		goto unlock;

	if (!data->group) {
		pmu->read(event);
		data->ret = 0;
		goto unlock;
	}

	pmu->start_txn(pmu, PERF_PMU_TXN_READ);

	pmu->read(event);

	for_each_sibling_event(sub, event) {
		if (sub->state == PERF_EVENT_STATE_ACTIVE) {
			/*
			 * Use sibling's PMU rather than @event's since
			 * sibling could be on different (eg: software) PMU.
			 */
			sub->pmu->read(sub);
		}
	}

	data->ret = pmu->commit_txn(pmu);

unlock:
	raw_spin_unlock(&ctx->lock);
}

static inline u64 perf_event_count(struct perf_event *event)
{
	return local64_read(&event->count) + atomic64_read(&event->child_count);
}

/*
 * NMI-safe method to read a local event, that is an event that
 * is:
 *   - either for the current task, or for this CPU
 *   - does not have inherit set, for inherited task events
 *     will not be local and we cannot read them atomically
 *   - must not have a pmu::count method
 */
int perf_event_read_local(struct perf_event *event, u64 *value,
			  u64 *enabled, u64 *running)
{
	unsigned long flags;
	int ret = 0;
	int local_cpu = smp_processor_id();
	bool readable = cpumask_test_cpu(local_cpu, &event->readable_on_cpus);
	/*
	 * Disabling interrupts avoids all counter scheduling (context
	 * switches, timer based rotation and IPIs).
	 */
	local_irq_save(flags);

	/*
	 * It must not be an event with inherit set, we cannot read
	 * all child counters from atomic context.
	 */
	if (event->attr.inherit) {
		ret = -EOPNOTSUPP;
		goto out;
	}

	/* If this is a per-task event, it must be for current */
	if ((event->attach_state & PERF_ATTACH_TASK) &&
	    event->hw.target != current) {
		ret = -EINVAL;
		goto out;
	}

	/* If this is a per-CPU event, it must be for this CPU */
	if (!(event->attach_state & PERF_ATTACH_TASK) &&
	    event->cpu != local_cpu &&
	    !readable) {
		ret = -EINVAL;
		goto out;
	}

	/* If this is a pinned event it must be running on this CPU */
	if (event->attr.pinned && event->oncpu != smp_processor_id()) {
		ret = -EBUSY;
		goto out;
	}

	/*
	 * If the event is currently on this CPU, its either a per-task event,
	 * or local to this CPU. Furthermore it means its ACTIVE (otherwise
	 * oncpu == -1).
	 */
	if (event->oncpu == smp_processor_id() || readable)
		event->pmu->read(event);

	*value = local64_read(&event->count);
	if (enabled || running) {
		u64 now = event->shadow_ctx_time + perf_clock();
		u64 __enabled, __running;

		__perf_update_times(event, now, &__enabled, &__running);
		if (enabled)
			*enabled = __enabled;
		if (running)
			*running = __running;
	}
out:
	local_irq_restore(flags);

	return ret;
}

static int perf_event_read(struct perf_event *event, bool group)
{
	enum perf_event_state state = READ_ONCE(event->state);
	int event_cpu, ret = 0;
	bool active_event_skip_read = false;
	bool readable;

	/*
	 * If event is enabled and currently active on a CPU, update the
	 * value in the event structure:
	 */
	preempt_disable();

	if (state == PERF_EVENT_STATE_ACTIVE) {

		/*
		 * Orders the ->state and ->oncpu loads such that if we see
		 * ACTIVE we must also see the right ->oncpu.
		 *
		 * Matches the smp_wmb() from event_sched_in().
		 */
		smp_rmb();
		event_cpu = READ_ONCE(event->oncpu);
		readable = cpumask_test_cpu(smp_processor_id(),
				    &event->readable_on_cpus);
		if ((unsigned int)event_cpu >= nr_cpu_ids) {
			preempt_enable();
			return 0;
		}
		if (cpu_isolated(event_cpu) ||
			(event->attr.exclude_idle &&
				per_cpu(is_idle, event_cpu) && !readable) ||
				per_cpu(is_hotplugging, event_cpu))
			active_event_skip_read = true;
	}
	if (state == PERF_EVENT_STATE_ACTIVE &&
		!active_event_skip_read) {
		struct perf_read_data data = {
			.event = event,
			.group = group,
			.ret = 0,
		};

		event_cpu = __perf_event_read_cpu(event, event_cpu);

		/*
		 * Purposely ignore the smp_call_function_single() return
		 * value.
		 *
		 * If event_cpu isn't a valid CPU it means the event got
		 * scheduled out and that will have updated the event count.
		 *
		 * Therefore, either way, we'll have an up-to-date event count
		 * after this.
		 */
		(void)smp_call_function_single(event_cpu,
				__perf_event_read, &data, 1);
		ret = data.ret;
	} else if (state == PERF_EVENT_STATE_INACTIVE ||
			(active_event_skip_read &&
			!per_cpu(is_hotplugging, event_cpu))) {
		struct perf_event_context *ctx = event->ctx;
		unsigned long flags;

		raw_spin_lock_irqsave(&ctx->lock, flags);
		/*
		 * May read while context is not active (e.g., thread is
		 * blocked), in that case we cannot update context time
		 */
		if (ctx->is_active & EVENT_TIME) {
			update_context_time(ctx);
			update_cgrp_time_from_event(event);
		}

		perf_event_update_time(event);
		if (group)
			perf_event_update_sibling_time(event);
		raw_spin_unlock_irqrestore(&ctx->lock, flags);
	}

	preempt_enable();

	return ret;
}

/*
 * Initialize the perf_event context in a task_struct:
 */
static void __perf_event_init_context(struct perf_event_context *ctx)
{
	raw_spin_lock_init(&ctx->lock);
	mutex_init(&ctx->mutex);
	INIT_LIST_HEAD(&ctx->active_ctx_list);
	perf_event_groups_init(&ctx->pinned_groups);
	perf_event_groups_init(&ctx->flexible_groups);
	INIT_LIST_HEAD(&ctx->event_list);
	INIT_LIST_HEAD(&ctx->pinned_active);
	INIT_LIST_HEAD(&ctx->flexible_active);
	atomic_set(&ctx->refcount, 1);
}

static struct perf_event_context *
alloc_perf_context(struct pmu *pmu, struct task_struct *task)
{
	struct perf_event_context *ctx;

	ctx = kzalloc(sizeof(struct perf_event_context), GFP_KERNEL);
	if (!ctx)
		return NULL;

	__perf_event_init_context(ctx);
	if (task) {
		ctx->task = task;
		get_task_struct(task);
	}
	ctx->pmu = pmu;

	return ctx;
}

static struct task_struct *
find_lively_task_by_vpid(pid_t vpid)
{
	struct task_struct *task;

	rcu_read_lock();
	if (!vpid)
		task = current;
	else
		task = find_task_by_vpid(vpid);
	if (task)
		get_task_struct(task);
	rcu_read_unlock();

	if (!task)
		return ERR_PTR(-ESRCH);

	return task;
}

/*
 * Returns a matching context with refcount and pincount.
 */
static struct perf_event_context *
find_get_context(struct pmu *pmu, struct task_struct *task,
		struct perf_event *event)
{
	struct perf_event_context *ctx, *clone_ctx = NULL;
	struct perf_cpu_context *cpuctx;
	void *task_ctx_data = NULL;
	unsigned long flags;
	int ctxn, err;
	int cpu = event->cpu;

	if (!task) {
		/* Must be root to operate on a CPU event: */
		err = perf_allow_cpu(&event->attr);
		if (err)
			return ERR_PTR(err);

		cpuctx = per_cpu_ptr(pmu->pmu_cpu_context, cpu);
		ctx = &cpuctx->ctx;
		get_ctx(ctx);
		raw_spin_lock_irqsave(&ctx->lock, flags);
		++ctx->pin_count;
		raw_spin_unlock_irqrestore(&ctx->lock, flags);

		return ctx;
	}

	err = -EINVAL;
	ctxn = pmu->task_ctx_nr;
	if (ctxn < 0)
		goto errout;

	if (event->attach_state & PERF_ATTACH_TASK_DATA) {
		task_ctx_data = kzalloc(pmu->task_ctx_size, GFP_KERNEL);
		if (!task_ctx_data) {
			err = -ENOMEM;
			goto errout;
		}
	}

retry:
	ctx = perf_lock_task_context(task, ctxn, &flags);
	if (ctx) {
		clone_ctx = unclone_ctx(ctx);
		++ctx->pin_count;

		if (task_ctx_data && !ctx->task_ctx_data) {
			ctx->task_ctx_data = task_ctx_data;
			task_ctx_data = NULL;
		}
		raw_spin_unlock_irqrestore(&ctx->lock, flags);

		if (clone_ctx)
			put_ctx(clone_ctx);
	} else {
		ctx = alloc_perf_context(pmu, task);
		err = -ENOMEM;
		if (!ctx)
			goto errout;

		if (task_ctx_data) {
			ctx->task_ctx_data = task_ctx_data;
			task_ctx_data = NULL;
		}

		err = 0;
		mutex_lock(&task->perf_event_mutex);
		/*
		 * If it has already passed perf_event_exit_task().
		 * we must see PF_EXITING, it takes this mutex too.
		 */
		if (task->flags & PF_EXITING)
			err = -ESRCH;
		else if (task->perf_event_ctxp[ctxn])
			err = -EAGAIN;
		else {
			get_ctx(ctx);
			++ctx->pin_count;
			rcu_assign_pointer(task->perf_event_ctxp[ctxn], ctx);
		}
		mutex_unlock(&task->perf_event_mutex);

		if (unlikely(err)) {
			put_ctx(ctx);

			if (err == -EAGAIN)
				goto retry;
			goto errout;
		}
	}

	kfree(task_ctx_data);
	return ctx;

errout:
	kfree(task_ctx_data);
	return ERR_PTR(err);
}

static void perf_event_free_filter(struct perf_event *event);
static void perf_event_free_bpf_prog(struct perf_event *event);

static void free_event_rcu(struct rcu_head *head)
{
	struct perf_event *event;

	event = container_of(head, struct perf_event, rcu_head);
	if (event->ns)
		put_pid_ns(event->ns);
	perf_event_free_filter(event);
	kfree(event);
}

static void ring_buffer_attach(struct perf_event *event,
			       struct ring_buffer *rb);

static void detach_sb_event(struct perf_event *event)
{
	struct pmu_event_list *pel = per_cpu_ptr(&pmu_sb_events, event->cpu);

	raw_spin_lock(&pel->lock);
	list_del_rcu(&event->sb_list);
	raw_spin_unlock(&pel->lock);
}

static bool is_sb_event(struct perf_event *event)
{
	struct perf_event_attr *attr = &event->attr;

	if (event->parent)
		return false;

	if (event->attach_state & PERF_ATTACH_TASK)
		return false;

	if (attr->mmap || attr->mmap_data || attr->mmap2 ||
	    attr->comm || attr->comm_exec ||
	    attr->task ||
	    attr->context_switch)
		return true;
	return false;
}

static void unaccount_pmu_sb_event(struct perf_event *event)
{
	if (is_sb_event(event))
		detach_sb_event(event);
}

static void unaccount_event_cpu(struct perf_event *event, int cpu)
{
	if (event->parent)
		return;

	if (is_cgroup_event(event))
		atomic_dec(&per_cpu(perf_cgroup_events, cpu));
}

#ifdef CONFIG_NO_HZ_FULL
static DEFINE_SPINLOCK(nr_freq_lock);
#endif

static void unaccount_freq_event_nohz(void)
{
#ifdef CONFIG_NO_HZ_FULL
	spin_lock(&nr_freq_lock);
	if (atomic_dec_and_test(&nr_freq_events))
		tick_nohz_dep_clear(TICK_DEP_BIT_PERF_EVENTS);
	spin_unlock(&nr_freq_lock);
#endif
}

static void unaccount_freq_event(void)
{
	if (tick_nohz_full_enabled())
		unaccount_freq_event_nohz();
	else
		atomic_dec(&nr_freq_events);
}

static void unaccount_event(struct perf_event *event)
{
	bool dec = false;

	if (event->parent)
		return;

	if (event->attach_state & PERF_ATTACH_TASK)
		dec = true;
	if (event->attr.mmap || event->attr.mmap_data)
		atomic_dec(&nr_mmap_events);
	if (event->attr.comm)
		atomic_dec(&nr_comm_events);
	if (event->attr.namespaces)
		atomic_dec(&nr_namespaces_events);
	if (event->attr.task)
		atomic_dec(&nr_task_events);
	if (event->attr.freq)
		unaccount_freq_event();
	if (event->attr.context_switch) {
		dec = true;
		atomic_dec(&nr_switch_events);
	}
	if (is_cgroup_event(event))
		dec = true;
	if (has_branch_stack(event))
		dec = true;

	if (dec) {
		if (!atomic_add_unless(&perf_sched_count, -1, 1))
			schedule_delayed_work(&perf_sched_work, HZ);
	}

	unaccount_event_cpu(event, event->cpu);

	unaccount_pmu_sb_event(event);
}

static void perf_sched_delayed(struct work_struct *work)
{
	mutex_lock(&perf_sched_mutex);
	if (atomic_dec_and_test(&perf_sched_count))
		static_branch_disable(&perf_sched_events);
	mutex_unlock(&perf_sched_mutex);
}

/*
 * The following implement mutual exclusion of events on "exclusive" pmus
 * (PERF_PMU_CAP_EXCLUSIVE). Such pmus can only have one event scheduled
 * at a time, so we disallow creating events that might conflict, namely:
 *
 *  1) cpu-wide events in the presence of per-task events,
 *  2) per-task events in the presence of cpu-wide events,
 *  3) two matching events on the same context.
 *
 * The former two cases are handled in the allocation path (perf_event_alloc(),
 * _free_event()), the latter -- before the first perf_install_in_context().
 */
static int exclusive_event_init(struct perf_event *event)
{
	struct pmu *pmu = event->pmu;

	if (!is_exclusive_pmu(pmu))
		return 0;

	/*
	 * Prevent co-existence of per-task and cpu-wide events on the
	 * same exclusive pmu.
	 *
	 * Negative pmu::exclusive_cnt means there are cpu-wide
	 * events on this "exclusive" pmu, positive means there are
	 * per-task events.
	 *
	 * Since this is called in perf_event_alloc() path, event::ctx
	 * doesn't exist yet; it is, however, safe to use PERF_ATTACH_TASK
	 * to mean "per-task event", because unlike other attach states it
	 * never gets cleared.
	 */
	if (event->attach_state & PERF_ATTACH_TASK) {
		if (!atomic_inc_unless_negative(&pmu->exclusive_cnt))
			return -EBUSY;
	} else {
		if (!atomic_dec_unless_positive(&pmu->exclusive_cnt))
			return -EBUSY;
	}

	return 0;
}

static void exclusive_event_destroy(struct perf_event *event)
{
	struct pmu *pmu = event->pmu;

	if (!is_exclusive_pmu(pmu))
		return;

	/* see comment in exclusive_event_init() */
	if (event->attach_state & PERF_ATTACH_TASK)
		atomic_dec(&pmu->exclusive_cnt);
	else
		atomic_inc(&pmu->exclusive_cnt);
}

static bool exclusive_event_match(struct perf_event *e1, struct perf_event *e2)
{
	if ((e1->pmu == e2->pmu) &&
	    (e1->cpu == e2->cpu ||
	     e1->cpu == -1 ||
	     e2->cpu == -1))
		return true;
	return false;
}

static bool exclusive_event_installable(struct perf_event *event,
					struct perf_event_context *ctx)
{
	struct perf_event *iter_event;
	struct pmu *pmu = event->pmu;

	lockdep_assert_held(&ctx->mutex);

	if (!is_exclusive_pmu(pmu))
		return true;

	list_for_each_entry(iter_event, &ctx->event_list, event_entry) {
		if (exclusive_event_match(iter_event, event))
			return false;
	}

	return true;
}

static void perf_addr_filters_splice(struct perf_event *event,
				       struct list_head *head);

static int
perf_event_delete_kernel_shared(struct perf_event *event)
{
	int rc = -1, cpu = event->cpu;
	struct shared_events_str *shrd_events;
	unsigned long idx;

	if (!shared_events || (u32)cpu >= nr_cpu_ids)
		return 0;

	shrd_events = per_cpu_ptr(shared_events, cpu);

	mutex_lock(&shrd_events->list_mutex);

	for_each_set_bit(idx, shrd_events->used_mask, SHARED_EVENTS_MAX) {
		if (shrd_events->events[idx] == event) {
			if (atomic_dec_and_test(&shrd_events->refcount[idx])) {
				clear_bit(idx, shrd_events->used_mask);
				shrd_events->events[idx] = NULL;
			}
			rc = (int)atomic_read(&shrd_events->refcount[idx]);
			break;
		}
	}

	mutex_unlock(&shrd_events->list_mutex);
	return rc;
}

static void _free_event(struct perf_event *event)
{
	irq_work_sync(&event->pending);

	unaccount_event(event);

	security_perf_event_free(event);

	if (event->rb) {
		/*
		 * Can happen when we close an event with re-directed output.
		 *
		 * Since we have a 0 refcount, perf_mmap_close() will skip
		 * over us; possibly making our ring_buffer_put() the last.
		 */
		mutex_lock(&event->mmap_mutex);
		ring_buffer_attach(event, NULL);
		mutex_unlock(&event->mmap_mutex);
	}

	if (is_cgroup_event(event))
		perf_detach_cgroup(event);

	if (!event->parent) {
		if (event->attr.sample_type & PERF_SAMPLE_CALLCHAIN)
			put_callchain_buffers();
	}

	perf_event_free_bpf_prog(event);
	perf_addr_filters_splice(event, NULL);
	kfree(event->addr_filter_ranges);

	if (event->destroy)
		event->destroy(event);

	/*
	 * Must be after ->destroy(), due to uprobe_perf_close() using
	 * hw.target.
	 */
	if (event->hw.target)
		put_task_struct(event->hw.target);

	/*
	 * perf_event_free_task() relies on put_ctx() being 'last', in particular
	 * all task references must be cleaned up.
	 */
	if (event->ctx)
		put_ctx(event->ctx);

	exclusive_event_destroy(event);
	module_put(event->pmu->module);

	call_rcu(&event->rcu_head, free_event_rcu);
}

/*
 * Used to free events which have a known refcount of 1, such as in error paths
 * where the event isn't exposed yet and inherited events.
 */
static void free_event(struct perf_event *event)
{
	if (WARN(atomic_long_cmpxchg(&event->refcount, 1, 0) != 1,
				"unexpected event refcount: %ld; ptr=%p\n",
				atomic_long_read(&event->refcount), event)) {
		/* leak to avoid use-after-free */
		return;
	}

	_free_event(event);
}

/*
 * Remove user event from the owner task.
 */
static void perf_remove_from_owner(struct perf_event *event)
{
	struct task_struct *owner;

	rcu_read_lock();
	/*
	 * Matches the smp_store_release() in perf_event_exit_task(). If we
	 * observe !owner it means the list deletion is complete and we can
	 * indeed free this event, otherwise we need to serialize on
	 * owner->perf_event_mutex.
	 */
	owner = READ_ONCE(event->owner);
	if (owner) {
		/*
		 * Since delayed_put_task_struct() also drops the last
		 * task reference we can safely take a new reference
		 * while holding the rcu_read_lock().
		 */
		get_task_struct(owner);
	}
	rcu_read_unlock();

	if (owner) {
		/*
		 * If we're here through perf_event_exit_task() we're already
		 * holding ctx->mutex which would be an inversion wrt. the
		 * normal lock order.
		 *
		 * However we can safely take this lock because its the child
		 * ctx->mutex.
		 */
		mutex_lock_nested(&owner->perf_event_mutex, SINGLE_DEPTH_NESTING);

		/*
		 * We have to re-check the event->owner field, if it is cleared
		 * we raced with perf_event_exit_task(), acquiring the mutex
		 * ensured they're done, and we can proceed with freeing the
		 * event.
		 */
		if (event->owner) {
			list_del_init(&event->owner_entry);
			smp_store_release(&event->owner, NULL);
		}
		mutex_unlock(&owner->perf_event_mutex);
		put_task_struct(owner);
	}
}

static void put_event(struct perf_event *event)
{
	if (!atomic_long_dec_and_test(&event->refcount))
		return;

	_free_event(event);
}

/*
 * Kill an event dead; while event:refcount will preserve the event
 * object, it will not preserve its functionality. Once the last 'user'
 * gives up the object, we'll destroy the thing.
 */
static int __perf_event_release_kernel(struct perf_event *event)
{
	struct perf_event_context *ctx = event->ctx;
	struct perf_event *child, *tmp;
	LIST_HEAD(free_list);

#if defined CONFIG_HOTPLUG_CPU || defined CONFIG_KEXEC_CORE
	if (event->cpu != -1) {
		spin_lock(&dormant_event_list_lock);
		if (event->state == PERF_EVENT_STATE_DORMANT)
			list_del(&event->dormant_event_entry);
		spin_unlock(&dormant_event_list_lock);
	}
#endif

	/*
	 * If we got here through err_file: fput(event_file); we will not have
	 * attached to a context yet.
	 */
	if (!ctx) {
		WARN_ON_ONCE(event->attach_state &
				(PERF_ATTACH_CONTEXT|PERF_ATTACH_GROUP));
		goto no_ctx;
	}

	if (!is_kernel_event(event))
		perf_remove_from_owner(event);

	ctx = perf_event_ctx_lock(event);
	WARN_ON_ONCE(ctx->parent_ctx);
	perf_remove_from_context(event, DETACH_GROUP);

	if (perf_event_delete_kernel_shared(event) > 0) {
		perf_event__state_init(event);
		perf_install_in_context(ctx, event, event->cpu);

		perf_event_ctx_unlock(event, ctx);

		perf_event_enable(event);

		return 0;
	}

	raw_spin_lock_irq(&ctx->lock);
	/*
	 * Mark this event as STATE_DEAD, there is no external reference to it
	 * anymore.
	 *
	 * Anybody acquiring event->child_mutex after the below loop _must_
	 * also see this, most importantly inherit_event() which will avoid
	 * placing more children on the list.
	 *
	 * Thus this guarantees that we will in fact observe and kill _ALL_
	 * child events.
	 */
	event->state = PERF_EVENT_STATE_DEAD;
	raw_spin_unlock_irq(&ctx->lock);

	perf_event_ctx_unlock(event, ctx);

again:
	mutex_lock(&event->child_mutex);
	list_for_each_entry(child, &event->child_list, child_list) {
		void *var = NULL;

		/*
		 * Cannot change, child events are not migrated, see the
		 * comment with perf_event_ctx_lock_nested().
		 */
		ctx = READ_ONCE(child->ctx);
		/*
		 * Since child_mutex nests inside ctx::mutex, we must jump
		 * through hoops. We start by grabbing a reference on the ctx.
		 *
		 * Since the event cannot get freed while we hold the
		 * child_mutex, the context must also exist and have a !0
		 * reference count.
		 */
		get_ctx(ctx);

		/*
		 * Now that we have a ctx ref, we can drop child_mutex, and
		 * acquire ctx::mutex without fear of it going away. Then we
		 * can re-acquire child_mutex.
		 */
		mutex_unlock(&event->child_mutex);
		mutex_lock(&ctx->mutex);
		mutex_lock(&event->child_mutex);

		/*
		 * Now that we hold ctx::mutex and child_mutex, revalidate our
		 * state, if child is still the first entry, it didn't get freed
		 * and we can continue doing so.
		 */
		tmp = list_first_entry_or_null(&event->child_list,
					       struct perf_event, child_list);
		if (tmp == child) {
			perf_remove_from_context(child, DETACH_GROUP);
			list_move(&child->child_list, &free_list);
			/*
			 * This matches the refcount bump in inherit_event();
			 * this can't be the last reference.
			 */
			put_event(event);
		} else {
			var = &ctx->refcount;
		}

		mutex_unlock(&event->child_mutex);
		mutex_unlock(&ctx->mutex);
		put_ctx(ctx);

		if (var) {
			/*
			 * If perf_event_free_task() has deleted all events from the
			 * ctx while the child_mutex got released above, make sure to
			 * notify about the preceding put_ctx().
			 */
			smp_mb(); /* pairs with wait_var_event() */
			wake_up_var(var);
		}
		goto again;
	}
	mutex_unlock(&event->child_mutex);

	list_for_each_entry_safe(child, tmp, &free_list, child_list) {
		void *var = &child->ctx->refcount;

		list_del(&child->child_list);
		free_event(child);

		/*
		 * Wake any perf_event_free_task() waiting for this event to be
		 * freed.
		 */
		smp_mb(); /* pairs with wait_var_event() */
		wake_up_var(var);
	}

no_ctx:
	put_event(event); /* Must be the 'last' reference */
	return 0;
}

int perf_event_release_kernel(struct perf_event *event)
{
	int ret;

	mutex_lock(&pmus_lock);
	ret = __perf_event_release_kernel(event);
	mutex_unlock(&pmus_lock);

	return ret;
}
EXPORT_SYMBOL_GPL(perf_event_release_kernel);

/*
 * Called when the last reference to the file is gone.
 */
static int perf_release(struct inode *inode, struct file *file)
{
	perf_event_release_kernel(file->private_data);
	return 0;
}

static u64 __perf_event_read_value(struct perf_event *event, u64 *enabled, u64 *running)
{
	struct perf_event *child;
	u64 total = 0;

	*enabled = 0;
	*running = 0;

	mutex_lock(&event->child_mutex);

	(void)perf_event_read(event, false);
	total += perf_event_count(event);

	*enabled += event->total_time_enabled +
			atomic64_read(&event->child_total_time_enabled);
	*running += event->total_time_running +
			atomic64_read(&event->child_total_time_running);

	list_for_each_entry(child, &event->child_list, child_list) {
		(void)perf_event_read(child, false);
		total += perf_event_count(child);
		*enabled += child->total_time_enabled;
		*running += child->total_time_running;
	}
	mutex_unlock(&event->child_mutex);

	return total;
}

u64 perf_event_read_value(struct perf_event *event, u64 *enabled, u64 *running)
{
	struct perf_event_context *ctx;
	u64 count;

	ctx = perf_event_ctx_lock(event);
	count = __perf_event_read_value(event, enabled, running);
	perf_event_ctx_unlock(event, ctx);

	return count;
}
EXPORT_SYMBOL_GPL(perf_event_read_value);

static int __perf_read_group_add(struct perf_event *leader,
					u64 read_format, u64 *values)
{
	struct perf_event_context *ctx = leader->ctx;
	struct perf_event *sub, *parent;
	unsigned long flags;
	int n = 1; /* skip @nr */
	int ret;

	ret = perf_event_read(leader, true);
	if (ret)
		return ret;

	raw_spin_lock_irqsave(&ctx->lock, flags);
	/*
	 * Verify the grouping between the parent and child (inherited)
	 * events is still in tact.
	 *
	 * Specifically:
	 *  - leader->ctx->lock pins leader->sibling_list
	 *  - parent->child_mutex pins parent->child_list
	 *  - parent->ctx->mutex pins parent->sibling_list
	 *
	 * Because parent->ctx != leader->ctx (and child_list nests inside
	 * ctx->mutex), group destruction is not atomic between children, also
	 * see perf_event_release_kernel(). Additionally, parent can grow the
	 * group.
	 *
	 * Therefore it is possible to have parent and child groups in a
	 * different configuration and summing over such a beast makes no sense
	 * what so ever.
	 *
	 * Reject this.
	 */
	parent = leader->parent;
	if (parent &&
	    (parent->group_generation != leader->group_generation ||
	     parent->nr_siblings != leader->nr_siblings)) {
		ret = -ECHILD;
		goto unlock;
	}

	/*
	 * Since we co-schedule groups, {enabled,running} times of siblings
	 * will be identical to those of the leader, so we only publish one
	 * set.
	 */
	if (read_format & PERF_FORMAT_TOTAL_TIME_ENABLED) {
		values[n++] += leader->total_time_enabled +
			atomic64_read(&leader->child_total_time_enabled);
	}

	if (read_format & PERF_FORMAT_TOTAL_TIME_RUNNING) {
		values[n++] += leader->total_time_running +
			atomic64_read(&leader->child_total_time_running);
	}

	/*
	 * Write {count,id} tuples for every sibling.
	 */
	values[n++] += perf_event_count(leader);
	if (read_format & PERF_FORMAT_ID)
		values[n++] = primary_event_id(leader);

	for_each_sibling_event(sub, leader) {
		values[n++] += perf_event_count(sub);
		if (read_format & PERF_FORMAT_ID)
			values[n++] = primary_event_id(sub);
	}

unlock:
	raw_spin_unlock_irqrestore(&ctx->lock, flags);
	return ret;
}

static int perf_read_group(struct perf_event *event,
				   u64 read_format, char __user *buf)
{
	struct perf_event *leader = event->group_leader, *child;
	struct perf_event_context *ctx = leader->ctx;
	int ret;
	u64 *values;

	lockdep_assert_held(&ctx->mutex);

	values = kzalloc(event->read_size, GFP_KERNEL);
	if (!values)
		return -ENOMEM;

	values[0] = 1 + leader->nr_siblings;

	mutex_lock(&leader->child_mutex);

	ret = __perf_read_group_add(leader, read_format, values);
	if (ret)
		goto unlock;

	list_for_each_entry(child, &leader->child_list, child_list) {
		ret = __perf_read_group_add(child, read_format, values);
		if (ret)
			goto unlock;
	}

	mutex_unlock(&leader->child_mutex);

	ret = event->read_size;
	if (copy_to_user(buf, values, event->read_size))
		ret = -EFAULT;
	goto out;

unlock:
	mutex_unlock(&leader->child_mutex);
out:
	kfree(values);
	return ret;
}

static int perf_read_one(struct perf_event *event,
				 u64 read_format, char __user *buf)
{
	u64 enabled, running;
	u64 values[4];
	int n = 0;

	values[n++] = __perf_event_read_value(event, &enabled, &running);
	if (read_format & PERF_FORMAT_TOTAL_TIME_ENABLED)
		values[n++] = enabled;
	if (read_format & PERF_FORMAT_TOTAL_TIME_RUNNING)
		values[n++] = running;
	if (read_format & PERF_FORMAT_ID)
		values[n++] = primary_event_id(event);

	if (copy_to_user(buf, values, n * sizeof(u64)))
		return -EFAULT;

	return n * sizeof(u64);
}

static bool is_event_hup(struct perf_event *event)
{
	bool no_children;

	if (event->state > PERF_EVENT_STATE_EXIT)
		return false;

	mutex_lock(&event->child_mutex);
	no_children = list_empty(&event->child_list);
	mutex_unlock(&event->child_mutex);
	return no_children;
}

/*
 * Read the performance event - simple non blocking version for now
 */
static ssize_t
__perf_read(struct perf_event *event, char __user *buf, size_t count)
{
	u64 read_format = event->attr.read_format;
	int ret;

	/*
	 * Return end-of-file for a read on an event that is in
	 * error state (i.e. because it was pinned but it couldn't be
	 * scheduled on to the CPU at some point).
	 */
	if (event->state == PERF_EVENT_STATE_ERROR)
		return 0;

	if (count < event->read_size)
		return -ENOSPC;

	WARN_ON_ONCE(event->ctx->parent_ctx);
	if (read_format & PERF_FORMAT_GROUP)
		ret = perf_read_group(event, read_format, buf);
	else
		ret = perf_read_one(event, read_format, buf);

	return ret;
}

static ssize_t
perf_read(struct file *file, char __user *buf, size_t count, loff_t *ppos)
{
	struct perf_event *event = file->private_data;
	struct perf_event_context *ctx;
	int ret;

#if defined CONFIG_HOTPLUG_CPU || defined CONFIG_KEXEC_CORE
	spin_lock(&dormant_event_list_lock);
	if (event->state == PERF_EVENT_STATE_DORMANT) {
		spin_unlock(&dormant_event_list_lock);
		return 0;
	}
	spin_unlock(&dormant_event_list_lock);
#endif

	ret = security_perf_event_read(event);
	if (ret)
		return ret;

	ctx = perf_event_ctx_lock(event);
	ret = __perf_read(event, buf, count);
	perf_event_ctx_unlock(event, ctx);

	return ret;
}

static __poll_t perf_poll(struct file *file, poll_table *wait)
{
	struct perf_event *event = file->private_data;
	struct ring_buffer *rb;
	__poll_t events = EPOLLHUP;

	poll_wait(file, &event->waitq, wait);

	if (is_event_hup(event))
		return events;

	/*
	 * Pin the event->rb by taking event->mmap_mutex; otherwise
	 * perf_event_set_output() can swizzle our rb and make us miss wakeups.
	 */
	mutex_lock(&event->mmap_mutex);
	rb = event->rb;
	if (rb)
		events = atomic_xchg(&rb->poll, 0);
	mutex_unlock(&event->mmap_mutex);
	return events;
}

static void _perf_event_reset(struct perf_event *event)
{
	(void)perf_event_read(event, false);
	local64_set(&event->count, 0);
	perf_event_update_userpage(event);
}

/*
 * Holding the top-level event's child_mutex means that any
 * descendant process that has inherited this event will block
 * in perf_event_exit_event() if it goes to exit, thus satisfying the
 * task existence requirements of perf_event_enable/disable.
 */
static void perf_event_for_each_child(struct perf_event *event,
					void (*func)(struct perf_event *))
{
	struct perf_event *child;

	WARN_ON_ONCE(event->ctx->parent_ctx);

	mutex_lock(&event->child_mutex);
	func(event);
	list_for_each_entry(child, &event->child_list, child_list)
		func(child);
	mutex_unlock(&event->child_mutex);
}

static void perf_event_for_each(struct perf_event *event,
				  void (*func)(struct perf_event *))
{
	struct perf_event_context *ctx = event->ctx;
	struct perf_event *sibling;

	lockdep_assert_held(&ctx->mutex);

	event = event->group_leader;

	perf_event_for_each_child(event, func);
	for_each_sibling_event(sibling, event)
		perf_event_for_each_child(sibling, func);
}

static void __perf_event_period(struct perf_event *event,
				struct perf_cpu_context *cpuctx,
				struct perf_event_context *ctx,
				void *info)
{
	u64 value = *((u64 *)info);
	bool active;

	if (event->attr.freq) {
		event->attr.sample_freq = value;
	} else {
		event->attr.sample_period = value;
		event->hw.sample_period = value;
	}

	active = (event->state == PERF_EVENT_STATE_ACTIVE);
	if (active) {
		perf_pmu_disable(ctx->pmu);
		/*
		 * We could be throttled; unthrottle now to avoid the tick
		 * trying to unthrottle while we already re-started the event.
		 */
		if (event->hw.interrupts == MAX_INTERRUPTS) {
			event->hw.interrupts = 0;
			perf_log_throttle(event, 1);
		}
		event->pmu->stop(event, PERF_EF_UPDATE);
	}

	local64_set(&event->hw.period_left, 0);

	if (active) {
		event->pmu->start(event, PERF_EF_RELOAD);
		perf_pmu_enable(ctx->pmu);
	}
}

static int perf_event_check_period(struct perf_event *event, u64 value)
{
	return event->pmu->check_period(event, value);
}

static int perf_event_period(struct perf_event *event, u64 __user *arg)
{
	u64 value;

	if (!is_sampling_event(event))
		return -EINVAL;

	if (copy_from_user(&value, arg, sizeof(value)))
		return -EFAULT;

	if (!value)
		return -EINVAL;

	if (event->attr.freq && value > sysctl_perf_event_sample_rate)
		return -EINVAL;

	if (perf_event_check_period(event, value))
		return -EINVAL;

	if (!event->attr.freq && (value & (1ULL << 63)))
		return -EINVAL;

	event_function_call(event, __perf_event_period, &value);

	return 0;
}

static const struct file_operations perf_fops;

static inline int perf_fget_light(int fd, struct fd *p)
{
	struct fd f = fdget(fd);
	if (!f.file)
		return -EBADF;

	if (f.file->f_op != &perf_fops) {
		fdput(f);
		return -EBADF;
	}
	*p = f;
	return 0;
}

static int perf_event_set_output(struct perf_event *event,
				 struct perf_event *output_event);
static int perf_event_set_filter(struct perf_event *event, void __user *arg);
static int perf_event_set_bpf_prog(struct perf_event *event, u32 prog_fd);
static int perf_copy_attr(struct perf_event_attr __user *uattr,
			  struct perf_event_attr *attr);

static long _perf_ioctl(struct perf_event *event, unsigned int cmd, unsigned long arg)
{
	void (*func)(struct perf_event *);
	u32 flags = arg;

	switch (cmd) {
	case PERF_EVENT_IOC_ENABLE:
		func = _perf_event_enable;
		break;
	case PERF_EVENT_IOC_DISABLE:
		func = _perf_event_disable;
		break;
	case PERF_EVENT_IOC_RESET:
		func = _perf_event_reset;
		break;

	case PERF_EVENT_IOC_REFRESH:
		return _perf_event_refresh(event, arg);

	case PERF_EVENT_IOC_PERIOD:
		return perf_event_period(event, (u64 __user *)arg);

	case PERF_EVENT_IOC_ID:
	{
		u64 id = primary_event_id(event);

		if (copy_to_user((void __user *)arg, &id, sizeof(id)))
			return -EFAULT;
		return 0;
	}

	case PERF_EVENT_IOC_SET_OUTPUT:
	{
		int ret;
		if (arg != -1) {
			struct perf_event *output_event;
			struct fd output;
			ret = perf_fget_light(arg, &output);
			if (ret)
				return ret;
			output_event = output.file->private_data;
			ret = perf_event_set_output(event, output_event);
			fdput(output);
		} else {
			ret = perf_event_set_output(event, NULL);
		}
		return ret;
	}

	case PERF_EVENT_IOC_SET_FILTER:
		return perf_event_set_filter(event, (void __user *)arg);

	case PERF_EVENT_IOC_SET_BPF:
		return perf_event_set_bpf_prog(event, arg);

	case PERF_EVENT_IOC_PAUSE_OUTPUT: {
		struct ring_buffer *rb;

		rcu_read_lock();
		rb = rcu_dereference(event->rb);
		if (!rb || !rb->nr_pages) {
			rcu_read_unlock();
			return -EINVAL;
		}
		rb_toggle_paused(rb, !!arg);
		rcu_read_unlock();
		return 0;
	}

	case PERF_EVENT_IOC_QUERY_BPF:
		return perf_event_query_prog_array(event, (void __user *)arg);

	case PERF_EVENT_IOC_MODIFY_ATTRIBUTES: {
		struct perf_event_attr new_attr;
		int err = perf_copy_attr((struct perf_event_attr __user *)arg,
					 &new_attr);

		if (err)
			return err;

		return perf_event_modify_attr(event,  &new_attr);
	}
	default:
		return -ENOTTY;
	}

	if (flags & PERF_IOC_FLAG_GROUP)
		perf_event_for_each(event, func);
	else
		perf_event_for_each_child(event, func);

	return 0;
}

static long perf_ioctl(struct file *file, unsigned int cmd, unsigned long arg)
{
	struct perf_event *event = file->private_data;
	struct perf_event_context *ctx;
	long ret;

	/* Treat ioctl like writes as it is likely a mutating operation. */
	ret = security_perf_event_write(event);
	if (ret)
		return ret;

	ctx = perf_event_ctx_lock(event);
	ret = _perf_ioctl(event, cmd, arg);
	perf_event_ctx_unlock(event, ctx);

	return ret;
}

#ifdef CONFIG_COMPAT
static long perf_compat_ioctl(struct file *file, unsigned int cmd,
				unsigned long arg)
{
	switch (_IOC_NR(cmd)) {
	case _IOC_NR(PERF_EVENT_IOC_SET_FILTER):
	case _IOC_NR(PERF_EVENT_IOC_ID):
	case _IOC_NR(PERF_EVENT_IOC_QUERY_BPF):
	case _IOC_NR(PERF_EVENT_IOC_MODIFY_ATTRIBUTES):
		/* Fix up pointer size (usually 4 -> 8 in 32-on-64-bit case */
		if (_IOC_SIZE(cmd) == sizeof(compat_uptr_t)) {
			cmd &= ~IOCSIZE_MASK;
			cmd |= sizeof(void *) << IOCSIZE_SHIFT;
		}
		break;
	}
	return perf_ioctl(file, cmd, arg);
}
#else
# define perf_compat_ioctl NULL
#endif

int perf_event_task_enable(void)
{
	struct perf_event_context *ctx;
	struct perf_event *event;

	mutex_lock(&current->perf_event_mutex);
	list_for_each_entry(event, &current->perf_event_list, owner_entry) {
		ctx = perf_event_ctx_lock(event);
		perf_event_for_each_child(event, _perf_event_enable);
		perf_event_ctx_unlock(event, ctx);
	}
	mutex_unlock(&current->perf_event_mutex);

	return 0;
}

int perf_event_task_disable(void)
{
	struct perf_event_context *ctx;
	struct perf_event *event;

	mutex_lock(&current->perf_event_mutex);
	list_for_each_entry(event, &current->perf_event_list, owner_entry) {
		ctx = perf_event_ctx_lock(event);
		perf_event_for_each_child(event, _perf_event_disable);
		perf_event_ctx_unlock(event, ctx);
	}
	mutex_unlock(&current->perf_event_mutex);

	return 0;
}

static int perf_event_index(struct perf_event *event)
{
	if (event->hw.state & PERF_HES_STOPPED)
		return 0;

	if (event->state != PERF_EVENT_STATE_ACTIVE)
		return 0;

	return event->pmu->event_idx(event);
}

static void calc_timer_values(struct perf_event *event,
				u64 *now,
				u64 *enabled,
				u64 *running)
{
	u64 ctx_time;

	*now = perf_clock();
	ctx_time = event->shadow_ctx_time + *now;
	__perf_update_times(event, ctx_time, enabled, running);
}

static void perf_event_init_userpage(struct perf_event *event)
{
	struct perf_event_mmap_page *userpg;
	struct ring_buffer *rb;

	rcu_read_lock();
	rb = rcu_dereference(event->rb);
	if (!rb)
		goto unlock;

	userpg = rb->user_page;

	/* Allow new userspace to detect that bit 0 is deprecated */
	userpg->cap_bit0_is_deprecated = 1;
	userpg->size = offsetof(struct perf_event_mmap_page, __reserved);
	userpg->data_offset = PAGE_SIZE;
	userpg->data_size = perf_data_size(rb);

unlock:
	rcu_read_unlock();
}

void __weak arch_perf_update_userpage(
	struct perf_event *event, struct perf_event_mmap_page *userpg, u64 now)
{
}

/*
 * Callers need to ensure there can be no nesting of this function, otherwise
 * the seqlock logic goes bad. We can not serialize this because the arch
 * code calls this from NMI context.
 */
void perf_event_update_userpage(struct perf_event *event)
{
	struct perf_event_mmap_page *userpg;
	struct ring_buffer *rb;
	u64 enabled, running, now;

	rcu_read_lock();
	rb = rcu_dereference(event->rb);
	if (!rb)
		goto unlock;

	/*
	 * compute total_time_enabled, total_time_running
	 * based on snapshot values taken when the event
	 * was last scheduled in.
	 *
	 * we cannot simply called update_context_time()
	 * because of locking issue as we can be called in
	 * NMI context
	 */
	calc_timer_values(event, &now, &enabled, &running);

	userpg = rb->user_page;
	/*
	 * Disable preemption to guarantee consistent time stamps are stored to
	 * the user page.
	 */
	preempt_disable();
	++userpg->lock;
	barrier();
	userpg->index = perf_event_index(event);
	userpg->offset = perf_event_count(event);
	if (userpg->index)
		userpg->offset -= local64_read(&event->hw.prev_count);

	userpg->time_enabled = enabled +
			atomic64_read(&event->child_total_time_enabled);

	userpg->time_running = running +
			atomic64_read(&event->child_total_time_running);

	arch_perf_update_userpage(event, userpg, now);

	barrier();
	++userpg->lock;
	preempt_enable();
unlock:
	rcu_read_unlock();
}
EXPORT_SYMBOL_GPL(perf_event_update_userpage);

static vm_fault_t perf_mmap_fault(struct vm_fault *vmf)
{
	struct perf_event *event = vmf->vma->vm_file->private_data;
	struct ring_buffer *rb;
	vm_fault_t ret = VM_FAULT_SIGBUS;

	if (vmf->flags & FAULT_FLAG_MKWRITE) {
		if (vmf->pgoff == 0)
			ret = 0;
		return ret;
	}

	rcu_read_lock();
	rb = rcu_dereference(event->rb);
	if (!rb)
		goto unlock;

	if (vmf->pgoff && (vmf->flags & FAULT_FLAG_WRITE))
		goto unlock;

	vmf->page = perf_mmap_to_page(rb, vmf->pgoff);
	if (!vmf->page)
		goto unlock;

	get_page(vmf->page);
	vmf->page->mapping = vmf->vma->vm_file->f_mapping;
	vmf->page->index   = vmf->pgoff;

	ret = 0;
unlock:
	rcu_read_unlock();

	return ret;
}

static void ring_buffer_attach(struct perf_event *event,
			       struct ring_buffer *rb)
{
	struct ring_buffer *old_rb = NULL;
	unsigned long flags;

	if (event->rb) {
		/*
		 * Should be impossible, we set this when removing
		 * event->rb_entry and wait/clear when adding event->rb_entry.
		 */
		WARN_ON_ONCE(event->rcu_pending);

		old_rb = event->rb;
		spin_lock_irqsave(&old_rb->event_lock, flags);
		list_del_rcu(&event->rb_entry);
		spin_unlock_irqrestore(&old_rb->event_lock, flags);

		event->rcu_batches = get_state_synchronize_rcu();
		event->rcu_pending = 1;
	}

	if (rb) {
		if (event->rcu_pending) {
			cond_synchronize_rcu(event->rcu_batches);
			event->rcu_pending = 0;
		}

		spin_lock_irqsave(&rb->event_lock, flags);
		list_add_rcu(&event->rb_entry, &rb->event_list);
		spin_unlock_irqrestore(&rb->event_lock, flags);
	}

	/*
	 * Avoid racing with perf_mmap_close(AUX): stop the event
	 * before swizzling the event::rb pointer; if it's getting
	 * unmapped, its aux_mmap_count will be 0 and it won't
	 * restart. See the comment in __perf_pmu_output_stop().
	 *
	 * Data will inevitably be lost when set_output is done in
	 * mid-air, but then again, whoever does it like this is
	 * not in for the data anyway.
	 */
	if (has_aux(event))
		perf_event_stop(event, 0);

	rcu_assign_pointer(event->rb, rb);

	if (old_rb) {
		ring_buffer_put(old_rb);
		/*
		 * Since we detached before setting the new rb, so that we
		 * could attach the new rb, we could have missed a wakeup.
		 * Provide it now.
		 */
		wake_up_all(&event->waitq);
	}
}

static void ring_buffer_wakeup(struct perf_event *event)
{
	struct ring_buffer *rb;

	rcu_read_lock();
	rb = rcu_dereference(event->rb);
	if (rb) {
		list_for_each_entry_rcu(event, &rb->event_list, rb_entry)
			wake_up_all(&event->waitq);
	}
	rcu_read_unlock();
}

struct ring_buffer *ring_buffer_get(struct perf_event *event)
{
	struct ring_buffer *rb;

	rcu_read_lock();
	rb = rcu_dereference(event->rb);
	if (rb) {
		if (!atomic_inc_not_zero(&rb->refcount))
			rb = NULL;
	}
	rcu_read_unlock();

	return rb;
}

void ring_buffer_put(struct ring_buffer *rb)
{
	if (!atomic_dec_and_test(&rb->refcount))
		return;

	WARN_ON_ONCE(!list_empty(&rb->event_list));

	call_rcu(&rb->rcu_head, rb_free_rcu);
}

static void perf_mmap_open(struct vm_area_struct *vma)
{
	struct perf_event *event = vma->vm_file->private_data;

	atomic_inc(&event->mmap_count);
	atomic_inc(&event->rb->mmap_count);

	if (vma->vm_pgoff)
		atomic_inc(&event->rb->aux_mmap_count);

	if (event->pmu->event_mapped)
		event->pmu->event_mapped(event, vma->vm_mm);
}

static void perf_pmu_output_stop(struct perf_event *event);

/*
 * A buffer can be mmap()ed multiple times; either directly through the same
 * event, or through other events by use of perf_event_set_output().
 *
 * In order to undo the VM accounting done by perf_mmap() we need to destroy
 * the buffer here, where we still have a VM context. This means we need
 * to detach all events redirecting to us.
 */
static void perf_mmap_close(struct vm_area_struct *vma)
{
	struct perf_event *event = vma->vm_file->private_data;
	struct ring_buffer *rb = ring_buffer_get(event);
	struct user_struct *mmap_user = rb->mmap_user;
	int mmap_locked = rb->mmap_locked;
	unsigned long size = perf_data_size(rb);
	bool detach_rest = false;

	if (event->pmu->event_unmapped)
		event->pmu->event_unmapped(event, vma->vm_mm);

	/*
	 * rb->aux_mmap_count will always drop before rb->mmap_count and
	 * event->mmap_count, so it is ok to use event->mmap_mutex to
	 * serialize with perf_mmap here.
	 */
	if (rb_has_aux(rb) && vma->vm_pgoff == rb->aux_pgoff &&
	    atomic_dec_and_mutex_lock(&rb->aux_mmap_count, &event->mmap_mutex)) {
		/*
		 * Stop all AUX events that are writing to this buffer,
		 * so that we can free its AUX pages and corresponding PMU
		 * data. Note that after rb::aux_mmap_count dropped to zero,
		 * they won't start any more (see perf_aux_output_begin()).
		 */
		perf_pmu_output_stop(event);

		/* now it's safe to free the pages */
		atomic_long_sub(rb->aux_nr_pages, &mmap_user->locked_vm);
		vma->vm_mm->pinned_vm -= rb->aux_mmap_locked;

		/* this has to be the last one */
		rb_free_aux(rb);
		WARN_ON_ONCE(atomic_read(&rb->aux_refcount));

		mutex_unlock(&event->mmap_mutex);
	}

	if (atomic_dec_and_test(&rb->mmap_count))
		detach_rest = true;

	if (!atomic_dec_and_mutex_lock(&event->mmap_count, &event->mmap_mutex))
		goto out_put;

	ring_buffer_attach(event, NULL);
	mutex_unlock(&event->mmap_mutex);

	/* If there's still other mmap()s of this buffer, we're done. */
	if (!detach_rest)
		goto out_put;

	/*
	 * No other mmap()s, detach from all other events that might redirect
	 * into the now unreachable buffer. Somewhat complicated by the
	 * fact that rb::event_lock otherwise nests inside mmap_mutex.
	 */
again:
	rcu_read_lock();
	list_for_each_entry_rcu(event, &rb->event_list, rb_entry) {
		if (!atomic_long_inc_not_zero(&event->refcount)) {
			/*
			 * This event is en-route to free_event() which will
			 * detach it and remove it from the list.
			 */
			continue;
		}
		rcu_read_unlock();

		mutex_lock(&event->mmap_mutex);
		/*
		 * Check we didn't race with perf_event_set_output() which can
		 * swizzle the rb from under us while we were waiting to
		 * acquire mmap_mutex.
		 *
		 * If we find a different rb; ignore this event, a next
		 * iteration will no longer find it on the list. We have to
		 * still restart the iteration to make sure we're not now
		 * iterating the wrong list.
		 */
		if (event->rb == rb)
			ring_buffer_attach(event, NULL);

		mutex_unlock(&event->mmap_mutex);
		put_event(event);

		/*
		 * Restart the iteration; either we're on the wrong list or
		 * destroyed its integrity by doing a deletion.
		 */
		goto again;
	}
	rcu_read_unlock();

	/*
	 * It could be there's still a few 0-ref events on the list; they'll
	 * get cleaned up by free_event() -- they'll also still have their
	 * ref on the rb and will free it whenever they are done with it.
	 *
	 * Aside from that, this buffer is 'fully' detached and unmapped,
	 * undo the VM accounting.
	 */

	atomic_long_sub((size >> PAGE_SHIFT) + 1, &mmap_user->locked_vm);
	vma->vm_mm->pinned_vm -= mmap_locked;
	free_uid(mmap_user);

out_put:
	ring_buffer_put(rb); /* could be last */
}

static const struct vm_operations_struct perf_mmap_vmops = {
	.open		= perf_mmap_open,
	.close		= perf_mmap_close, /* non mergable */
	.fault		= perf_mmap_fault,
	.page_mkwrite	= perf_mmap_fault,
};

static int perf_mmap(struct file *file, struct vm_area_struct *vma)
{
	struct perf_event *event = file->private_data;
	unsigned long user_locked, user_lock_limit;
	struct user_struct *user = current_user();
	unsigned long locked, lock_limit;
	struct ring_buffer *rb = NULL;
	unsigned long vma_size;
	unsigned long nr_pages;
	long user_extra = 0, extra = 0;
	int ret = 0, flags = 0;

	/*
	 * Don't allow mmap() of inherited per-task counters. This would
	 * create a performance issue due to all children writing to the
	 * same rb.
	 */
	if (event->cpu == -1 && event->attr.inherit)
		return -EINVAL;

	if (!(vma->vm_flags & VM_SHARED))
		return -EINVAL;

	ret = security_perf_event_read(event);
	if (ret)
		return ret;

	vma_size = vma->vm_end - vma->vm_start;

	if (vma->vm_pgoff == 0) {
		nr_pages = (vma_size / PAGE_SIZE) - 1;
	} else {
		/*
		 * AUX area mapping: if rb->aux_nr_pages != 0, it's already
		 * mapped, all subsequent mappings should have the same size
		 * and offset. Must be above the normal perf buffer.
		 */
		u64 aux_offset, aux_size;

		if (!event->rb)
			return -EINVAL;

		nr_pages = vma_size / PAGE_SIZE;

		mutex_lock(&event->mmap_mutex);
		ret = -EINVAL;

		rb = event->rb;
		if (!rb)
			goto aux_unlock;

		aux_offset = READ_ONCE(rb->user_page->aux_offset);
		aux_size = READ_ONCE(rb->user_page->aux_size);

		if (aux_offset < perf_data_size(rb) + PAGE_SIZE)
			goto aux_unlock;

		if (aux_offset != vma->vm_pgoff << PAGE_SHIFT)
			goto aux_unlock;

		/* already mapped with a different offset */
		if (rb_has_aux(rb) && rb->aux_pgoff != vma->vm_pgoff)
			goto aux_unlock;

		if (aux_size != vma_size || aux_size != nr_pages * PAGE_SIZE)
			goto aux_unlock;

		/* already mapped with a different size */
		if (rb_has_aux(rb) && rb->aux_nr_pages != nr_pages)
			goto aux_unlock;

		if (!is_power_of_2(nr_pages))
			goto aux_unlock;

		if (!atomic_inc_not_zero(&rb->mmap_count))
			goto aux_unlock;

		if (rb_has_aux(rb)) {
			atomic_inc(&rb->aux_mmap_count);
			ret = 0;
			goto unlock;
		}

		atomic_set(&rb->aux_mmap_count, 1);
		user_extra = nr_pages;

		goto accounting;
	}

	/*
	 * If we have rb pages ensure they're a power-of-two number, so we
	 * can do bitmasks instead of modulo.
	 */
	if (nr_pages != 0 && !is_power_of_2(nr_pages))
		return -EINVAL;

	if (vma_size != PAGE_SIZE * (1 + nr_pages))
		return -EINVAL;

	WARN_ON_ONCE(event->ctx->parent_ctx);
again:
	mutex_lock(&event->mmap_mutex);
	if (event->rb) {
		if (event->rb->nr_pages != nr_pages) {
			ret = -EINVAL;
			goto unlock;
		}

		if (!atomic_inc_not_zero(&event->rb->mmap_count)) {
			/*
			 * Raced against perf_mmap_close(); remove the
			 * event and try again.
			 */
			ring_buffer_attach(event, NULL);
			mutex_unlock(&event->mmap_mutex);
			goto again;
		}

		goto unlock;
	}

	user_extra = nr_pages + 1;

accounting:
	user_lock_limit = sysctl_perf_event_mlock >> (PAGE_SHIFT - 10);

	/*
	 * Increase the limit linearly with more CPUs:
	 */
	user_lock_limit *= num_online_cpus();

	user_locked = atomic_long_read(&user->locked_vm);

	/*
	 * sysctl_perf_event_mlock may have changed, so that
	 *     user->locked_vm > user_lock_limit
	 */
	if (user_locked > user_lock_limit)
		user_locked = user_lock_limit;
	user_locked += user_extra;

	if (user_locked > user_lock_limit)
		extra = user_locked - user_lock_limit;

	lock_limit = rlimit(RLIMIT_MEMLOCK);
	lock_limit >>= PAGE_SHIFT;
	locked = vma->vm_mm->pinned_vm + extra;

	if ((locked > lock_limit) && perf_is_paranoid() &&
		!capable(CAP_IPC_LOCK)) {
		ret = -EPERM;
		goto unlock;
	}

	WARN_ON(!rb && event->rb);

	if (vma->vm_flags & VM_WRITE)
		flags |= RING_BUFFER_WRITABLE;

	if (!rb) {
		rb = rb_alloc(nr_pages,
			      event->attr.watermark ? event->attr.wakeup_watermark : 0,
			      event->cpu, flags);

		if (!rb) {
			ret = -ENOMEM;
			goto unlock;
		}

		atomic_set(&rb->mmap_count, 1);
		rb->mmap_user = get_current_user();
		rb->mmap_locked = extra;

		ring_buffer_attach(event, rb);

		perf_event_init_userpage(event);
		perf_event_update_userpage(event);
	} else {
		ret = rb_alloc_aux(rb, event, vma->vm_pgoff, nr_pages,
				   event->attr.aux_watermark, flags);
		if (!ret)
			rb->aux_mmap_locked = extra;
	}

unlock:
	if (!ret) {
		atomic_long_add(user_extra, &user->locked_vm);
		vma->vm_mm->pinned_vm += extra;

		atomic_inc(&event->mmap_count);
	} else if (rb) {
		atomic_dec(&rb->mmap_count);
	}
aux_unlock:
	mutex_unlock(&event->mmap_mutex);

	/*
	 * Since pinned accounting is per vm we cannot allow fork() to copy our
	 * vma.
	 */
	vma->vm_flags |= VM_DONTCOPY | VM_DONTEXPAND | VM_DONTDUMP;
	vma->vm_ops = &perf_mmap_vmops;

	if (event->pmu->event_mapped)
		event->pmu->event_mapped(event, vma->vm_mm);

	return ret;
}

static int perf_fasync(int fd, struct file *filp, int on)
{
	struct inode *inode = file_inode(filp);
	struct perf_event *event = filp->private_data;
	int retval;

	inode_lock(inode);
	retval = fasync_helper(fd, filp, on, &event->fasync);
	inode_unlock(inode);

	if (retval < 0)
		return retval;

	return 0;
}

static const struct file_operations perf_fops = {
	.llseek			= no_llseek,
	.release		= perf_release,
	.read			= perf_read,
	.poll			= perf_poll,
	.unlocked_ioctl		= perf_ioctl,
	.compat_ioctl		= perf_compat_ioctl,
	.mmap			= perf_mmap,
	.fasync			= perf_fasync,
};

/*
 * Perf event wakeup
 *
 * If there's data, ensure we set the poll() state and publish everything
 * to user-space before waking everybody up.
 */

static inline struct fasync_struct **perf_event_fasync(struct perf_event *event)
{
	/* only the parent has fasync state */
	if (event->parent)
		event = event->parent;
	return &event->fasync;
}

void perf_event_wakeup(struct perf_event *event)
{
	ring_buffer_wakeup(event);

	if (event->pending_kill) {
		kill_fasync(perf_event_fasync(event), SIGIO, event->pending_kill);
		event->pending_kill = 0;
	}
}

static void perf_pending_event_disable(struct perf_event *event)
{
	int cpu = READ_ONCE(event->pending_disable);

	if (cpu < 0)
		return;

	if (cpu == smp_processor_id()) {
		WRITE_ONCE(event->pending_disable, -1);
		perf_event_disable_local(event);
		return;
	}

	/*
	 *  CPU-A			CPU-B
	 *
	 *  perf_event_disable_inatomic()
	 *    @pending_disable = CPU-A;
	 *    irq_work_queue();
	 *
	 *  sched-out
	 *    @pending_disable = -1;
	 *
	 *				sched-in
	 *				perf_event_disable_inatomic()
	 *				  @pending_disable = CPU-B;
	 *				  irq_work_queue(); // FAILS
	 *
	 *  irq_work_run()
	 *    perf_pending_event()
	 *
	 * But the event runs on CPU-B and wants disabling there.
	 */
	irq_work_queue_on(&event->pending, cpu);
}

static void perf_pending_event(struct irq_work *entry)
{
	struct perf_event *event = container_of(entry, struct perf_event, pending);
	int rctx;

	rctx = perf_swevent_get_recursion_context();
	/*
	 * If we 'fail' here, that's OK, it means recursion is already disabled
	 * and we won't recurse 'further'.
	 */

	perf_pending_event_disable(event);

	if (event->pending_wakeup) {
		event->pending_wakeup = 0;
		perf_event_wakeup(event);
	}

	if (rctx >= 0)
		perf_swevent_put_recursion_context(rctx);
}

/*
 * We assume there is only KVM supporting the callbacks.
 * Later on, we might change it to a list if there is
 * another virtualization implementation supporting the callbacks.
 */
struct perf_guest_info_callbacks *perf_guest_cbs;

int perf_register_guest_info_callbacks(struct perf_guest_info_callbacks *cbs)
{
	perf_guest_cbs = cbs;
	return 0;
}
EXPORT_SYMBOL_GPL(perf_register_guest_info_callbacks);

int perf_unregister_guest_info_callbacks(struct perf_guest_info_callbacks *cbs)
{
	perf_guest_cbs = NULL;
	return 0;
}
EXPORT_SYMBOL_GPL(perf_unregister_guest_info_callbacks);

static void
perf_output_sample_regs(struct perf_output_handle *handle,
			struct pt_regs *regs, u64 mask)
{
	int bit;
	DECLARE_BITMAP(_mask, 64);

	bitmap_from_u64(_mask, mask);
	for_each_set_bit(bit, _mask, sizeof(mask) * BITS_PER_BYTE) {
		u64 val;

		val = perf_reg_value(regs, bit);
		perf_output_put(handle, val);
	}
}

static void perf_sample_regs_user(struct perf_regs *regs_user,
				  struct pt_regs *regs,
				  struct pt_regs *regs_user_copy)
{
	if (user_mode(regs)) {
		regs_user->abi = perf_reg_abi(current);
		regs_user->regs = regs;
	} else if (!(current->flags & PF_KTHREAD)) {
		perf_get_regs_user(regs_user, regs, regs_user_copy);
	} else {
		regs_user->abi = PERF_SAMPLE_REGS_ABI_NONE;
		regs_user->regs = NULL;
	}
}

static void perf_sample_regs_intr(struct perf_regs *regs_intr,
				  struct pt_regs *regs)
{
	regs_intr->regs = regs;
	regs_intr->abi  = perf_reg_abi(current);
}


/*
 * Get remaining task size from user stack pointer.
 *
 * It'd be better to take stack vma map and limit this more
 * precisly, but there's no way to get it safely under interrupt,
 * so using TASK_SIZE as limit.
 */
static u64 perf_ustack_task_size(struct pt_regs *regs)
{
	unsigned long addr = perf_user_stack_pointer(regs);

	if (!addr || addr >= TASK_SIZE)
		return 0;

	return TASK_SIZE - addr;
}

static u16
perf_sample_ustack_size(u16 stack_size, u16 header_size,
			struct pt_regs *regs)
{
	u64 task_size;

	/* No regs, no stack pointer, no dump. */
	if (!regs)
		return 0;

	/*
	 * Check if we fit in with the requested stack size into the:
	 * - TASK_SIZE
	 *   If we don't, we limit the size to the TASK_SIZE.
	 *
	 * - remaining sample size
	 *   If we don't, we customize the stack size to
	 *   fit in to the remaining sample size.
	 */

	task_size  = min((u64) USHRT_MAX, perf_ustack_task_size(regs));
	stack_size = min(stack_size, (u16) task_size);

	/* Current header size plus static size and dynamic size. */
	header_size += 2 * sizeof(u64);

	/* Do we fit in with the current stack dump size? */
	if ((u16) (header_size + stack_size) < header_size) {
		/*
		 * If we overflow the maximum size for the sample,
		 * we customize the stack dump size to fit in.
		 */
		stack_size = USHRT_MAX - header_size - sizeof(u64);
		stack_size = round_up(stack_size, sizeof(u64));
	}

	return stack_size;
}

static void
perf_output_sample_ustack(struct perf_output_handle *handle, u64 dump_size,
			  struct pt_regs *regs)
{
	/* Case of a kernel thread, nothing to dump */
	if (!regs) {
		u64 size = 0;
		perf_output_put(handle, size);
	} else {
		unsigned long sp;
		unsigned int rem;
		u64 dyn_size;
		mm_segment_t fs;

		/*
		 * We dump:
		 * static size
		 *   - the size requested by user or the best one we can fit
		 *     in to the sample max size
		 * data
		 *   - user stack dump data
		 * dynamic size
		 *   - the actual dumped size
		 */

		/* Static size. */
		perf_output_put(handle, dump_size);

		/* Data. */
		sp = perf_user_stack_pointer(regs);
		fs = get_fs();
		set_fs(USER_DS);
		rem = __output_copy_user(handle, (void *) sp, dump_size);
		set_fs(fs);
		dyn_size = dump_size - rem;

		perf_output_skip(handle, rem);

		/* Dynamic size. */
		perf_output_put(handle, dyn_size);
	}
}

static void __perf_event_header__init_id(struct perf_event_header *header,
					 struct perf_sample_data *data,
					 struct perf_event *event)
{
	u64 sample_type = event->attr.sample_type;

	data->type = sample_type;
	header->size += event->id_header_size;

	if (sample_type & PERF_SAMPLE_TID) {
		/* namespace issues */
		data->tid_entry.pid = perf_event_pid(event, current);
		data->tid_entry.tid = perf_event_tid(event, current);
	}

	if (sample_type & PERF_SAMPLE_TIME)
		data->time = perf_event_clock(event);

	if (sample_type & (PERF_SAMPLE_ID | PERF_SAMPLE_IDENTIFIER))
		data->id = primary_event_id(event);

	if (sample_type & PERF_SAMPLE_STREAM_ID)
		data->stream_id = event->id;

	if (sample_type & PERF_SAMPLE_CPU) {
		data->cpu_entry.cpu	 = raw_smp_processor_id();
		data->cpu_entry.reserved = 0;
	}
}

void perf_event_header__init_id(struct perf_event_header *header,
				struct perf_sample_data *data,
				struct perf_event *event)
{
	if (event->attr.sample_id_all)
		__perf_event_header__init_id(header, data, event);
}

static void __perf_event__output_id_sample(struct perf_output_handle *handle,
					   struct perf_sample_data *data)
{
	u64 sample_type = data->type;

	if (sample_type & PERF_SAMPLE_TID)
		perf_output_put(handle, data->tid_entry);

	if (sample_type & PERF_SAMPLE_TIME)
		perf_output_put(handle, data->time);

	if (sample_type & PERF_SAMPLE_ID)
		perf_output_put(handle, data->id);

	if (sample_type & PERF_SAMPLE_STREAM_ID)
		perf_output_put(handle, data->stream_id);

	if (sample_type & PERF_SAMPLE_CPU)
		perf_output_put(handle, data->cpu_entry);

	if (sample_type & PERF_SAMPLE_IDENTIFIER)
		perf_output_put(handle, data->id);
}

void perf_event__output_id_sample(struct perf_event *event,
				  struct perf_output_handle *handle,
				  struct perf_sample_data *sample)
{
	if (event->attr.sample_id_all)
		__perf_event__output_id_sample(handle, sample);
}

static void perf_output_read_one(struct perf_output_handle *handle,
				 struct perf_event *event,
				 u64 enabled, u64 running)
{
	u64 read_format = event->attr.read_format;
	u64 values[4];
	int n = 0;

	values[n++] = perf_event_count(event);
	if (read_format & PERF_FORMAT_TOTAL_TIME_ENABLED) {
		values[n++] = enabled +
			atomic64_read(&event->child_total_time_enabled);
	}
	if (read_format & PERF_FORMAT_TOTAL_TIME_RUNNING) {
		values[n++] = running +
			atomic64_read(&event->child_total_time_running);
	}
	if (read_format & PERF_FORMAT_ID)
		values[n++] = primary_event_id(event);

	__output_copy(handle, values, n * sizeof(u64));
}

static void perf_output_read_group(struct perf_output_handle *handle,
			    struct perf_event *event,
			    u64 enabled, u64 running)
{
	struct perf_event *leader = event->group_leader, *sub;
	u64 read_format = event->attr.read_format;
<<<<<<< HEAD
	u64 values[5];
=======
	unsigned long flags;
	u64 values[6];
>>>>>>> 05a68fe2
	int n = 0;

	/*
	 * Disabling interrupts avoids all counter scheduling
	 * (context switches, timer based rotation and IPIs).
	 */
	local_irq_save(flags);

	values[n++] = 1 + leader->nr_siblings;

	if (read_format & PERF_FORMAT_TOTAL_TIME_ENABLED)
		values[n++] = enabled;

	if (read_format & PERF_FORMAT_TOTAL_TIME_RUNNING)
		values[n++] = running;

	if ((leader != event) &&
	    (leader->state == PERF_EVENT_STATE_ACTIVE))
		leader->pmu->read(leader);

	values[n++] = perf_event_count(leader);
	if (read_format & PERF_FORMAT_ID)
		values[n++] = primary_event_id(leader);

	__output_copy(handle, values, n * sizeof(u64));

	for_each_sibling_event(sub, leader) {
		n = 0;

		if ((sub != event) &&
		    (sub->state == PERF_EVENT_STATE_ACTIVE))
			sub->pmu->read(sub);

		values[n++] = perf_event_count(sub);
		if (read_format & PERF_FORMAT_ID)
			values[n++] = primary_event_id(sub);

		__output_copy(handle, values, n * sizeof(u64));
	}

	local_irq_restore(flags);
}

#define PERF_FORMAT_TOTAL_TIMES (PERF_FORMAT_TOTAL_TIME_ENABLED|\
				 PERF_FORMAT_TOTAL_TIME_RUNNING)

/*
 * XXX PERF_SAMPLE_READ vs inherited events seems difficult.
 *
 * The problem is that its both hard and excessively expensive to iterate the
 * child list, not to mention that its impossible to IPI the children running
 * on another CPU, from interrupt/NMI context.
 */
static void perf_output_read(struct perf_output_handle *handle,
			     struct perf_event *event)
{
	u64 enabled = 0, running = 0, now;
	u64 read_format = event->attr.read_format;

	/*
	 * compute total_time_enabled, total_time_running
	 * based on snapshot values taken when the event
	 * was last scheduled in.
	 *
	 * we cannot simply called update_context_time()
	 * because of locking issue as we are called in
	 * NMI context
	 */
	if (read_format & PERF_FORMAT_TOTAL_TIMES)
		calc_timer_values(event, &now, &enabled, &running);

	if (event->attr.read_format & PERF_FORMAT_GROUP)
		perf_output_read_group(handle, event, enabled, running);
	else
		perf_output_read_one(handle, event, enabled, running);
}

void perf_output_sample(struct perf_output_handle *handle,
			struct perf_event_header *header,
			struct perf_sample_data *data,
			struct perf_event *event)
{
	u64 sample_type = data->type;

	perf_output_put(handle, *header);

	if (sample_type & PERF_SAMPLE_IDENTIFIER)
		perf_output_put(handle, data->id);

	if (sample_type & PERF_SAMPLE_IP)
		perf_output_put(handle, data->ip);

	if (sample_type & PERF_SAMPLE_TID)
		perf_output_put(handle, data->tid_entry);

	if (sample_type & PERF_SAMPLE_TIME)
		perf_output_put(handle, data->time);

	if (sample_type & PERF_SAMPLE_ADDR)
		perf_output_put(handle, data->addr);

	if (sample_type & PERF_SAMPLE_ID)
		perf_output_put(handle, data->id);

	if (sample_type & PERF_SAMPLE_STREAM_ID)
		perf_output_put(handle, data->stream_id);

	if (sample_type & PERF_SAMPLE_CPU)
		perf_output_put(handle, data->cpu_entry);

	if (sample_type & PERF_SAMPLE_PERIOD)
		perf_output_put(handle, data->period);

	if (sample_type & PERF_SAMPLE_READ)
		perf_output_read(handle, event);

	if (sample_type & PERF_SAMPLE_CALLCHAIN) {
		int size = 1;

		size += data->callchain->nr;
		size *= sizeof(u64);
		__output_copy(handle, data->callchain, size);
	}

	if (sample_type & PERF_SAMPLE_RAW) {
		struct perf_raw_record *raw = data->raw;

		if (raw) {
			struct perf_raw_frag *frag = &raw->frag;

			perf_output_put(handle, raw->size);
			do {
				if (frag->copy) {
					__output_custom(handle, frag->copy,
							frag->data, frag->size);
				} else {
					__output_copy(handle, frag->data,
						      frag->size);
				}
				if (perf_raw_frag_last(frag))
					break;
				frag = frag->next;
			} while (1);
			if (frag->pad)
				__output_skip(handle, NULL, frag->pad);
		} else {
			struct {
				u32	size;
				u32	data;
			} raw = {
				.size = sizeof(u32),
				.data = 0,
			};
			perf_output_put(handle, raw);
		}
	}

	if (sample_type & PERF_SAMPLE_BRANCH_STACK) {
		if (data->br_stack) {
			size_t size;

			size = data->br_stack->nr
			     * sizeof(struct perf_branch_entry);

			perf_output_put(handle, data->br_stack->nr);
			perf_output_copy(handle, data->br_stack->entries, size);
		} else {
			/*
			 * we always store at least the value of nr
			 */
			u64 nr = 0;
			perf_output_put(handle, nr);
		}
	}

	if (sample_type & PERF_SAMPLE_REGS_USER) {
		u64 abi = data->regs_user.abi;

		/*
		 * If there are no regs to dump, notice it through
		 * first u64 being zero (PERF_SAMPLE_REGS_ABI_NONE).
		 */
		perf_output_put(handle, abi);

		if (abi) {
			u64 mask = event->attr.sample_regs_user;
			perf_output_sample_regs(handle,
						data->regs_user.regs,
						mask);
		}
	}

	if (sample_type & PERF_SAMPLE_STACK_USER) {
		perf_output_sample_ustack(handle,
					  data->stack_user_size,
					  data->regs_user.regs);
	}

	if (sample_type & PERF_SAMPLE_WEIGHT)
		perf_output_put(handle, data->weight);

	if (sample_type & PERF_SAMPLE_DATA_SRC)
		perf_output_put(handle, data->data_src.val);

	if (sample_type & PERF_SAMPLE_TRANSACTION)
		perf_output_put(handle, data->txn);

	if (sample_type & PERF_SAMPLE_REGS_INTR) {
		u64 abi = data->regs_intr.abi;
		/*
		 * If there are no regs to dump, notice it through
		 * first u64 being zero (PERF_SAMPLE_REGS_ABI_NONE).
		 */
		perf_output_put(handle, abi);

		if (abi) {
			u64 mask = event->attr.sample_regs_intr;

			perf_output_sample_regs(handle,
						data->regs_intr.regs,
						mask);
		}
	}

	if (sample_type & PERF_SAMPLE_PHYS_ADDR)
		perf_output_put(handle, data->phys_addr);

	if (!event->attr.watermark) {
		int wakeup_events = event->attr.wakeup_events;

		if (wakeup_events) {
			struct ring_buffer *rb = handle->rb;
			int events = local_inc_return(&rb->events);

			if (events >= wakeup_events) {
				local_sub(wakeup_events, &rb->events);
				local_inc(&rb->wakeup);
			}
		}
	}
}

static u64 perf_virt_to_phys(u64 virt)
{
	u64 phys_addr = 0;

	if (!virt)
		return 0;

	if (virt >= TASK_SIZE) {
		/* If it's vmalloc()d memory, leave phys_addr as 0 */
		if (virt_addr_valid((void *)(uintptr_t)virt) &&
		    !(virt >= VMALLOC_START && virt < VMALLOC_END))
			phys_addr = (u64)virt_to_phys((void *)(uintptr_t)virt);
	} else {
		/*
		 * Walking the pages tables for user address.
		 * Interrupts are disabled, so it prevents any tear down
		 * of the page tables.
		 * Try IRQ-safe __get_user_pages_fast first.
		 * If failed, leave phys_addr as 0.
		 */
		if (current->mm != NULL) {
			struct page *p;

			pagefault_disable();
			if (__get_user_pages_fast(virt, 1, 0, &p) == 1) {
				phys_addr = page_to_phys(p) + virt % PAGE_SIZE;
				put_page(p);
			}
			pagefault_enable();
		}
	}

	return phys_addr;
}

static struct perf_callchain_entry __empty_callchain = { .nr = 0, };

struct perf_callchain_entry *
perf_callchain(struct perf_event *event, struct pt_regs *regs)
{
	bool kernel = !event->attr.exclude_callchain_kernel;
	bool user   = !event->attr.exclude_callchain_user;
	/* Disallow cross-task user callchains. */
	bool crosstask = event->ctx->task && event->ctx->task != current;
	const u32 max_stack = event->attr.sample_max_stack;
	struct perf_callchain_entry *callchain;

	if (!kernel && !user)
		return &__empty_callchain;

	callchain = get_perf_callchain(regs, 0, kernel, user,
				       max_stack, crosstask, true);
	return callchain ?: &__empty_callchain;
}

void perf_prepare_sample(struct perf_event_header *header,
			 struct perf_sample_data *data,
			 struct perf_event *event,
			 struct pt_regs *regs)
{
	u64 sample_type = event->attr.sample_type;

	header->type = PERF_RECORD_SAMPLE;
	header->size = sizeof(*header) + event->header_size;

	header->misc = 0;
	header->misc |= perf_misc_flags(regs);

	__perf_event_header__init_id(header, data, event);

	if (sample_type & PERF_SAMPLE_IP)
		data->ip = perf_instruction_pointer(regs);

	if (sample_type & PERF_SAMPLE_CALLCHAIN) {
		int size = 1;

		if (!(sample_type & __PERF_SAMPLE_CALLCHAIN_EARLY))
			data->callchain = perf_callchain(event, regs);

		size += data->callchain->nr;

		header->size += size * sizeof(u64);
	}

	if (sample_type & PERF_SAMPLE_RAW) {
		struct perf_raw_record *raw = data->raw;
		int size;

		if (raw) {
			struct perf_raw_frag *frag = &raw->frag;
			u32 sum = 0;

			do {
				sum += frag->size;
				if (perf_raw_frag_last(frag))
					break;
				frag = frag->next;
			} while (1);

			size = round_up(sum + sizeof(u32), sizeof(u64));
			raw->size = size - sizeof(u32);
			frag->pad = raw->size - sum;
		} else {
			size = sizeof(u64);
		}

		header->size += size;
	}

	if (sample_type & PERF_SAMPLE_BRANCH_STACK) {
		int size = sizeof(u64); /* nr */
		if (data->br_stack) {
			size += data->br_stack->nr
			      * sizeof(struct perf_branch_entry);
		}
		header->size += size;
	}

	if (sample_type & (PERF_SAMPLE_REGS_USER | PERF_SAMPLE_STACK_USER))
		perf_sample_regs_user(&data->regs_user, regs,
				      &data->regs_user_copy);

	if (sample_type & PERF_SAMPLE_REGS_USER) {
		/* regs dump ABI info */
		int size = sizeof(u64);

		if (data->regs_user.regs) {
			u64 mask = event->attr.sample_regs_user;
			size += hweight64(mask) * sizeof(u64);
		}

		header->size += size;
	}

	if (sample_type & PERF_SAMPLE_STACK_USER) {
		/*
		 * Either we need PERF_SAMPLE_STACK_USER bit to be allways
		 * processed as the last one or have additional check added
		 * in case new sample type is added, because we could eat
		 * up the rest of the sample size.
		 */
		u16 stack_size = event->attr.sample_stack_user;
		u16 size = sizeof(u64);

		stack_size = perf_sample_ustack_size(stack_size, header->size,
						     data->regs_user.regs);

		/*
		 * If there is something to dump, add space for the dump
		 * itself and for the field that tells the dynamic size,
		 * which is how many have been actually dumped.
		 */
		if (stack_size)
			size += sizeof(u64) + stack_size;

		data->stack_user_size = stack_size;
		header->size += size;
	}

	if (sample_type & PERF_SAMPLE_REGS_INTR) {
		/* regs dump ABI info */
		int size = sizeof(u64);

		perf_sample_regs_intr(&data->regs_intr, regs);

		if (data->regs_intr.regs) {
			u64 mask = event->attr.sample_regs_intr;

			size += hweight64(mask) * sizeof(u64);
		}

		header->size += size;
	}

	if (sample_type & PERF_SAMPLE_PHYS_ADDR)
		data->phys_addr = perf_virt_to_phys(data->addr);
}

static __always_inline void
__perf_event_output(struct perf_event *event,
		    struct perf_sample_data *data,
		    struct pt_regs *regs,
		    int (*output_begin)(struct perf_output_handle *,
					struct perf_event *,
					unsigned int))
{
	struct perf_output_handle handle;
	struct perf_event_header header;

	/* protect the callchain buffers */
	rcu_read_lock();

	perf_prepare_sample(&header, data, event, regs);

	if (output_begin(&handle, event, header.size))
		goto exit;

	perf_output_sample(&handle, &header, data, event);

	perf_output_end(&handle);

exit:
	rcu_read_unlock();
}

void
perf_event_output_forward(struct perf_event *event,
			 struct perf_sample_data *data,
			 struct pt_regs *regs)
{
	__perf_event_output(event, data, regs, perf_output_begin_forward);
}

void
perf_event_output_backward(struct perf_event *event,
			   struct perf_sample_data *data,
			   struct pt_regs *regs)
{
	__perf_event_output(event, data, regs, perf_output_begin_backward);
}

void
perf_event_output(struct perf_event *event,
		  struct perf_sample_data *data,
		  struct pt_regs *regs)
{
	__perf_event_output(event, data, regs, perf_output_begin);
}

/*
 * read event_id
 */

struct perf_read_event {
	struct perf_event_header	header;

	u32				pid;
	u32				tid;
};

static void
perf_event_read_event(struct perf_event *event,
			struct task_struct *task)
{
	struct perf_output_handle handle;
	struct perf_sample_data sample;
	struct perf_read_event read_event = {
		.header = {
			.type = PERF_RECORD_READ,
			.misc = 0,
			.size = sizeof(read_event) + event->read_size,
		},
		.pid = perf_event_pid(event, task),
		.tid = perf_event_tid(event, task),
	};
	int ret;

	perf_event_header__init_id(&read_event.header, &sample, event);
	ret = perf_output_begin(&handle, event, read_event.header.size);
	if (ret)
		return;

	perf_output_put(&handle, read_event);
	perf_output_read(&handle, event);
	perf_event__output_id_sample(event, &handle, &sample);

	perf_output_end(&handle);
}

typedef void (perf_iterate_f)(struct perf_event *event, void *data);

static void
perf_iterate_ctx(struct perf_event_context *ctx,
		   perf_iterate_f output,
		   void *data, bool all)
{
	struct perf_event *event;

	list_for_each_entry_rcu(event, &ctx->event_list, event_entry) {
		if (!all) {
			if (event->state < PERF_EVENT_STATE_INACTIVE)
				continue;
			if (!event_filter_match(event))
				continue;
		}

		output(event, data);
	}
}

static void perf_iterate_sb_cpu(perf_iterate_f output, void *data)
{
	struct pmu_event_list *pel = this_cpu_ptr(&pmu_sb_events);
	struct perf_event *event;

	list_for_each_entry_rcu(event, &pel->list, sb_list) {
		/*
		 * Skip events that are not fully formed yet; ensure that
		 * if we observe event->ctx, both event and ctx will be
		 * complete enough. See perf_install_in_context().
		 */
		if (!smp_load_acquire(&event->ctx))
			continue;

		if (event->state < PERF_EVENT_STATE_INACTIVE)
			continue;
		if (!event_filter_match(event))
			continue;
		output(event, data);
	}
}

/*
 * Iterate all events that need to receive side-band events.
 *
 * For new callers; ensure that account_pmu_sb_event() includes
 * your event, otherwise it might not get delivered.
 */
static void
perf_iterate_sb(perf_iterate_f output, void *data,
	       struct perf_event_context *task_ctx)
{
	struct perf_event_context *ctx;
	int ctxn;

	rcu_read_lock();
	preempt_disable();

	/*
	 * If we have task_ctx != NULL we only notify the task context itself.
	 * The task_ctx is set only for EXIT events before releasing task
	 * context.
	 */
	if (task_ctx) {
		perf_iterate_ctx(task_ctx, output, data, false);
		goto done;
	}

	perf_iterate_sb_cpu(output, data);

	for_each_task_context_nr(ctxn) {
		ctx = rcu_dereference(current->perf_event_ctxp[ctxn]);
		if (ctx)
			perf_iterate_ctx(ctx, output, data, false);
	}
done:
	preempt_enable();
	rcu_read_unlock();
}

/*
 * Clear all file-based filters at exec, they'll have to be
 * re-instated when/if these objects are mmapped again.
 */
static void perf_event_addr_filters_exec(struct perf_event *event, void *data)
{
	struct perf_addr_filters_head *ifh = perf_event_addr_filters(event);
	struct perf_addr_filter *filter;
	unsigned int restart = 0, count = 0;
	unsigned long flags;

	if (!has_addr_filter(event))
		return;

	raw_spin_lock_irqsave(&ifh->lock, flags);
	list_for_each_entry(filter, &ifh->list, entry) {
		if (filter->path.dentry) {
			event->addr_filter_ranges[count].start = 0;
			event->addr_filter_ranges[count].size = 0;
			restart++;
		}

		count++;
	}

	if (restart)
		event->addr_filters_gen++;
	raw_spin_unlock_irqrestore(&ifh->lock, flags);

	if (restart)
		perf_event_stop(event, 1);
}

void perf_event_exec(void)
{
	struct perf_event_context *ctx;
	int ctxn;

	rcu_read_lock();
	for_each_task_context_nr(ctxn) {
		ctx = current->perf_event_ctxp[ctxn];
		if (!ctx)
			continue;

		perf_event_enable_on_exec(ctxn);

		perf_iterate_ctx(ctx, perf_event_addr_filters_exec, NULL,
				   true);
	}
	rcu_read_unlock();
}

struct remote_output {
	struct ring_buffer	*rb;
	int			err;
};

static void __perf_event_output_stop(struct perf_event *event, void *data)
{
	struct perf_event *parent = event->parent;
	struct remote_output *ro = data;
	struct ring_buffer *rb = ro->rb;
	struct stop_event_data sd = {
		.event	= event,
	};

	if (!has_aux(event))
		return;

	if (!parent)
		parent = event;

	/*
	 * In case of inheritance, it will be the parent that links to the
	 * ring-buffer, but it will be the child that's actually using it.
	 *
	 * We are using event::rb to determine if the event should be stopped,
	 * however this may race with ring_buffer_attach() (through set_output),
	 * which will make us skip the event that actually needs to be stopped.
	 * So ring_buffer_attach() has to stop an aux event before re-assigning
	 * its rb pointer.
	 */
	if (rcu_dereference(parent->rb) == rb)
		ro->err = __perf_event_stop(&sd);
}

static int __perf_pmu_output_stop(void *info)
{
	struct perf_event *event = info;
	struct pmu *pmu = event->ctx->pmu;
	struct perf_cpu_context *cpuctx = this_cpu_ptr(pmu->pmu_cpu_context);
	struct remote_output ro = {
		.rb	= event->rb,
	};

	rcu_read_lock();
	perf_iterate_ctx(&cpuctx->ctx, __perf_event_output_stop, &ro, false);
	if (cpuctx->task_ctx)
		perf_iterate_ctx(cpuctx->task_ctx, __perf_event_output_stop,
				   &ro, false);
	rcu_read_unlock();

	return ro.err;
}

static void perf_pmu_output_stop(struct perf_event *event)
{
	struct perf_event *iter;
	int err, cpu;

restart:
	rcu_read_lock();
	list_for_each_entry_rcu(iter, &event->rb->event_list, rb_entry) {
		/*
		 * For per-CPU events, we need to make sure that neither they
		 * nor their children are running; for cpu==-1 events it's
		 * sufficient to stop the event itself if it's active, since
		 * it can't have children.
		 */
		cpu = iter->cpu;
		if (cpu == -1)
			cpu = READ_ONCE(iter->oncpu);

		if (cpu == -1)
			continue;

		err = cpu_function_call(cpu, __perf_pmu_output_stop, event);
		if (err == -EAGAIN) {
			rcu_read_unlock();
			goto restart;
		}
	}
	rcu_read_unlock();
}

/*
 * task tracking -- fork/exit
 *
 * enabled by: attr.comm | attr.mmap | attr.mmap2 | attr.mmap_data | attr.task
 */

struct perf_task_event {
	struct task_struct		*task;
	struct perf_event_context	*task_ctx;

	struct {
		struct perf_event_header	header;

		u32				pid;
		u32				ppid;
		u32				tid;
		u32				ptid;
		u64				time;
	} event_id;
};

static int perf_event_task_match(struct perf_event *event)
{
	return event->attr.comm  || event->attr.mmap ||
	       event->attr.mmap2 || event->attr.mmap_data ||
	       event->attr.task;
}

static void perf_event_task_output(struct perf_event *event,
				   void *data)
{
	struct perf_task_event *task_event = data;
	struct perf_output_handle handle;
	struct perf_sample_data	sample;
	struct task_struct *task = task_event->task;
	int ret, size = task_event->event_id.header.size;

	if (!perf_event_task_match(event))
		return;

	perf_event_header__init_id(&task_event->event_id.header, &sample, event);

	ret = perf_output_begin(&handle, event,
				task_event->event_id.header.size);
	if (ret)
		goto out;

	task_event->event_id.pid = perf_event_pid(event, task);
	task_event->event_id.tid = perf_event_tid(event, task);

	if (task_event->event_id.header.type == PERF_RECORD_EXIT) {
		task_event->event_id.ppid = perf_event_pid(event,
							task->real_parent);
		task_event->event_id.ptid = perf_event_pid(event,
							task->real_parent);
	} else {  /* PERF_RECORD_FORK */
		task_event->event_id.ppid = perf_event_pid(event, current);
		task_event->event_id.ptid = perf_event_tid(event, current);
	}

	task_event->event_id.time = perf_event_clock(event);

	perf_output_put(&handle, task_event->event_id);

	perf_event__output_id_sample(event, &handle, &sample);

	perf_output_end(&handle);
out:
	task_event->event_id.header.size = size;
}

static void perf_event_task(struct task_struct *task,
			      struct perf_event_context *task_ctx,
			      int new)
{
	struct perf_task_event task_event;

	if (!atomic_read(&nr_comm_events) &&
	    !atomic_read(&nr_mmap_events) &&
	    !atomic_read(&nr_task_events))
		return;

	task_event = (struct perf_task_event){
		.task	  = task,
		.task_ctx = task_ctx,
		.event_id    = {
			.header = {
				.type = new ? PERF_RECORD_FORK : PERF_RECORD_EXIT,
				.misc = 0,
				.size = sizeof(task_event.event_id),
			},
			/* .pid  */
			/* .ppid */
			/* .tid  */
			/* .ptid */
			/* .time */
		},
	};

	perf_iterate_sb(perf_event_task_output,
		       &task_event,
		       task_ctx);
}

void perf_event_fork(struct task_struct *task)
{
	perf_event_task(task, NULL, 1);
	perf_event_namespaces(task);
}

/*
 * comm tracking
 */

struct perf_comm_event {
	struct task_struct	*task;
	char			*comm;
	int			comm_size;

	struct {
		struct perf_event_header	header;

		u32				pid;
		u32				tid;
	} event_id;
};

static int perf_event_comm_match(struct perf_event *event)
{
	return event->attr.comm;
}

static void perf_event_comm_output(struct perf_event *event,
				   void *data)
{
	struct perf_comm_event *comm_event = data;
	struct perf_output_handle handle;
	struct perf_sample_data sample;
	int size = comm_event->event_id.header.size;
	int ret;

	if (!perf_event_comm_match(event))
		return;

	perf_event_header__init_id(&comm_event->event_id.header, &sample, event);
	ret = perf_output_begin(&handle, event,
				comm_event->event_id.header.size);

	if (ret)
		goto out;

	comm_event->event_id.pid = perf_event_pid(event, comm_event->task);
	comm_event->event_id.tid = perf_event_tid(event, comm_event->task);

	perf_output_put(&handle, comm_event->event_id);
	__output_copy(&handle, comm_event->comm,
				   comm_event->comm_size);

	perf_event__output_id_sample(event, &handle, &sample);

	perf_output_end(&handle);
out:
	comm_event->event_id.header.size = size;
}

static void perf_event_comm_event(struct perf_comm_event *comm_event)
{
	char comm[TASK_COMM_LEN];
	unsigned int size;

	memset(comm, 0, sizeof(comm));
	strlcpy(comm, comm_event->task->comm, sizeof(comm));
	size = ALIGN(strlen(comm)+1, sizeof(u64));

	comm_event->comm = comm;
	comm_event->comm_size = size;

	comm_event->event_id.header.size = sizeof(comm_event->event_id) + size;

	perf_iterate_sb(perf_event_comm_output,
		       comm_event,
		       NULL);
}

void perf_event_comm(struct task_struct *task, bool exec)
{
	struct perf_comm_event comm_event;

	if (!atomic_read(&nr_comm_events))
		return;

	comm_event = (struct perf_comm_event){
		.task	= task,
		/* .comm      */
		/* .comm_size */
		.event_id  = {
			.header = {
				.type = PERF_RECORD_COMM,
				.misc = exec ? PERF_RECORD_MISC_COMM_EXEC : 0,
				/* .size */
			},
			/* .pid */
			/* .tid */
		},
	};

	perf_event_comm_event(&comm_event);
}

/*
 * namespaces tracking
 */

struct perf_namespaces_event {
	struct task_struct		*task;

	struct {
		struct perf_event_header	header;

		u32				pid;
		u32				tid;
		u64				nr_namespaces;
		struct perf_ns_link_info	link_info[NR_NAMESPACES];
	} event_id;
};

static int perf_event_namespaces_match(struct perf_event *event)
{
	return event->attr.namespaces;
}

static void perf_event_namespaces_output(struct perf_event *event,
					 void *data)
{
	struct perf_namespaces_event *namespaces_event = data;
	struct perf_output_handle handle;
	struct perf_sample_data sample;
	u16 header_size = namespaces_event->event_id.header.size;
	int ret;

	if (!perf_event_namespaces_match(event))
		return;

	perf_event_header__init_id(&namespaces_event->event_id.header,
				   &sample, event);
	ret = perf_output_begin(&handle, event,
				namespaces_event->event_id.header.size);
	if (ret)
		goto out;

	namespaces_event->event_id.pid = perf_event_pid(event,
							namespaces_event->task);
	namespaces_event->event_id.tid = perf_event_tid(event,
							namespaces_event->task);

	perf_output_put(&handle, namespaces_event->event_id);

	perf_event__output_id_sample(event, &handle, &sample);

	perf_output_end(&handle);
out:
	namespaces_event->event_id.header.size = header_size;
}

static void perf_fill_ns_link_info(struct perf_ns_link_info *ns_link_info,
				   struct task_struct *task,
				   const struct proc_ns_operations *ns_ops)
{
	struct path ns_path;
	struct inode *ns_inode;
	void *error;

	error = ns_get_path(&ns_path, task, ns_ops);
	if (!error) {
		ns_inode = ns_path.dentry->d_inode;
		ns_link_info->dev = new_encode_dev(ns_inode->i_sb->s_dev);
		ns_link_info->ino = ns_inode->i_ino;
		path_put(&ns_path);
	}
}

void perf_event_namespaces(struct task_struct *task)
{
	struct perf_namespaces_event namespaces_event;
	struct perf_ns_link_info *ns_link_info;

	if (!atomic_read(&nr_namespaces_events))
		return;

	namespaces_event = (struct perf_namespaces_event){
		.task	= task,
		.event_id  = {
			.header = {
				.type = PERF_RECORD_NAMESPACES,
				.misc = 0,
				.size = sizeof(namespaces_event.event_id),
			},
			/* .pid */
			/* .tid */
			.nr_namespaces = NR_NAMESPACES,
			/* .link_info[NR_NAMESPACES] */
		},
	};

	ns_link_info = namespaces_event.event_id.link_info;

	perf_fill_ns_link_info(&ns_link_info[MNT_NS_INDEX],
			       task, &mntns_operations);

#ifdef CONFIG_USER_NS
	perf_fill_ns_link_info(&ns_link_info[USER_NS_INDEX],
			       task, &userns_operations);
#endif
#ifdef CONFIG_NET_NS
	perf_fill_ns_link_info(&ns_link_info[NET_NS_INDEX],
			       task, &netns_operations);
#endif
#ifdef CONFIG_UTS_NS
	perf_fill_ns_link_info(&ns_link_info[UTS_NS_INDEX],
			       task, &utsns_operations);
#endif
#ifdef CONFIG_IPC_NS
	perf_fill_ns_link_info(&ns_link_info[IPC_NS_INDEX],
			       task, &ipcns_operations);
#endif
#ifdef CONFIG_PID_NS
	perf_fill_ns_link_info(&ns_link_info[PID_NS_INDEX],
			       task, &pidns_operations);
#endif
#ifdef CONFIG_CGROUPS
	perf_fill_ns_link_info(&ns_link_info[CGROUP_NS_INDEX],
			       task, &cgroupns_operations);
#endif

	perf_iterate_sb(perf_event_namespaces_output,
			&namespaces_event,
			NULL);
}

/*
 * mmap tracking
 */

struct perf_mmap_event {
	struct vm_area_struct	*vma;

	const char		*file_name;
	int			file_size;
	int			maj, min;
	u64			ino;
	u64			ino_generation;
	u32			prot, flags;

	struct {
		struct perf_event_header	header;

		u32				pid;
		u32				tid;
		u64				start;
		u64				len;
		u64				pgoff;
	} event_id;
};

static int perf_event_mmap_match(struct perf_event *event,
				 void *data)
{
	struct perf_mmap_event *mmap_event = data;
	struct vm_area_struct *vma = mmap_event->vma;
	int executable = vma->vm_flags & VM_EXEC;

	return (!executable && event->attr.mmap_data) ||
	       (executable && (event->attr.mmap || event->attr.mmap2));
}

static void perf_event_mmap_output(struct perf_event *event,
				   void *data)
{
	struct perf_mmap_event *mmap_event = data;
	struct perf_output_handle handle;
	struct perf_sample_data sample;
	int size = mmap_event->event_id.header.size;
	u32 type = mmap_event->event_id.header.type;
	int ret;

	if (!perf_event_mmap_match(event, data))
		return;

	if (event->attr.mmap2) {
		mmap_event->event_id.header.type = PERF_RECORD_MMAP2;
		mmap_event->event_id.header.size += sizeof(mmap_event->maj);
		mmap_event->event_id.header.size += sizeof(mmap_event->min);
		mmap_event->event_id.header.size += sizeof(mmap_event->ino);
		mmap_event->event_id.header.size += sizeof(mmap_event->ino_generation);
		mmap_event->event_id.header.size += sizeof(mmap_event->prot);
		mmap_event->event_id.header.size += sizeof(mmap_event->flags);
	}

	perf_event_header__init_id(&mmap_event->event_id.header, &sample, event);
	ret = perf_output_begin(&handle, event,
				mmap_event->event_id.header.size);
	if (ret)
		goto out;

	mmap_event->event_id.pid = perf_event_pid(event, current);
	mmap_event->event_id.tid = perf_event_tid(event, current);

	perf_output_put(&handle, mmap_event->event_id);

	if (event->attr.mmap2) {
		perf_output_put(&handle, mmap_event->maj);
		perf_output_put(&handle, mmap_event->min);
		perf_output_put(&handle, mmap_event->ino);
		perf_output_put(&handle, mmap_event->ino_generation);
		perf_output_put(&handle, mmap_event->prot);
		perf_output_put(&handle, mmap_event->flags);
	}

	__output_copy(&handle, mmap_event->file_name,
				   mmap_event->file_size);

	perf_event__output_id_sample(event, &handle, &sample);

	perf_output_end(&handle);
out:
	mmap_event->event_id.header.size = size;
	mmap_event->event_id.header.type = type;
}

static void perf_event_mmap_event(struct perf_mmap_event *mmap_event)
{
	struct vm_area_struct *vma = mmap_event->vma;
	struct file *file = vma->vm_file;
	int maj = 0, min = 0;
	u64 ino = 0, gen = 0;
	u32 prot = 0, flags = 0;
	unsigned int size;
	char tmp[16];
	char *buf = NULL;
	char *name;

	if (vma->vm_flags & VM_READ)
		prot |= PROT_READ;
	if (vma->vm_flags & VM_WRITE)
		prot |= PROT_WRITE;
	if (vma->vm_flags & VM_EXEC)
		prot |= PROT_EXEC;

	if (vma->vm_flags & VM_MAYSHARE)
		flags = MAP_SHARED;
	else
		flags = MAP_PRIVATE;

	if (vma->vm_flags & VM_DENYWRITE)
		flags |= MAP_DENYWRITE;
	if (vma->vm_flags & VM_MAYEXEC)
		flags |= MAP_EXECUTABLE;
	if (vma->vm_flags & VM_LOCKED)
		flags |= MAP_LOCKED;
	if (vma->vm_flags & VM_HUGETLB)
		flags |= MAP_HUGETLB;

	if (file) {
		struct inode *inode;
		dev_t dev;

		buf = kmalloc(PATH_MAX, GFP_KERNEL);
		if (!buf) {
			name = "//enomem";
			goto cpy_name;
		}
		/*
		 * d_path() works from the end of the rb backwards, so we
		 * need to add enough zero bytes after the string to handle
		 * the 64bit alignment we do later.
		 */
		name = file_path(file, buf, PATH_MAX - sizeof(u64));
		if (IS_ERR(name)) {
			name = "//toolong";
			goto cpy_name;
		}
		inode = file_inode(vma->vm_file);
		dev = inode->i_sb->s_dev;
		ino = inode->i_ino;
		gen = inode->i_generation;
		maj = MAJOR(dev);
		min = MINOR(dev);

		goto got_name;
	} else {
		if (vma->vm_ops && vma->vm_ops->name) {
			name = (char *) vma->vm_ops->name(vma);
			if (name)
				goto cpy_name;
		}

		name = (char *)arch_vma_name(vma);
		if (name)
			goto cpy_name;

		if (vma->vm_start <= vma->vm_mm->start_brk &&
				vma->vm_end >= vma->vm_mm->brk) {
			name = "[heap]";
			goto cpy_name;
		}
		if (vma->vm_start <= vma->vm_mm->start_stack &&
				vma->vm_end >= vma->vm_mm->start_stack) {
			name = "[stack]";
			goto cpy_name;
		}

		name = "//anon";
		goto cpy_name;
	}

cpy_name:
	strlcpy(tmp, name, sizeof(tmp));
	name = tmp;
got_name:
	/*
	 * Since our buffer works in 8 byte units we need to align our string
	 * size to a multiple of 8. However, we must guarantee the tail end is
	 * zero'd out to avoid leaking random bits to userspace.
	 */
	size = strlen(name)+1;
	while (!IS_ALIGNED(size, sizeof(u64)))
		name[size++] = '\0';

	mmap_event->file_name = name;
	mmap_event->file_size = size;
	mmap_event->maj = maj;
	mmap_event->min = min;
	mmap_event->ino = ino;
	mmap_event->ino_generation = gen;
	mmap_event->prot = prot;
	mmap_event->flags = flags;

	if (!(vma->vm_flags & VM_EXEC))
		mmap_event->event_id.header.misc |= PERF_RECORD_MISC_MMAP_DATA;

	mmap_event->event_id.header.size = sizeof(mmap_event->event_id) + size;

	perf_iterate_sb(perf_event_mmap_output,
		       mmap_event,
		       NULL);

	kfree(buf);
}

/*
 * Check whether inode and address range match filter criteria.
 */
static bool perf_addr_filter_match(struct perf_addr_filter *filter,
				     struct file *file, unsigned long offset,
				     unsigned long size)
{
	/* d_inode(NULL) won't be equal to any mapped user-space file */
	if (!filter->path.dentry)
		return false;

	if (d_inode(filter->path.dentry) != file_inode(file))
		return false;

	if (filter->offset > offset + size)
		return false;

	if (filter->offset + filter->size < offset)
		return false;

	return true;
}

static bool perf_addr_filter_vma_adjust(struct perf_addr_filter *filter,
					struct vm_area_struct *vma,
					struct perf_addr_filter_range *fr)
{
	unsigned long vma_size = vma->vm_end - vma->vm_start;
	unsigned long off = vma->vm_pgoff << PAGE_SHIFT;
	struct file *file = vma->vm_file;

	if (!perf_addr_filter_match(filter, file, off, vma_size))
		return false;

	if (filter->offset < off) {
		fr->start = vma->vm_start;
		fr->size = min(vma_size, filter->size - (off - filter->offset));
	} else {
		fr->start = vma->vm_start + filter->offset - off;
		fr->size = min(vma->vm_end - fr->start, filter->size);
	}

	return true;
}

static void __perf_addr_filters_adjust(struct perf_event *event, void *data)
{
	struct perf_addr_filters_head *ifh = perf_event_addr_filters(event);
	struct vm_area_struct *vma = data;
	struct perf_addr_filter *filter;
	unsigned int restart = 0, count = 0;
	unsigned long flags;

	if (!has_addr_filter(event))
		return;

	if (!vma->vm_file)
		return;

	raw_spin_lock_irqsave(&ifh->lock, flags);
	list_for_each_entry(filter, &ifh->list, entry) {
		if (perf_addr_filter_vma_adjust(filter, vma,
						&event->addr_filter_ranges[count]))
			restart++;

		count++;
	}

	if (restart)
		event->addr_filters_gen++;
	raw_spin_unlock_irqrestore(&ifh->lock, flags);

	if (restart)
		perf_event_stop(event, 1);
}

/*
 * Adjust all task's events' filters to the new vma
 */
static void perf_addr_filters_adjust(struct vm_area_struct *vma)
{
	struct perf_event_context *ctx;
	int ctxn;

	/*
	 * Data tracing isn't supported yet and as such there is no need
	 * to keep track of anything that isn't related to executable code:
	 */
	if (!(vma->vm_flags & VM_EXEC))
		return;

	rcu_read_lock();
	for_each_task_context_nr(ctxn) {
		ctx = rcu_dereference(current->perf_event_ctxp[ctxn]);
		if (!ctx)
			continue;

		perf_iterate_ctx(ctx, __perf_addr_filters_adjust, vma, true);
	}
	rcu_read_unlock();
}

void perf_event_mmap(struct vm_area_struct *vma)
{
	struct perf_mmap_event mmap_event;

	if (!atomic_read(&nr_mmap_events))
		return;

	mmap_event = (struct perf_mmap_event){
		.vma	= vma,
		/* .file_name */
		/* .file_size */
		.event_id  = {
			.header = {
				.type = PERF_RECORD_MMAP,
				.misc = PERF_RECORD_MISC_USER,
				/* .size */
			},
			/* .pid */
			/* .tid */
			.start  = vma->vm_start,
			.len    = vma->vm_end - vma->vm_start,
			.pgoff  = (u64)vma->vm_pgoff << PAGE_SHIFT,
		},
		/* .maj (attr_mmap2 only) */
		/* .min (attr_mmap2 only) */
		/* .ino (attr_mmap2 only) */
		/* .ino_generation (attr_mmap2 only) */
		/* .prot (attr_mmap2 only) */
		/* .flags (attr_mmap2 only) */
	};

	perf_addr_filters_adjust(vma);
	perf_event_mmap_event(&mmap_event);
}

void perf_event_aux_event(struct perf_event *event, unsigned long head,
			  unsigned long size, u64 flags)
{
	struct perf_output_handle handle;
	struct perf_sample_data sample;
	struct perf_aux_event {
		struct perf_event_header	header;
		u64				offset;
		u64				size;
		u64				flags;
	} rec = {
		.header = {
			.type = PERF_RECORD_AUX,
			.misc = 0,
			.size = sizeof(rec),
		},
		.offset		= head,
		.size		= size,
		.flags		= flags,
	};
	int ret;

	perf_event_header__init_id(&rec.header, &sample, event);
	ret = perf_output_begin(&handle, event, rec.header.size);

	if (ret)
		return;

	perf_output_put(&handle, rec);
	perf_event__output_id_sample(event, &handle, &sample);

	perf_output_end(&handle);
}

/*
 * Lost/dropped samples logging
 */
void perf_log_lost_samples(struct perf_event *event, u64 lost)
{
	struct perf_output_handle handle;
	struct perf_sample_data sample;
	int ret;

	struct {
		struct perf_event_header	header;
		u64				lost;
	} lost_samples_event = {
		.header = {
			.type = PERF_RECORD_LOST_SAMPLES,
			.misc = 0,
			.size = sizeof(lost_samples_event),
		},
		.lost		= lost,
	};

	perf_event_header__init_id(&lost_samples_event.header, &sample, event);

	ret = perf_output_begin(&handle, event,
				lost_samples_event.header.size);
	if (ret)
		return;

	perf_output_put(&handle, lost_samples_event);
	perf_event__output_id_sample(event, &handle, &sample);
	perf_output_end(&handle);
}

/*
 * context_switch tracking
 */

struct perf_switch_event {
	struct task_struct	*task;
	struct task_struct	*next_prev;

	struct {
		struct perf_event_header	header;
		u32				next_prev_pid;
		u32				next_prev_tid;
	} event_id;
};

static int perf_event_switch_match(struct perf_event *event)
{
	return event->attr.context_switch;
}

static void perf_event_switch_output(struct perf_event *event, void *data)
{
	struct perf_switch_event *se = data;
	struct perf_output_handle handle;
	struct perf_sample_data sample;
	int ret;

	if (!perf_event_switch_match(event))
		return;

	/* Only CPU-wide events are allowed to see next/prev pid/tid */
	if (event->ctx->task) {
		se->event_id.header.type = PERF_RECORD_SWITCH;
		se->event_id.header.size = sizeof(se->event_id.header);
	} else {
		se->event_id.header.type = PERF_RECORD_SWITCH_CPU_WIDE;
		se->event_id.header.size = sizeof(se->event_id);
		se->event_id.next_prev_pid =
					perf_event_pid(event, se->next_prev);
		se->event_id.next_prev_tid =
					perf_event_tid(event, se->next_prev);
	}

	perf_event_header__init_id(&se->event_id.header, &sample, event);

	ret = perf_output_begin(&handle, event, se->event_id.header.size);
	if (ret)
		return;

	if (event->ctx->task)
		perf_output_put(&handle, se->event_id.header);
	else
		perf_output_put(&handle, se->event_id);

	perf_event__output_id_sample(event, &handle, &sample);

	perf_output_end(&handle);
}

static void perf_event_switch(struct task_struct *task,
			      struct task_struct *next_prev, bool sched_in)
{
	struct perf_switch_event switch_event;

	/* N.B. caller checks nr_switch_events != 0 */

	switch_event = (struct perf_switch_event){
		.task		= task,
		.next_prev	= next_prev,
		.event_id	= {
			.header = {
				/* .type */
				.misc = sched_in ? 0 : PERF_RECORD_MISC_SWITCH_OUT,
				/* .size */
			},
			/* .next_prev_pid */
			/* .next_prev_tid */
		},
	};

	if (!sched_in && task->state == TASK_RUNNING)
		switch_event.event_id.header.misc |=
				PERF_RECORD_MISC_SWITCH_OUT_PREEMPT;

	perf_iterate_sb(perf_event_switch_output,
		       &switch_event,
		       NULL);
}

/*
 * IRQ throttle logging
 */

static void perf_log_throttle(struct perf_event *event, int enable)
{
	struct perf_output_handle handle;
	struct perf_sample_data sample;
	int ret;

	struct {
		struct perf_event_header	header;
		u64				time;
		u64				id;
		u64				stream_id;
	} throttle_event = {
		.header = {
			.type = PERF_RECORD_THROTTLE,
			.misc = 0,
			.size = sizeof(throttle_event),
		},
		.time		= perf_event_clock(event),
		.id		= primary_event_id(event),
		.stream_id	= event->id,
	};

	if (enable)
		throttle_event.header.type = PERF_RECORD_UNTHROTTLE;

	perf_event_header__init_id(&throttle_event.header, &sample, event);

	ret = perf_output_begin(&handle, event,
				throttle_event.header.size);
	if (ret)
		return;

	perf_output_put(&handle, throttle_event);
	perf_event__output_id_sample(event, &handle, &sample);
	perf_output_end(&handle);
}

void perf_event_itrace_started(struct perf_event *event)
{
	event->attach_state |= PERF_ATTACH_ITRACE;
}

static void perf_log_itrace_start(struct perf_event *event)
{
	struct perf_output_handle handle;
	struct perf_sample_data sample;
	struct perf_aux_event {
		struct perf_event_header        header;
		u32				pid;
		u32				tid;
	} rec;
	int ret;

	if (event->parent)
		event = event->parent;

	if (!(event->pmu->capabilities & PERF_PMU_CAP_ITRACE) ||
	    event->attach_state & PERF_ATTACH_ITRACE)
		return;

	rec.header.type	= PERF_RECORD_ITRACE_START;
	rec.header.misc	= 0;
	rec.header.size	= sizeof(rec);
	rec.pid	= perf_event_pid(event, current);
	rec.tid	= perf_event_tid(event, current);

	perf_event_header__init_id(&rec.header, &sample, event);
	ret = perf_output_begin(&handle, event, rec.header.size);

	if (ret)
		return;

	perf_output_put(&handle, rec);
	perf_event__output_id_sample(event, &handle, &sample);

	perf_output_end(&handle);
}

static int
__perf_event_account_interrupt(struct perf_event *event, int throttle)
{
	struct hw_perf_event *hwc = &event->hw;
	int ret = 0;
	u64 seq;

	seq = __this_cpu_read(perf_throttled_seq);
	if (seq != hwc->interrupts_seq) {
		hwc->interrupts_seq = seq;
		hwc->interrupts = 1;
	} else {
		hwc->interrupts++;
		if (unlikely(throttle &&
			     hwc->interrupts > max_samples_per_tick)) {
			__this_cpu_inc(perf_throttled_count);
			tick_dep_set_cpu(smp_processor_id(), TICK_DEP_BIT_PERF_EVENTS);
			hwc->interrupts = MAX_INTERRUPTS;
			perf_log_throttle(event, 0);
			ret = 1;
		}
	}

	if (event->attr.freq) {
		u64 now = perf_clock();
		s64 delta = now - hwc->freq_time_stamp;

		hwc->freq_time_stamp = now;

		if (delta > 0 && delta < 2*TICK_NSEC)
			perf_adjust_period(event, delta, hwc->last_period, true);
	}

	return ret;
}

int perf_event_account_interrupt(struct perf_event *event)
{
	return __perf_event_account_interrupt(event, 1);
}

/*
 * Generic event overflow handling, sampling.
 */

static int __perf_event_overflow(struct perf_event *event,
				   int throttle, struct perf_sample_data *data,
				   struct pt_regs *regs)
{
	int events = atomic_read(&event->event_limit);
	int ret = 0;

	/*
	 * Non-sampling counters might still use the PMI to fold short
	 * hardware counters, ignore those.
	 */
	if (unlikely(!is_sampling_event(event)))
		return 0;

	ret = __perf_event_account_interrupt(event, throttle);

	/*
	 * XXX event_limit might not quite work as expected on inherited
	 * events
	 */

	event->pending_kill = POLL_IN;
	if (events && atomic_dec_and_test(&event->event_limit)) {
		ret = 1;
		event->pending_kill = POLL_HUP;

		perf_event_disable_inatomic(event);
	}

	READ_ONCE(event->overflow_handler)(event, data, regs);

	if (*perf_event_fasync(event) && event->pending_kill) {
		event->pending_wakeup = 1;
		irq_work_queue(&event->pending);
	}

	return ret;
}

int perf_event_overflow(struct perf_event *event,
			  struct perf_sample_data *data,
			  struct pt_regs *regs)
{
	return __perf_event_overflow(event, 1, data, regs);
}

/*
 * Generic software event infrastructure
 */

struct swevent_htable {
	struct swevent_hlist		*swevent_hlist;
	struct mutex			hlist_mutex;
	int				hlist_refcount;

	/* Recursion avoidance in each contexts */
	int				recursion[PERF_NR_CONTEXTS];
};

static DEFINE_PER_CPU(struct swevent_htable, swevent_htable);

/*
 * We directly increment event->count and keep a second value in
 * event->hw.period_left to count intervals. This period event
 * is kept in the range [-sample_period, 0] so that we can use the
 * sign as trigger.
 */

u64 perf_swevent_set_period(struct perf_event *event)
{
	struct hw_perf_event *hwc = &event->hw;
	u64 period = hwc->last_period;
	u64 nr, offset;
	s64 old, val;

	hwc->last_period = hwc->sample_period;

again:
	old = val = local64_read(&hwc->period_left);
	if (val < 0)
		return 0;

	nr = div64_u64(period + val, period);
	offset = nr * period;
	val -= offset;
	if (local64_cmpxchg(&hwc->period_left, old, val) != old)
		goto again;

	return nr;
}

static void perf_swevent_overflow(struct perf_event *event, u64 overflow,
				    struct perf_sample_data *data,
				    struct pt_regs *regs)
{
	struct hw_perf_event *hwc = &event->hw;
	int throttle = 0;

	if (!overflow)
		overflow = perf_swevent_set_period(event);

	if (hwc->interrupts == MAX_INTERRUPTS)
		return;

	for (; overflow; overflow--) {
		if (__perf_event_overflow(event, throttle,
					    data, regs)) {
			/*
			 * We inhibit the overflow from happening when
			 * hwc->interrupts == MAX_INTERRUPTS.
			 */
			break;
		}
		throttle = 1;
	}
}

static void perf_swevent_event(struct perf_event *event, u64 nr,
			       struct perf_sample_data *data,
			       struct pt_regs *regs)
{
	struct hw_perf_event *hwc = &event->hw;

	local64_add(nr, &event->count);

	if (!regs)
		return;

	if (!is_sampling_event(event))
		return;

	if ((event->attr.sample_type & PERF_SAMPLE_PERIOD) && !event->attr.freq) {
		data->period = nr;
		return perf_swevent_overflow(event, 1, data, regs);
	} else
		data->period = event->hw.last_period;

	if (nr == 1 && hwc->sample_period == 1 && !event->attr.freq)
		return perf_swevent_overflow(event, 1, data, regs);

	if (local64_add_negative(nr, &hwc->period_left))
		return;

	perf_swevent_overflow(event, 0, data, regs);
}

static int perf_exclude_event(struct perf_event *event,
			      struct pt_regs *regs)
{
	if (event->hw.state & PERF_HES_STOPPED)
		return 1;

	if (regs) {
		if (event->attr.exclude_user && user_mode(regs))
			return 1;

		if (event->attr.exclude_kernel && !user_mode(regs))
			return 1;
	}

	return 0;
}

static int perf_swevent_match(struct perf_event *event,
				enum perf_type_id type,
				u32 event_id,
				struct perf_sample_data *data,
				struct pt_regs *regs)
{
	if (event->attr.type != type)
		return 0;

	if (event->attr.config != event_id)
		return 0;

	if (perf_exclude_event(event, regs))
		return 0;

	return 1;
}

static inline u64 swevent_hash(u64 type, u32 event_id)
{
	u64 val = event_id | (type << 32);

	return hash_64(val, SWEVENT_HLIST_BITS);
}

static inline struct hlist_head *
__find_swevent_head(struct swevent_hlist *hlist, u64 type, u32 event_id)
{
	u64 hash = swevent_hash(type, event_id);

	return &hlist->heads[hash];
}

/* For the read side: events when they trigger */
static inline struct hlist_head *
find_swevent_head_rcu(struct swevent_htable *swhash, u64 type, u32 event_id)
{
	struct swevent_hlist *hlist;

	hlist = rcu_dereference(swhash->swevent_hlist);
	if (!hlist)
		return NULL;

	return __find_swevent_head(hlist, type, event_id);
}

/* For the event head insertion and removal in the hlist */
static inline struct hlist_head *
find_swevent_head(struct swevent_htable *swhash, struct perf_event *event)
{
	struct swevent_hlist *hlist;
	u32 event_id = event->attr.config;
	u64 type = event->attr.type;

	/*
	 * Event scheduling is always serialized against hlist allocation
	 * and release. Which makes the protected version suitable here.
	 * The context lock guarantees that.
	 */
	hlist = rcu_dereference_protected(swhash->swevent_hlist,
					  lockdep_is_held(&event->ctx->lock));
	if (!hlist)
		return NULL;

	return __find_swevent_head(hlist, type, event_id);
}

static void do_perf_sw_event(enum perf_type_id type, u32 event_id,
				    u64 nr,
				    struct perf_sample_data *data,
				    struct pt_regs *regs)
{
	struct swevent_htable *swhash = this_cpu_ptr(&swevent_htable);
	struct perf_event *event;
	struct hlist_head *head;

	rcu_read_lock();
	head = find_swevent_head_rcu(swhash, type, event_id);
	if (!head)
		goto end;

	hlist_for_each_entry_rcu(event, head, hlist_entry) {
		if (perf_swevent_match(event, type, event_id, data, regs))
			perf_swevent_event(event, nr, data, regs);
	}
end:
	rcu_read_unlock();
}

DEFINE_PER_CPU(struct pt_regs, __perf_regs[4]);

int perf_swevent_get_recursion_context(void)
{
	struct swevent_htable *swhash = this_cpu_ptr(&swevent_htable);

	return get_recursion_context(swhash->recursion);
}
EXPORT_SYMBOL_GPL(perf_swevent_get_recursion_context);

void perf_swevent_put_recursion_context(int rctx)
{
	struct swevent_htable *swhash = this_cpu_ptr(&swevent_htable);

	put_recursion_context(swhash->recursion, rctx);
}

void ___perf_sw_event(u32 event_id, u64 nr, struct pt_regs *regs, u64 addr)
{
	struct perf_sample_data data;

	if (WARN_ON_ONCE(!regs))
		return;

	perf_sample_data_init(&data, addr, 0);
	do_perf_sw_event(PERF_TYPE_SOFTWARE, event_id, nr, &data, regs);
}

void __perf_sw_event(u32 event_id, u64 nr, struct pt_regs *regs, u64 addr)
{
	int rctx;

	preempt_disable_notrace();
	rctx = perf_swevent_get_recursion_context();
	if (unlikely(rctx < 0))
		goto fail;

	___perf_sw_event(event_id, nr, regs, addr);

	perf_swevent_put_recursion_context(rctx);
fail:
	preempt_enable_notrace();
}

static void perf_swevent_read(struct perf_event *event)
{
}

static int perf_swevent_add(struct perf_event *event, int flags)
{
	struct swevent_htable *swhash = this_cpu_ptr(&swevent_htable);
	struct hw_perf_event *hwc = &event->hw;
	struct hlist_head *head;

	if (is_sampling_event(event)) {
		hwc->last_period = hwc->sample_period;
		perf_swevent_set_period(event);
	}

	hwc->state = !(flags & PERF_EF_START);

	head = find_swevent_head(swhash, event);
	if (WARN_ON_ONCE(!head))
		return -EINVAL;

	hlist_add_head_rcu(&event->hlist_entry, head);
	perf_event_update_userpage(event);

	return 0;
}

static void perf_swevent_del(struct perf_event *event, int flags)
{
	hlist_del_rcu(&event->hlist_entry);
}

static void perf_swevent_start(struct perf_event *event, int flags)
{
	event->hw.state = 0;
}

static void perf_swevent_stop(struct perf_event *event, int flags)
{
	event->hw.state = PERF_HES_STOPPED;
}

/* Deref the hlist from the update side */
static inline struct swevent_hlist *
swevent_hlist_deref(struct swevent_htable *swhash)
{
	return rcu_dereference_protected(swhash->swevent_hlist,
					 lockdep_is_held(&swhash->hlist_mutex));
}

static void swevent_hlist_release(struct swevent_htable *swhash)
{
	struct swevent_hlist *hlist = swevent_hlist_deref(swhash);

	if (!hlist)
		return;

	RCU_INIT_POINTER(swhash->swevent_hlist, NULL);
	kfree_rcu(hlist, rcu_head);
}

static void swevent_hlist_put_cpu(int cpu)
{
	struct swevent_htable *swhash = &per_cpu(swevent_htable, cpu);

	mutex_lock(&swhash->hlist_mutex);

	if (!--swhash->hlist_refcount)
		swevent_hlist_release(swhash);

	mutex_unlock(&swhash->hlist_mutex);
}

static void swevent_hlist_put(void)
{
	int cpu;

	for_each_possible_cpu(cpu)
		swevent_hlist_put_cpu(cpu);
}

static int swevent_hlist_get_cpu(int cpu)
{
	struct swevent_htable *swhash = &per_cpu(swevent_htable, cpu);
	int err = 0;

	mutex_lock(&swhash->hlist_mutex);
	if (!swevent_hlist_deref(swhash) &&
	    cpumask_test_cpu(cpu, perf_online_mask)) {
		struct swevent_hlist *hlist;

		hlist = kzalloc(sizeof(*hlist), GFP_KERNEL);
		if (!hlist) {
			err = -ENOMEM;
			goto exit;
		}
		rcu_assign_pointer(swhash->swevent_hlist, hlist);
	}
	swhash->hlist_refcount++;
exit:
	mutex_unlock(&swhash->hlist_mutex);

	return err;
}

static int swevent_hlist_get(void)
{
	int err, cpu, failed_cpu;

	mutex_lock(&pmus_lock);
	for_each_possible_cpu(cpu) {
		err = swevent_hlist_get_cpu(cpu);
		if (err) {
			failed_cpu = cpu;
			goto fail;
		}
	}
	mutex_unlock(&pmus_lock);
	return 0;
fail:
	for_each_possible_cpu(cpu) {
		if (cpu == failed_cpu)
			break;
		swevent_hlist_put_cpu(cpu);
	}
	mutex_unlock(&pmus_lock);
	return err;
}

struct static_key perf_swevent_enabled[PERF_COUNT_SW_MAX];

static void sw_perf_event_destroy(struct perf_event *event)
{
	u64 event_id = event->attr.config;

	WARN_ON(event->parent);

	static_key_slow_dec(&perf_swevent_enabled[event_id]);
	swevent_hlist_put();
}

static int perf_swevent_init(struct perf_event *event)
{
	u64 event_id = event->attr.config;

	if (event->attr.type != PERF_TYPE_SOFTWARE)
		return -ENOENT;

	/*
	 * no branch sampling for software events
	 */
	if (has_branch_stack(event))
		return -EOPNOTSUPP;

	switch (event_id) {
	case PERF_COUNT_SW_CPU_CLOCK:
	case PERF_COUNT_SW_TASK_CLOCK:
		return -ENOENT;

	default:
		break;
	}

	if (event_id >= PERF_COUNT_SW_MAX)
		return -ENOENT;

	if (!event->parent) {
		int err;

		err = swevent_hlist_get();
		if (err)
			return err;

		static_key_slow_inc(&perf_swevent_enabled[event_id]);
		event->destroy = sw_perf_event_destroy;
	}

	return 0;
}

static struct pmu perf_swevent = {
	.task_ctx_nr	= perf_sw_context,

	.capabilities	= PERF_PMU_CAP_NO_NMI,

	.event_init	= perf_swevent_init,
	.add		= perf_swevent_add,
	.del		= perf_swevent_del,
	.start		= perf_swevent_start,
	.stop		= perf_swevent_stop,
	.read		= perf_swevent_read,
	.events_across_hotplug = 1,
};

#ifdef CONFIG_EVENT_TRACING

static int perf_tp_filter_match(struct perf_event *event,
				struct perf_sample_data *data)
{
	void *record = data->raw->frag.data;

	/* only top level events have filters set */
	if (event->parent)
		event = event->parent;

	if (likely(!event->filter) || filter_match_preds(event->filter, record))
		return 1;
	return 0;
}

static int perf_tp_event_match(struct perf_event *event,
				struct perf_sample_data *data,
				struct pt_regs *regs)
{
	if (event->hw.state & PERF_HES_STOPPED)
		return 0;
	/*
	 * All tracepoints are from kernel-space.
	 */
	if (event->attr.exclude_kernel)
		return 0;

	if (!perf_tp_filter_match(event, data))
		return 0;

	return 1;
}

void perf_trace_run_bpf_submit(void *raw_data, int size, int rctx,
			       struct trace_event_call *call, u64 count,
			       struct pt_regs *regs, struct hlist_head *head,
			       struct task_struct *task)
{
	if (bpf_prog_array_valid(call)) {
		*(struct pt_regs **)raw_data = regs;
		if (!trace_call_bpf(call, raw_data) || hlist_empty(head)) {
			perf_swevent_put_recursion_context(rctx);
			return;
		}
	}
	perf_tp_event(call->event.type, count, raw_data, size, regs, head,
		      rctx, task);
}
EXPORT_SYMBOL_GPL(perf_trace_run_bpf_submit);

void perf_tp_event(u16 event_type, u64 count, void *record, int entry_size,
		   struct pt_regs *regs, struct hlist_head *head, int rctx,
		   struct task_struct *task)
{
	struct perf_sample_data data;
	struct perf_event *event;

	struct perf_raw_record raw = {
		.frag = {
			.size = entry_size,
			.data = record,
		},
	};

	perf_sample_data_init(&data, 0, 0);
	data.raw = &raw;

	perf_trace_buf_update(record, event_type);

	hlist_for_each_entry_rcu(event, head, hlist_entry) {
		if (perf_tp_event_match(event, &data, regs))
			perf_swevent_event(event, count, &data, regs);
	}

	/*
	 * If we got specified a target task, also iterate its context and
	 * deliver this event there too.
	 */
	if (task && task != current) {
		struct perf_event_context *ctx;
		struct trace_entry *entry = record;

		rcu_read_lock();
		ctx = rcu_dereference(task->perf_event_ctxp[perf_sw_context]);
		if (!ctx)
			goto unlock;

		list_for_each_entry_rcu(event, &ctx->event_list, event_entry) {
			if (event->cpu != smp_processor_id())
				continue;
			if (event->attr.type != PERF_TYPE_TRACEPOINT)
				continue;
			if (event->attr.config != entry->type)
				continue;
			if (perf_tp_event_match(event, &data, regs))
				perf_swevent_event(event, count, &data, regs);
		}
unlock:
		rcu_read_unlock();
	}

	perf_swevent_put_recursion_context(rctx);
}
EXPORT_SYMBOL_GPL(perf_tp_event);

static void tp_perf_event_destroy(struct perf_event *event)
{
	perf_trace_destroy(event);
}

static int perf_tp_event_init(struct perf_event *event)
{
	int err;

	if (event->attr.type != PERF_TYPE_TRACEPOINT)
		return -ENOENT;

	/*
	 * no branch sampling for tracepoint events
	 */
	if (has_branch_stack(event))
		return -EOPNOTSUPP;

	err = perf_trace_init(event);
	if (err)
		return err;

	event->destroy = tp_perf_event_destroy;

	return 0;
}

static struct pmu perf_tracepoint = {
	.task_ctx_nr	= perf_sw_context,

	.event_init	= perf_tp_event_init,
	.add		= perf_trace_add,
	.del		= perf_trace_del,
	.start		= perf_swevent_start,
	.stop		= perf_swevent_stop,
	.read		= perf_swevent_read,
	.events_across_hotplug = 1,
};

#if defined(CONFIG_KPROBE_EVENTS) || defined(CONFIG_UPROBE_EVENTS)
/*
 * Flags in config, used by dynamic PMU kprobe and uprobe
 * The flags should match following PMU_FORMAT_ATTR().
 *
 * PERF_PROBE_CONFIG_IS_RETPROBE if set, create kretprobe/uretprobe
 *                               if not set, create kprobe/uprobe
 */
enum perf_probe_config {
	PERF_PROBE_CONFIG_IS_RETPROBE = 1U << 0,  /* [k,u]retprobe */
};

PMU_FORMAT_ATTR(retprobe, "config:0");

static struct attribute *probe_attrs[] = {
	&format_attr_retprobe.attr,
	NULL,
};

static struct attribute_group probe_format_group = {
	.name = "format",
	.attrs = probe_attrs,
};

static const struct attribute_group *probe_attr_groups[] = {
	&probe_format_group,
	NULL,
};
#endif

#ifdef CONFIG_KPROBE_EVENTS
static int perf_kprobe_event_init(struct perf_event *event);
static struct pmu perf_kprobe = {
	.task_ctx_nr	= perf_sw_context,
	.event_init	= perf_kprobe_event_init,
	.add		= perf_trace_add,
	.del		= perf_trace_del,
	.start		= perf_swevent_start,
	.stop		= perf_swevent_stop,
	.read		= perf_swevent_read,
	.attr_groups	= probe_attr_groups,
};

static int perf_kprobe_event_init(struct perf_event *event)
{
	int err;
	bool is_retprobe;

	if (event->attr.type != perf_kprobe.type)
		return -ENOENT;

	if (!capable(CAP_SYS_ADMIN))
		return -EACCES;

	/*
	 * no branch sampling for probe events
	 */
	if (has_branch_stack(event))
		return -EOPNOTSUPP;

	is_retprobe = event->attr.config & PERF_PROBE_CONFIG_IS_RETPROBE;
	err = perf_kprobe_init(event, is_retprobe);
	if (err)
		return err;

	event->destroy = perf_kprobe_destroy;

	return 0;
}
#endif /* CONFIG_KPROBE_EVENTS */

#ifdef CONFIG_UPROBE_EVENTS
static int perf_uprobe_event_init(struct perf_event *event);
static struct pmu perf_uprobe = {
	.task_ctx_nr	= perf_sw_context,
	.event_init	= perf_uprobe_event_init,
	.add		= perf_trace_add,
	.del		= perf_trace_del,
	.start		= perf_swevent_start,
	.stop		= perf_swevent_stop,
	.read		= perf_swevent_read,
	.attr_groups	= probe_attr_groups,
};

static int perf_uprobe_event_init(struct perf_event *event)
{
	int err;
	bool is_retprobe;

	if (event->attr.type != perf_uprobe.type)
		return -ENOENT;

	if (!capable(CAP_SYS_ADMIN))
		return -EACCES;

	/*
	 * no branch sampling for probe events
	 */
	if (has_branch_stack(event))
		return -EOPNOTSUPP;

	is_retprobe = event->attr.config & PERF_PROBE_CONFIG_IS_RETPROBE;
	err = perf_uprobe_init(event, is_retprobe);
	if (err)
		return err;

	event->destroy = perf_uprobe_destroy;

	return 0;
}
#endif /* CONFIG_UPROBE_EVENTS */

static inline void perf_tp_register(void)
{
	perf_pmu_register(&perf_tracepoint, "tracepoint", PERF_TYPE_TRACEPOINT);
#ifdef CONFIG_KPROBE_EVENTS
	perf_pmu_register(&perf_kprobe, "kprobe", -1);
#endif
#ifdef CONFIG_UPROBE_EVENTS
	perf_pmu_register(&perf_uprobe, "uprobe", -1);
#endif
}

static void perf_event_free_filter(struct perf_event *event)
{
	ftrace_profile_free_filter(event);
}

#ifdef CONFIG_BPF_SYSCALL
static void bpf_overflow_handler(struct perf_event *event,
				 struct perf_sample_data *data,
				 struct pt_regs *regs)
{
	struct bpf_perf_event_data_kern ctx = {
		.data = data,
		.event = event,
	};
	int ret = 0;

	ctx.regs = perf_arch_bpf_user_pt_regs(regs);
	preempt_disable();
	if (unlikely(__this_cpu_inc_return(bpf_prog_active) != 1))
		goto out;
	rcu_read_lock();
	ret = BPF_PROG_RUN(event->prog, &ctx);
	rcu_read_unlock();
out:
	__this_cpu_dec(bpf_prog_active);
	preempt_enable();
	if (!ret)
		return;

	event->orig_overflow_handler(event, data, regs);
}

static int perf_event_set_bpf_handler(struct perf_event *event, u32 prog_fd)
{
	struct bpf_prog *prog;

	if (event->overflow_handler_context)
		/* hw breakpoint or kernel counter */
		return -EINVAL;

	if (event->prog)
		return -EEXIST;

	prog = bpf_prog_get_type(prog_fd, BPF_PROG_TYPE_PERF_EVENT);
	if (IS_ERR(prog))
		return PTR_ERR(prog);

	event->prog = prog;
	event->orig_overflow_handler = READ_ONCE(event->overflow_handler);
	WRITE_ONCE(event->overflow_handler, bpf_overflow_handler);
	return 0;
}

static void perf_event_free_bpf_handler(struct perf_event *event)
{
	struct bpf_prog *prog = event->prog;

	if (!prog)
		return;

	WRITE_ONCE(event->overflow_handler, event->orig_overflow_handler);
	event->prog = NULL;
	bpf_prog_put(prog);
}
#else
static int perf_event_set_bpf_handler(struct perf_event *event, u32 prog_fd)
{
	return -EOPNOTSUPP;
}
static void perf_event_free_bpf_handler(struct perf_event *event)
{
}
#endif

/*
 * returns true if the event is a tracepoint, or a kprobe/upprobe created
 * with perf_event_open()
 */
static inline bool perf_event_is_tracing(struct perf_event *event)
{
	if (event->pmu == &perf_tracepoint)
		return true;
#ifdef CONFIG_KPROBE_EVENTS
	if (event->pmu == &perf_kprobe)
		return true;
#endif
#ifdef CONFIG_UPROBE_EVENTS
	if (event->pmu == &perf_uprobe)
		return true;
#endif
	return false;
}

static int perf_event_set_bpf_prog(struct perf_event *event, u32 prog_fd)
{
	bool is_kprobe, is_tracepoint, is_syscall_tp;
	struct bpf_prog *prog;
	int ret;

	if (!perf_event_is_tracing(event))
		return perf_event_set_bpf_handler(event, prog_fd);

	is_kprobe = event->tp_event->flags & TRACE_EVENT_FL_UKPROBE;
	is_tracepoint = event->tp_event->flags & TRACE_EVENT_FL_TRACEPOINT;
	is_syscall_tp = is_syscall_trace_event(event->tp_event);
	if (!is_kprobe && !is_tracepoint && !is_syscall_tp)
		/* bpf programs can only be attached to u/kprobe or tracepoint */
		return -EINVAL;

	prog = bpf_prog_get(prog_fd);
	if (IS_ERR(prog))
		return PTR_ERR(prog);

	if ((is_kprobe && prog->type != BPF_PROG_TYPE_KPROBE) ||
	    (is_tracepoint && prog->type != BPF_PROG_TYPE_TRACEPOINT) ||
	    (is_syscall_tp && prog->type != BPF_PROG_TYPE_TRACEPOINT)) {
		/* valid fd, but invalid bpf program type */
		bpf_prog_put(prog);
		return -EINVAL;
	}

	/* Kprobe override only works for kprobes, not uprobes. */
	if (prog->kprobe_override &&
	    !(event->tp_event->flags & TRACE_EVENT_FL_KPROBE)) {
		bpf_prog_put(prog);
		return -EINVAL;
	}

	if (is_tracepoint || is_syscall_tp) {
		int off = trace_event_get_offsets(event->tp_event);

		if (prog->aux->max_ctx_offset > off) {
			bpf_prog_put(prog);
			return -EACCES;
		}
	}

	ret = perf_event_attach_bpf_prog(event, prog);
	if (ret)
		bpf_prog_put(prog);
	return ret;
}

static void perf_event_free_bpf_prog(struct perf_event *event)
{
	if (!perf_event_is_tracing(event)) {
		perf_event_free_bpf_handler(event);
		return;
	}
	perf_event_detach_bpf_prog(event);
}

#else

static inline void perf_tp_register(void)
{
}

static void perf_event_free_filter(struct perf_event *event)
{
}

static int perf_event_set_bpf_prog(struct perf_event *event, u32 prog_fd)
{
	return -ENOENT;
}

static void perf_event_free_bpf_prog(struct perf_event *event)
{
}
#endif /* CONFIG_EVENT_TRACING */

#ifdef CONFIG_HAVE_HW_BREAKPOINT
void perf_bp_event(struct perf_event *bp, void *data)
{
	struct perf_sample_data sample;
	struct pt_regs *regs = data;

	perf_sample_data_init(&sample, bp->attr.bp_addr, 0);

	if (!bp->hw.state && !perf_exclude_event(bp, regs))
		perf_swevent_event(bp, 1, &sample, regs);
}
#endif

/*
 * Allocate a new address filter
 */
static struct perf_addr_filter *
perf_addr_filter_new(struct perf_event *event, struct list_head *filters)
{
	int node = cpu_to_node(event->cpu == -1 ? 0 : event->cpu);
	struct perf_addr_filter *filter;

	filter = kzalloc_node(sizeof(*filter), GFP_KERNEL, node);
	if (!filter)
		return NULL;

	INIT_LIST_HEAD(&filter->entry);
	list_add_tail(&filter->entry, filters);

	return filter;
}

static void free_filters_list(struct list_head *filters)
{
	struct perf_addr_filter *filter, *iter;

	list_for_each_entry_safe(filter, iter, filters, entry) {
		path_put(&filter->path);
		list_del(&filter->entry);
		kfree(filter);
	}
}

/*
 * Free existing address filters and optionally install new ones
 */
static void perf_addr_filters_splice(struct perf_event *event,
				     struct list_head *head)
{
	unsigned long flags;
	LIST_HEAD(list);

	if (!has_addr_filter(event))
		return;

	/* don't bother with children, they don't have their own filters */
	if (event->parent)
		return;

	raw_spin_lock_irqsave(&event->addr_filters.lock, flags);

	list_splice_init(&event->addr_filters.list, &list);
	if (head)
		list_splice(head, &event->addr_filters.list);

	raw_spin_unlock_irqrestore(&event->addr_filters.lock, flags);

	free_filters_list(&list);
}

/*
 * Scan through mm's vmas and see if one of them matches the
 * @filter; if so, adjust filter's address range.
 * Called with mm::mmap_sem down for reading.
 */
static void perf_addr_filter_apply(struct perf_addr_filter *filter,
				   struct mm_struct *mm,
				   struct perf_addr_filter_range *fr)
{
	struct vm_area_struct *vma;

	for (vma = mm->mmap; vma; vma = vma->vm_next) {
		if (!vma->vm_file)
			continue;

		if (perf_addr_filter_vma_adjust(filter, vma, fr))
			return;
	}
}

/*
 * Update event's address range filters based on the
 * task's existing mappings, if any.
 */
static void perf_event_addr_filters_apply(struct perf_event *event)
{
	struct perf_addr_filters_head *ifh = perf_event_addr_filters(event);
	struct task_struct *task = READ_ONCE(event->ctx->task);
	struct perf_addr_filter *filter;
	struct mm_struct *mm = NULL;
	unsigned int count = 0;
	unsigned long flags;

	/*
	 * We may observe TASK_TOMBSTONE, which means that the event tear-down
	 * will stop on the parent's child_mutex that our caller is also holding
	 */
	if (task == TASK_TOMBSTONE)
		return;

	if (ifh->nr_file_filters) {
		mm = get_task_mm(task);
		if (!mm)
			goto restart;

		down_read(&mm->mmap_sem);
	}

	raw_spin_lock_irqsave(&ifh->lock, flags);
	list_for_each_entry(filter, &ifh->list, entry) {
		if (filter->path.dentry) {
			/*
			 * Adjust base offset if the filter is associated to a
			 * binary that needs to be mapped:
			 */
			event->addr_filter_ranges[count].start = 0;
			event->addr_filter_ranges[count].size = 0;

			perf_addr_filter_apply(filter, mm, &event->addr_filter_ranges[count]);
		} else {
			event->addr_filter_ranges[count].start = filter->offset;
			event->addr_filter_ranges[count].size  = filter->size;
		}

		count++;
	}

	event->addr_filters_gen++;
	raw_spin_unlock_irqrestore(&ifh->lock, flags);

	if (ifh->nr_file_filters) {
		up_read(&mm->mmap_sem);

		mmput(mm);
	}

restart:
	perf_event_stop(event, 1);
}

/*
 * Address range filtering: limiting the data to certain
 * instruction address ranges. Filters are ioctl()ed to us from
 * userspace as ascii strings.
 *
 * Filter string format:
 *
 * ACTION RANGE_SPEC
 * where ACTION is one of the
 *  * "filter": limit the trace to this region
 *  * "start": start tracing from this address
 *  * "stop": stop tracing at this address/region;
 * RANGE_SPEC is
 *  * for kernel addresses: <start address>[/<size>]
 *  * for object files:     <start address>[/<size>]@</path/to/object/file>
 *
 * if <size> is not specified or is zero, the range is treated as a single
 * address; not valid for ACTION=="filter".
 */
enum {
	IF_ACT_NONE = -1,
	IF_ACT_FILTER,
	IF_ACT_START,
	IF_ACT_STOP,
	IF_SRC_FILE,
	IF_SRC_KERNEL,
	IF_SRC_FILEADDR,
	IF_SRC_KERNELADDR,
};

enum {
	IF_STATE_ACTION = 0,
	IF_STATE_SOURCE,
	IF_STATE_END,
};

static const match_table_t if_tokens = {
	{ IF_ACT_FILTER,	"filter" },
	{ IF_ACT_START,		"start" },
	{ IF_ACT_STOP,		"stop" },
	{ IF_SRC_FILE,		"%u/%u@%s" },
	{ IF_SRC_KERNEL,	"%u/%u" },
	{ IF_SRC_FILEADDR,	"%u@%s" },
	{ IF_SRC_KERNELADDR,	"%u" },
	{ IF_ACT_NONE,		NULL },
};

/*
 * Address filter string parser
 */
static int
perf_event_parse_addr_filter(struct perf_event *event, char *fstr,
			     struct list_head *filters)
{
	struct perf_addr_filter *filter = NULL;
	char *start, *orig, *filename = NULL;
	substring_t args[MAX_OPT_ARGS];
	int state = IF_STATE_ACTION, token;
	unsigned int kernel = 0;
	int ret = -EINVAL;

	orig = fstr = kstrdup(fstr, GFP_KERNEL);
	if (!fstr)
		return -ENOMEM;

	while ((start = strsep(&fstr, " ,\n")) != NULL) {
		static const enum perf_addr_filter_action_t actions[] = {
			[IF_ACT_FILTER]	= PERF_ADDR_FILTER_ACTION_FILTER,
			[IF_ACT_START]	= PERF_ADDR_FILTER_ACTION_START,
			[IF_ACT_STOP]	= PERF_ADDR_FILTER_ACTION_STOP,
		};
		ret = -EINVAL;

		if (!*start)
			continue;

		/* filter definition begins */
		if (state == IF_STATE_ACTION) {
			filter = perf_addr_filter_new(event, filters);
			if (!filter)
				goto fail;
		}

		token = match_token(start, if_tokens, args);
		switch (token) {
		case IF_ACT_FILTER:
		case IF_ACT_START:
		case IF_ACT_STOP:
			if (state != IF_STATE_ACTION)
				goto fail;

			filter->action = actions[token];
			state = IF_STATE_SOURCE;
			break;

		case IF_SRC_KERNELADDR:
		case IF_SRC_KERNEL:
			kernel = 1;

		case IF_SRC_FILEADDR:
		case IF_SRC_FILE:
			if (state != IF_STATE_SOURCE)
				goto fail;

			*args[0].to = 0;
			ret = kstrtoul(args[0].from, 0, &filter->offset);
			if (ret)
				goto fail;

			if (token == IF_SRC_KERNEL || token == IF_SRC_FILE) {
				*args[1].to = 0;
				ret = kstrtoul(args[1].from, 0, &filter->size);
				if (ret)
					goto fail;
			}

			if (token == IF_SRC_FILE || token == IF_SRC_FILEADDR) {
				int fpos = token == IF_SRC_FILE ? 2 : 1;

				kfree(filename);
				filename = match_strdup(&args[fpos]);
				if (!filename) {
					ret = -ENOMEM;
					goto fail;
				}
			}

			state = IF_STATE_END;
			break;

		default:
			goto fail;
		}

		/*
		 * Filter definition is fully parsed, validate and install it.
		 * Make sure that it doesn't contradict itself or the event's
		 * attribute.
		 */
		if (state == IF_STATE_END) {
			ret = -EINVAL;
			if (kernel && event->attr.exclude_kernel)
				goto fail;

			/*
			 * ACTION "filter" must have a non-zero length region
			 * specified.
			 */
			if (filter->action == PERF_ADDR_FILTER_ACTION_FILTER &&
			    !filter->size)
				goto fail;

			if (!kernel) {
				if (!filename)
					goto fail;

				/*
				 * For now, we only support file-based filters
				 * in per-task events; doing so for CPU-wide
				 * events requires additional context switching
				 * trickery, since same object code will be
				 * mapped at different virtual addresses in
				 * different processes.
				 */
				ret = -EOPNOTSUPP;
				if (!event->ctx->task)
					goto fail;

				/* look up the path and grab its inode */
				ret = kern_path(filename, LOOKUP_FOLLOW,
						&filter->path);
				if (ret)
					goto fail;

				ret = -EINVAL;
				if (!filter->path.dentry ||
				    !S_ISREG(d_inode(filter->path.dentry)
					     ->i_mode))
					goto fail;

				event->addr_filters.nr_file_filters++;
			}

			/* ready to consume more filters */
			kfree(filename);
			filename = NULL;
			state = IF_STATE_ACTION;
			filter = NULL;
			kernel = 0;
		}
	}

	if (state != IF_STATE_ACTION)
		goto fail;

	kfree(filename);
	kfree(orig);

	return 0;

fail:
	kfree(filename);
	free_filters_list(filters);
	kfree(orig);

	return ret;
}

static int
perf_event_set_addr_filter(struct perf_event *event, char *filter_str)
{
	LIST_HEAD(filters);
	int ret;

	/*
	 * Since this is called in perf_ioctl() path, we're already holding
	 * ctx::mutex.
	 */
	lockdep_assert_held(&event->ctx->mutex);

	if (WARN_ON_ONCE(event->parent))
		return -EINVAL;

	ret = perf_event_parse_addr_filter(event, filter_str, &filters);
	if (ret)
		goto fail_clear_files;

	ret = event->pmu->addr_filters_validate(&filters);
	if (ret)
		goto fail_free_filters;

	/* remove existing filters, if any */
	perf_addr_filters_splice(event, &filters);

	/* install new filters */
	perf_event_for_each_child(event, perf_event_addr_filters_apply);

	return ret;

fail_free_filters:
	free_filters_list(&filters);

fail_clear_files:
	event->addr_filters.nr_file_filters = 0;

	return ret;
}

static int perf_event_set_filter(struct perf_event *event, void __user *arg)
{
	int ret = -EINVAL;
	char *filter_str;

	filter_str = strndup_user(arg, PAGE_SIZE);
	if (IS_ERR(filter_str))
		return PTR_ERR(filter_str);

#ifdef CONFIG_EVENT_TRACING
	if (perf_event_is_tracing(event)) {
		struct perf_event_context *ctx = event->ctx;

		/*
		 * Beware, here be dragons!!
		 *
		 * the tracepoint muck will deadlock against ctx->mutex, but
		 * the tracepoint stuff does not actually need it. So
		 * temporarily drop ctx->mutex. As per perf_event_ctx_lock() we
		 * already have a reference on ctx.
		 *
		 * This can result in event getting moved to a different ctx,
		 * but that does not affect the tracepoint state.
		 */
		mutex_unlock(&ctx->mutex);
		ret = ftrace_profile_set_filter(event, event->attr.config, filter_str);
		mutex_lock(&ctx->mutex);
	} else
#endif
	if (has_addr_filter(event))
		ret = perf_event_set_addr_filter(event, filter_str);

	kfree(filter_str);
	return ret;
}

/*
 * hrtimer based swevent callback
 */

static enum hrtimer_restart perf_swevent_hrtimer(struct hrtimer *hrtimer)
{
	enum hrtimer_restart ret = HRTIMER_RESTART;
	struct perf_sample_data data;
	struct pt_regs *regs;
	struct perf_event *event;
	u64 period;

	event = container_of(hrtimer, struct perf_event, hw.hrtimer);

	if (event->state != PERF_EVENT_STATE_ACTIVE)
		return HRTIMER_NORESTART;

	event->pmu->read(event);

	perf_sample_data_init(&data, 0, event->hw.last_period);
	regs = get_irq_regs();

	if (regs && !perf_exclude_event(event, regs)) {
		if (!(event->attr.exclude_idle && is_idle_task(current)))
			if (__perf_event_overflow(event, 1, &data, regs))
				ret = HRTIMER_NORESTART;
	}

	period = max_t(u64, 10000, event->hw.sample_period);
	hrtimer_forward_now(hrtimer, ns_to_ktime(period));

	return ret;
}

static void perf_swevent_start_hrtimer(struct perf_event *event)
{
	struct hw_perf_event *hwc = &event->hw;
	s64 period;

	if (!is_sampling_event(event))
		return;

	period = local64_read(&hwc->period_left);
	if (period) {
		if (period < 0)
			period = 10000;

		local64_set(&hwc->period_left, 0);
	} else {
		period = max_t(u64, 10000, hwc->sample_period);
	}
	hrtimer_start(&hwc->hrtimer, ns_to_ktime(period),
		      HRTIMER_MODE_REL_PINNED);
}

static void perf_swevent_cancel_hrtimer(struct perf_event *event)
{
	struct hw_perf_event *hwc = &event->hw;

	if (is_sampling_event(event)) {
		ktime_t remaining = hrtimer_get_remaining(&hwc->hrtimer);
		local64_set(&hwc->period_left, ktime_to_ns(remaining));

		hrtimer_cancel(&hwc->hrtimer);
	}
}

static void perf_swevent_init_hrtimer(struct perf_event *event)
{
	struct hw_perf_event *hwc = &event->hw;

	if (!is_sampling_event(event))
		return;

	hrtimer_init(&hwc->hrtimer, CLOCK_MONOTONIC, HRTIMER_MODE_REL);
	hwc->hrtimer.function = perf_swevent_hrtimer;

	/*
	 * Since hrtimers have a fixed rate, we can do a static freq->period
	 * mapping and avoid the whole period adjust feedback stuff.
	 */
	if (event->attr.freq) {
		long freq = event->attr.sample_freq;

		event->attr.sample_period = NSEC_PER_SEC / freq;
		hwc->sample_period = event->attr.sample_period;
		local64_set(&hwc->period_left, hwc->sample_period);
		hwc->last_period = hwc->sample_period;
		event->attr.freq = 0;
	}
}

/*
 * Software event: cpu wall time clock
 */

static void cpu_clock_event_update(struct perf_event *event)
{
	s64 prev;
	u64 now;

	now = local_clock();
	prev = local64_xchg(&event->hw.prev_count, now);
	local64_add(now - prev, &event->count);
}

static void cpu_clock_event_start(struct perf_event *event, int flags)
{
	local64_set(&event->hw.prev_count, local_clock());
	perf_swevent_start_hrtimer(event);
}

static void cpu_clock_event_stop(struct perf_event *event, int flags)
{
	perf_swevent_cancel_hrtimer(event);
	cpu_clock_event_update(event);
}

static int cpu_clock_event_add(struct perf_event *event, int flags)
{
	if (flags & PERF_EF_START)
		cpu_clock_event_start(event, flags);
	perf_event_update_userpage(event);

	return 0;
}

static void cpu_clock_event_del(struct perf_event *event, int flags)
{
	cpu_clock_event_stop(event, flags);
}

static void cpu_clock_event_read(struct perf_event *event)
{
	cpu_clock_event_update(event);
}

static int cpu_clock_event_init(struct perf_event *event)
{
	if (event->attr.type != PERF_TYPE_SOFTWARE)
		return -ENOENT;

	if (event->attr.config != PERF_COUNT_SW_CPU_CLOCK)
		return -ENOENT;

	/*
	 * no branch sampling for software events
	 */
	if (has_branch_stack(event))
		return -EOPNOTSUPP;

	perf_swevent_init_hrtimer(event);

	return 0;
}

static struct pmu perf_cpu_clock = {
	.task_ctx_nr	= perf_sw_context,

	.capabilities	= PERF_PMU_CAP_NO_NMI,

	.event_init	= cpu_clock_event_init,
	.add		= cpu_clock_event_add,
	.del		= cpu_clock_event_del,
	.start		= cpu_clock_event_start,
	.stop		= cpu_clock_event_stop,
	.read		= cpu_clock_event_read,
	.events_across_hotplug = 1,
};

/*
 * Software event: task time clock
 */

static void task_clock_event_update(struct perf_event *event, u64 now)
{
	u64 prev;
	s64 delta;

	prev = local64_xchg(&event->hw.prev_count, now);
	delta = now - prev;
	local64_add(delta, &event->count);
}

static void task_clock_event_start(struct perf_event *event, int flags)
{
	local64_set(&event->hw.prev_count, event->ctx->time);
	perf_swevent_start_hrtimer(event);
}

static void task_clock_event_stop(struct perf_event *event, int flags)
{
	perf_swevent_cancel_hrtimer(event);
	task_clock_event_update(event, event->ctx->time);
}

static int task_clock_event_add(struct perf_event *event, int flags)
{
	if (flags & PERF_EF_START)
		task_clock_event_start(event, flags);
	perf_event_update_userpage(event);

	return 0;
}

static void task_clock_event_del(struct perf_event *event, int flags)
{
	task_clock_event_stop(event, PERF_EF_UPDATE);
}

static void task_clock_event_read(struct perf_event *event)
{
	u64 now = perf_clock();
	u64 delta = now - event->ctx->timestamp;
	u64 time = event->ctx->time + delta;

	task_clock_event_update(event, time);
}

static int task_clock_event_init(struct perf_event *event)
{
	if (event->attr.type != PERF_TYPE_SOFTWARE)
		return -ENOENT;

	if (event->attr.config != PERF_COUNT_SW_TASK_CLOCK)
		return -ENOENT;

	/*
	 * no branch sampling for software events
	 */
	if (has_branch_stack(event))
		return -EOPNOTSUPP;

	perf_swevent_init_hrtimer(event);

	return 0;
}

static struct pmu perf_task_clock = {
	.task_ctx_nr	= perf_sw_context,

	.capabilities	= PERF_PMU_CAP_NO_NMI,

	.event_init	= task_clock_event_init,
	.add		= task_clock_event_add,
	.del		= task_clock_event_del,
	.start		= task_clock_event_start,
	.stop		= task_clock_event_stop,
	.read		= task_clock_event_read,
	.events_across_hotplug = 1,
};

static void perf_pmu_nop_void(struct pmu *pmu)
{
}

static void perf_pmu_nop_txn(struct pmu *pmu, unsigned int flags)
{
}

static int perf_pmu_nop_int(struct pmu *pmu)
{
	return 0;
}

static int perf_event_nop_int(struct perf_event *event, u64 value)
{
	return 0;
}

static DEFINE_PER_CPU(unsigned int, nop_txn_flags);

static void perf_pmu_start_txn(struct pmu *pmu, unsigned int flags)
{
	__this_cpu_write(nop_txn_flags, flags);

	if (flags & ~PERF_PMU_TXN_ADD)
		return;

	perf_pmu_disable(pmu);
}

static int perf_pmu_commit_txn(struct pmu *pmu)
{
	unsigned int flags = __this_cpu_read(nop_txn_flags);

	__this_cpu_write(nop_txn_flags, 0);

	if (flags & ~PERF_PMU_TXN_ADD)
		return 0;

	perf_pmu_enable(pmu);
	return 0;
}

static void perf_pmu_cancel_txn(struct pmu *pmu)
{
	unsigned int flags =  __this_cpu_read(nop_txn_flags);

	__this_cpu_write(nop_txn_flags, 0);

	if (flags & ~PERF_PMU_TXN_ADD)
		return;

	perf_pmu_enable(pmu);
}

static int perf_event_idx_default(struct perf_event *event)
{
	return 0;
}

/*
 * Ensures all contexts with the same task_ctx_nr have the same
 * pmu_cpu_context too.
 */
static struct perf_cpu_context __percpu *find_pmu_context(int ctxn)
{
	struct pmu *pmu;

	if (ctxn < 0)
		return NULL;

	list_for_each_entry(pmu, &pmus, entry) {
		if (pmu->task_ctx_nr == ctxn)
			return pmu->pmu_cpu_context;
	}

	return NULL;
}

static void free_pmu_context(struct pmu *pmu)
{
	/*
	 * Static contexts such as perf_sw_context have a global lifetime
	 * and may be shared between different PMUs. Avoid freeing them
	 * when a single PMU is going away.
	 */
	if (pmu->task_ctx_nr > perf_invalid_context)
		return;

	free_percpu(pmu->pmu_cpu_context);
}

/*
 * Let userspace know that this PMU supports address range filtering:
 */
static ssize_t nr_addr_filters_show(struct device *dev,
				    struct device_attribute *attr,
				    char *page)
{
	struct pmu *pmu = dev_get_drvdata(dev);

	return snprintf(page, PAGE_SIZE - 1, "%d\n", pmu->nr_addr_filters);
}
DEVICE_ATTR_RO(nr_addr_filters);

static struct idr pmu_idr;

static ssize_t
type_show(struct device *dev, struct device_attribute *attr, char *page)
{
	struct pmu *pmu = dev_get_drvdata(dev);

	return snprintf(page, PAGE_SIZE-1, "%d\n", pmu->type);
}
static DEVICE_ATTR_RO(type);

static ssize_t
perf_event_mux_interval_ms_show(struct device *dev,
				struct device_attribute *attr,
				char *page)
{
	struct pmu *pmu = dev_get_drvdata(dev);

	return snprintf(page, PAGE_SIZE-1, "%d\n", pmu->hrtimer_interval_ms);
}

static DEFINE_MUTEX(mux_interval_mutex);

static ssize_t
perf_event_mux_interval_ms_store(struct device *dev,
				 struct device_attribute *attr,
				 const char *buf, size_t count)
{
	struct pmu *pmu = dev_get_drvdata(dev);
	int timer, cpu, ret;

	ret = kstrtoint(buf, 0, &timer);
	if (ret)
		return ret;

	if (timer < 1)
		return -EINVAL;

	/* same value, noting to do */
	if (timer == pmu->hrtimer_interval_ms)
		return count;

	mutex_lock(&mux_interval_mutex);
	pmu->hrtimer_interval_ms = timer;

	/* update all cpuctx for this PMU */
	cpus_read_lock();
	for_each_online_cpu(cpu) {
		struct perf_cpu_context *cpuctx;
		cpuctx = per_cpu_ptr(pmu->pmu_cpu_context, cpu);
		cpuctx->hrtimer_interval = ns_to_ktime(NSEC_PER_MSEC * timer);

		cpu_function_call(cpu, perf_mux_hrtimer_restart_ipi, cpuctx);
	}
	cpus_read_unlock();
	mutex_unlock(&mux_interval_mutex);

	return count;
}
static DEVICE_ATTR_RW(perf_event_mux_interval_ms);

static struct attribute *pmu_dev_attrs[] = {
	&dev_attr_type.attr,
	&dev_attr_perf_event_mux_interval_ms.attr,
	NULL,
};
ATTRIBUTE_GROUPS(pmu_dev);

static int pmu_bus_running;
static struct bus_type pmu_bus = {
	.name		= "event_source",
	.dev_groups	= pmu_dev_groups,
};

static void pmu_dev_release(struct device *dev)
{
	kfree(dev);
}

static int pmu_dev_alloc(struct pmu *pmu)
{
	int ret = -ENOMEM;

	pmu->dev = kzalloc(sizeof(struct device), GFP_KERNEL);
	if (!pmu->dev)
		goto out;

	pmu->dev->groups = pmu->attr_groups;
	device_initialize(pmu->dev);

	dev_set_drvdata(pmu->dev, pmu);
	pmu->dev->bus = &pmu_bus;
	pmu->dev->release = pmu_dev_release;

	ret = dev_set_name(pmu->dev, "%s", pmu->name);
	if (ret)
		goto free_dev;

	ret = device_add(pmu->dev);
	if (ret)
		goto free_dev;

	/* For PMUs with address filters, throw in an extra attribute: */
	if (pmu->nr_addr_filters)
		ret = device_create_file(pmu->dev, &dev_attr_nr_addr_filters);

	if (ret)
		goto del_dev;

out:
	return ret;

del_dev:
	device_del(pmu->dev);

free_dev:
	put_device(pmu->dev);
	goto out;
}

static struct lock_class_key cpuctx_mutex;
static struct lock_class_key cpuctx_lock;

int perf_pmu_register(struct pmu *pmu, const char *name, int type)
{
	int cpu, ret;

	mutex_lock(&pmus_lock);
	ret = -ENOMEM;
	pmu->pmu_disable_count = alloc_percpu(int);
	if (!pmu->pmu_disable_count)
		goto unlock;

	pmu->type = -1;
	if (!name)
		goto skip_type;
	pmu->name = name;

	if (type < 0) {
		type = idr_alloc(&pmu_idr, pmu, PERF_TYPE_MAX, 0, GFP_KERNEL);
		if (type < 0) {
			ret = type;
			goto free_pdc;
		}
	}
	pmu->type = type;

	if (pmu_bus_running) {
		ret = pmu_dev_alloc(pmu);
		if (ret)
			goto free_idr;
	}

skip_type:
	if (pmu->task_ctx_nr == perf_hw_context) {
		static int hw_context_taken = 0;

		/*
		 * Other than systems with heterogeneous CPUs, it never makes
		 * sense for two PMUs to share perf_hw_context. PMUs which are
		 * uncore must use perf_invalid_context.
		 */
		if (WARN_ON_ONCE(hw_context_taken &&
		    !(pmu->capabilities & PERF_PMU_CAP_HETEROGENEOUS_CPUS)))
			pmu->task_ctx_nr = perf_invalid_context;

		hw_context_taken = 1;
	}

	pmu->pmu_cpu_context = find_pmu_context(pmu->task_ctx_nr);
	if (pmu->pmu_cpu_context)
		goto got_cpu_context;

	ret = -ENOMEM;
	pmu->pmu_cpu_context = alloc_percpu(struct perf_cpu_context);
	if (!pmu->pmu_cpu_context)
		goto free_dev;

	for_each_possible_cpu(cpu) {
		struct perf_cpu_context *cpuctx;

		cpuctx = per_cpu_ptr(pmu->pmu_cpu_context, cpu);
		__perf_event_init_context(&cpuctx->ctx);
		lockdep_set_class(&cpuctx->ctx.mutex, &cpuctx_mutex);
		lockdep_set_class(&cpuctx->ctx.lock, &cpuctx_lock);
		cpuctx->ctx.pmu = pmu;
		cpuctx->online = cpumask_test_cpu(cpu, perf_online_mask);

		__perf_mux_hrtimer_init(cpuctx, cpu);
	}

got_cpu_context:
	if (!pmu->start_txn) {
		if (pmu->pmu_enable) {
			/*
			 * If we have pmu_enable/pmu_disable calls, install
			 * transaction stubs that use that to try and batch
			 * hardware accesses.
			 */
			pmu->start_txn  = perf_pmu_start_txn;
			pmu->commit_txn = perf_pmu_commit_txn;
			pmu->cancel_txn = perf_pmu_cancel_txn;
		} else {
			pmu->start_txn  = perf_pmu_nop_txn;
			pmu->commit_txn = perf_pmu_nop_int;
			pmu->cancel_txn = perf_pmu_nop_void;
		}
	}

	if (!pmu->pmu_enable) {
		pmu->pmu_enable  = perf_pmu_nop_void;
		pmu->pmu_disable = perf_pmu_nop_void;
	}

	if (!pmu->check_period)
		pmu->check_period = perf_event_nop_int;

	if (!pmu->event_idx)
		pmu->event_idx = perf_event_idx_default;

	list_add_rcu(&pmu->entry, &pmus);
	atomic_set(&pmu->exclusive_cnt, 0);
	ret = 0;
unlock:
	mutex_unlock(&pmus_lock);

	return ret;

free_dev:
	device_del(pmu->dev);
	put_device(pmu->dev);

free_idr:
	if (pmu->type >= PERF_TYPE_MAX)
		idr_remove(&pmu_idr, pmu->type);

free_pdc:
	free_percpu(pmu->pmu_disable_count);
	goto unlock;
}
EXPORT_SYMBOL_GPL(perf_pmu_register);

void perf_pmu_unregister(struct pmu *pmu)
{
	mutex_lock(&pmus_lock);
	list_del_rcu(&pmu->entry);

	/*
	 * We dereference the pmu list under both SRCU and regular RCU, so
	 * synchronize against both of those.
	 */
	synchronize_srcu(&pmus_srcu);
	synchronize_rcu();

	free_percpu(pmu->pmu_disable_count);
	if (pmu->type >= PERF_TYPE_MAX)
		idr_remove(&pmu_idr, pmu->type);
	if (pmu_bus_running) {
		if (pmu->nr_addr_filters)
			device_remove_file(pmu->dev, &dev_attr_nr_addr_filters);
		device_del(pmu->dev);
		put_device(pmu->dev);
	}
	free_pmu_context(pmu);
	mutex_unlock(&pmus_lock);
}
EXPORT_SYMBOL_GPL(perf_pmu_unregister);

static int perf_try_init_event(struct pmu *pmu, struct perf_event *event)
{
	struct perf_event_context *ctx = NULL;
	int ret;

	if (!try_module_get(pmu->module))
		return -ENODEV;

	/*
	 * A number of pmu->event_init() methods iterate the sibling_list to,
	 * for example, validate if the group fits on the PMU. Therefore,
	 * if this is a sibling event, acquire the ctx->mutex to protect
	 * the sibling_list.
	 */
	if (event->group_leader != event && pmu->task_ctx_nr != perf_sw_context) {
		/*
		 * This ctx->mutex can nest when we're called through
		 * inheritance. See the perf_event_ctx_lock_nested() comment.
		 */
		ctx = perf_event_ctx_lock_nested(event->group_leader,
						 SINGLE_DEPTH_NESTING);
		BUG_ON(!ctx);
	}

	event->pmu = pmu;
	ret = pmu->event_init(event);

	if (ctx)
		perf_event_ctx_unlock(event->group_leader, ctx);

	if (ret)
		module_put(pmu->module);

	return ret;
}

static struct pmu *perf_init_event(struct perf_event *event)
{
	struct pmu *pmu;
	int idx;
	int ret;

	idx = srcu_read_lock(&pmus_srcu);

	/* Try parent's PMU first: */
	if (event->parent && event->parent->pmu) {
		pmu = event->parent->pmu;
		ret = perf_try_init_event(pmu, event);
		if (!ret)
			goto unlock;
	}

	rcu_read_lock();
	pmu = idr_find(&pmu_idr, event->attr.type);
	rcu_read_unlock();
	if (pmu) {
		ret = perf_try_init_event(pmu, event);
		if (ret)
			pmu = ERR_PTR(ret);
		goto unlock;
	}

	list_for_each_entry_rcu(pmu, &pmus, entry) {
		ret = perf_try_init_event(pmu, event);
		if (!ret)
			goto unlock;

		if (ret != -ENOENT) {
			pmu = ERR_PTR(ret);
			goto unlock;
		}
	}
	pmu = ERR_PTR(-ENOENT);
unlock:
	srcu_read_unlock(&pmus_srcu, idx);

	return pmu;
}

static void attach_sb_event(struct perf_event *event)
{
	struct pmu_event_list *pel = per_cpu_ptr(&pmu_sb_events, event->cpu);

	raw_spin_lock(&pel->lock);
	list_add_rcu(&event->sb_list, &pel->list);
	raw_spin_unlock(&pel->lock);
}

/*
 * We keep a list of all !task (and therefore per-cpu) events
 * that need to receive side-band records.
 *
 * This avoids having to scan all the various PMU per-cpu contexts
 * looking for them.
 */
static void account_pmu_sb_event(struct perf_event *event)
{
	if (is_sb_event(event))
		attach_sb_event(event);
}

static void account_event_cpu(struct perf_event *event, int cpu)
{
	if (event->parent)
		return;

	if (is_cgroup_event(event))
		atomic_inc(&per_cpu(perf_cgroup_events, cpu));
}

/* Freq events need the tick to stay alive (see perf_event_task_tick). */
static void account_freq_event_nohz(void)
{
#ifdef CONFIG_NO_HZ_FULL
	/* Lock so we don't race with concurrent unaccount */
	spin_lock(&nr_freq_lock);
	if (atomic_inc_return(&nr_freq_events) == 1)
		tick_nohz_dep_set(TICK_DEP_BIT_PERF_EVENTS);
	spin_unlock(&nr_freq_lock);
#endif
}

static void account_freq_event(void)
{
	if (tick_nohz_full_enabled())
		account_freq_event_nohz();
	else
		atomic_inc(&nr_freq_events);
}


static void account_event(struct perf_event *event)
{
	bool inc = false;

	if (event->parent)
		return;

	if (event->attach_state & PERF_ATTACH_TASK)
		inc = true;
	if (event->attr.mmap || event->attr.mmap_data)
		atomic_inc(&nr_mmap_events);
	if (event->attr.comm)
		atomic_inc(&nr_comm_events);
	if (event->attr.namespaces)
		atomic_inc(&nr_namespaces_events);
	if (event->attr.task)
		atomic_inc(&nr_task_events);
	if (event->attr.freq)
		account_freq_event();
	if (event->attr.context_switch) {
		atomic_inc(&nr_switch_events);
		inc = true;
	}
	if (has_branch_stack(event))
		inc = true;
	if (is_cgroup_event(event))
		inc = true;

	if (inc) {
		/*
		 * We need the mutex here because static_branch_enable()
		 * must complete *before* the perf_sched_count increment
		 * becomes visible.
		 */
		if (atomic_inc_not_zero(&perf_sched_count))
			goto enabled;

		mutex_lock(&perf_sched_mutex);
		if (!atomic_read(&perf_sched_count)) {
			static_branch_enable(&perf_sched_events);
			/*
			 * Guarantee that all CPUs observe they key change and
			 * call the perf scheduling hooks before proceeding to
			 * install events that need them.
			 */
			synchronize_sched();
		}
		/*
		 * Now that we have waited for the sync_sched(), allow further
		 * increments to by-pass the mutex.
		 */
		atomic_inc(&perf_sched_count);
		mutex_unlock(&perf_sched_mutex);
	}
enabled:

	account_event_cpu(event, event->cpu);

	account_pmu_sb_event(event);
}

static struct perf_event *
perf_event_create_kernel_shared_check(struct perf_event_attr *attr, int cpu,
		struct task_struct *task,
		perf_overflow_handler_t overflow_handler,
		struct perf_event *group_leader)
{
	unsigned long idx;
	struct perf_event *event;
	struct shared_events_str *shrd_events;

	/*
	 * Have to be per cpu events for sharing
	 */
	if (!shared_events || (u32)cpu >= nr_cpu_ids)
		return NULL;

	/*
	 * Can't handle these type requests for sharing right now.
	 */
	if (task || overflow_handler || attr->sample_period ||
	    (attr->type != PERF_TYPE_HARDWARE &&
	     attr->type != PERF_TYPE_RAW)) {
		return NULL;
	}

	/*
	 * Using per_cpu_ptr (or could do cross cpu call which is what most of
	 * perf does to access per cpu data structures
	 */
	shrd_events = per_cpu_ptr(shared_events, cpu);

	mutex_lock(&shrd_events->list_mutex);

	event = NULL;
	for_each_set_bit(idx, shrd_events->used_mask, SHARED_EVENTS_MAX) {
		/* Do the comparisons field by field on the attr structure.
		 * This is because the user-space and kernel-space might
		 * be using different versions of perf. As a result,
		 * the fields' position in the memory and the size might not
		 * be the same. Hence memcmp() is not the best way to
		 * compare.
		 */
		if (attr->type == shrd_events->attr[idx].type &&
			attr->config == shrd_events->attr[idx].config) {

			event = shrd_events->events[idx];

			/* Do not change the group for this shared event */
			if (group_leader && event->group_leader != event) {
				event = NULL;
				continue;
			}

			event->shared = true;
			atomic_inc(&shrd_events->refcount[idx]);
			break;
		}
	}
	mutex_unlock(&shrd_events->list_mutex);

	return event;
}

static void
perf_event_create_kernel_shared_add(struct perf_event_attr *attr, int cpu,
				 struct task_struct *task,
				 perf_overflow_handler_t overflow_handler,
				 void *context,
				 struct perf_event *event)
{
	unsigned long idx;
	struct shared_events_str *shrd_events;

	/*
	 * Have to be per cpu events for sharing
	 */
	if (!shared_events || (u32)cpu >= nr_cpu_ids)
		return;

	/*
	 * Can't handle these type requests for sharing right now.
	 */
	if (overflow_handler || attr->sample_period ||
	    (attr->type != PERF_TYPE_HARDWARE &&
	     attr->type != PERF_TYPE_RAW)) {
		return;
	}

	/*
	 * Using per_cpu_ptr (or could do cross cpu call which is what most of
	 * perf does to access per cpu data structures
	 */
	shrd_events = per_cpu_ptr(shared_events, cpu);

	mutex_lock(&shrd_events->list_mutex);

	/*
	 * If we are in this routine, we know that this event isn't already in
	 * the shared list. Check if slot available in shared list
	 */
	idx = find_first_zero_bit(shrd_events->used_mask, SHARED_EVENTS_MAX);

	if (idx >= SHARED_EVENTS_MAX)
		goto out;

	/*
	 * The event isn't in the list and there is an empty slot so add it.
	 */
	shrd_events->attr[idx]   = *attr;
	shrd_events->events[idx] = event;
	set_bit(idx, shrd_events->used_mask);
	atomic_set(&shrd_events->refcount[idx], 1);
out:
	mutex_unlock(&shrd_events->list_mutex);
}

/*
 * Allocate and initialize an event structure
 */
static struct perf_event *
perf_event_alloc(struct perf_event_attr *attr, int cpu,
		 struct task_struct *task,
		 struct perf_event *group_leader,
		 struct perf_event *parent_event,
		 perf_overflow_handler_t overflow_handler,
		 void *context, int cgroup_fd)
{
	struct pmu *pmu;
	struct perf_event *event;
	struct hw_perf_event *hwc;
	long err = -EINVAL;

	if ((unsigned)cpu >= nr_cpu_ids) {
		if (!task || cpu != -1)
			return ERR_PTR(-EINVAL);
	}

	event = kzalloc(sizeof(*event), GFP_KERNEL);
	if (!event)
		return ERR_PTR(-ENOMEM);

	/*
	 * Single events are their own group leaders, with an
	 * empty sibling list:
	 */
	if (!group_leader)
		group_leader = event;

	mutex_init(&event->group_leader_mutex);
	mutex_init(&event->child_mutex);
	INIT_LIST_HEAD(&event->child_list);

	INIT_LIST_HEAD(&event->dormant_event_entry);
	INIT_LIST_HEAD(&event->event_entry);
	INIT_LIST_HEAD(&event->sibling_list);
	INIT_LIST_HEAD(&event->active_list);
	init_event_group(event);
	INIT_LIST_HEAD(&event->rb_entry);
	INIT_LIST_HEAD(&event->active_entry);
	INIT_LIST_HEAD(&event->addr_filters.list);
	INIT_HLIST_NODE(&event->hlist_entry);


	init_waitqueue_head(&event->waitq);
	event->pending_disable = -1;
	init_irq_work(&event->pending, perf_pending_event);

	mutex_init(&event->mmap_mutex);
	raw_spin_lock_init(&event->addr_filters.lock);

	atomic_long_set(&event->refcount, 1);
	event->cpu		= cpu;
	event->attr		= *attr;
	event->group_leader	= group_leader;
	event->pmu		= NULL;
	event->oncpu		= -1;

	event->parent		= parent_event;

	event->ns		= get_pid_ns(task_active_pid_ns(current));
	event->id		= atomic64_inc_return(&perf_event_id);

	event->state		= PERF_EVENT_STATE_INACTIVE;

	if (task) {
		event->attach_state = PERF_ATTACH_TASK;
		/*
		 * XXX pmu::event_init needs to know what task to account to
		 * and we cannot use the ctx information because we need the
		 * pmu before we get a ctx.
		 */
		get_task_struct(task);
		event->hw.target = task;
	}

	event->clock = &local_clock;
	if (parent_event)
		event->clock = parent_event->clock;

	if (!overflow_handler && parent_event) {
		overflow_handler = parent_event->overflow_handler;
		context = parent_event->overflow_handler_context;
#if defined(CONFIG_BPF_SYSCALL) && defined(CONFIG_EVENT_TRACING)
		if (overflow_handler == bpf_overflow_handler) {
			struct bpf_prog *prog = bpf_prog_inc(parent_event->prog);

			if (IS_ERR(prog)) {
				err = PTR_ERR(prog);
				goto err_ns;
			}
			event->prog = prog;
			event->orig_overflow_handler =
				parent_event->orig_overflow_handler;
		}
#endif
	}

	if (overflow_handler) {
		event->overflow_handler	= overflow_handler;
		event->overflow_handler_context = context;
	} else if (is_write_backward(event)){
		event->overflow_handler = perf_event_output_backward;
		event->overflow_handler_context = NULL;
	} else {
		event->overflow_handler = perf_event_output_forward;
		event->overflow_handler_context = NULL;
	}

	perf_event__state_init(event);

	pmu = NULL;

	hwc = &event->hw;
	hwc->sample_period = attr->sample_period;
	if (attr->freq && attr->sample_freq)
		hwc->sample_period = 1;
	hwc->last_period = hwc->sample_period;

	local64_set(&hwc->period_left, hwc->sample_period);

	/*
	 * We currently do not support PERF_SAMPLE_READ on inherited events.
	 * See perf_output_read().
	 */
	if (attr->inherit && (attr->sample_type & PERF_SAMPLE_READ))
		goto err_ns;

	if (!has_branch_stack(event))
		event->attr.branch_sample_type = 0;

	if (cgroup_fd != -1) {
		err = perf_cgroup_connect(cgroup_fd, event, attr, group_leader);
		if (err)
			goto err_ns;
	}

	pmu = perf_init_event(event);
	if (IS_ERR(pmu)) {
		err = PTR_ERR(pmu);
		goto err_ns;
	}

	err = exclusive_event_init(event);
	if (err)
		goto err_pmu;

	if (has_addr_filter(event)) {
		event->addr_filter_ranges = kcalloc(pmu->nr_addr_filters,
						    sizeof(struct perf_addr_filter_range),
						    GFP_KERNEL);
		if (!event->addr_filter_ranges) {
			err = -ENOMEM;
			goto err_per_task;
		}

		/*
		 * Clone the parent's vma offsets: they are valid until exec()
		 * even if the mm is not shared with the parent.
		 */
		if (event->parent) {
			struct perf_addr_filters_head *ifh = perf_event_addr_filters(event);

			raw_spin_lock_irq(&ifh->lock);
			memcpy(event->addr_filter_ranges,
			       event->parent->addr_filter_ranges,
			       pmu->nr_addr_filters * sizeof(struct perf_addr_filter_range));
			raw_spin_unlock_irq(&ifh->lock);
		}

		/* force hw sync on the address filters */
		event->addr_filters_gen = 1;
	}

	if (!event->parent) {
		if (event->attr.sample_type & PERF_SAMPLE_CALLCHAIN) {
			err = get_callchain_buffers(attr->sample_max_stack);
			if (err)
				goto err_addr_filters;
		}
	}

	err = security_perf_event_alloc(event);
	if (err)
		goto err_callchain_buffer;

	/* symmetric to unaccount_event() in _free_event() */
	account_event(event);

	return event;

err_callchain_buffer:
	if (!event->parent) {
		if (event->attr.sample_type & PERF_SAMPLE_CALLCHAIN)
			put_callchain_buffers();
	}
err_addr_filters:
	kfree(event->addr_filter_ranges);

err_per_task:
	exclusive_event_destroy(event);

err_pmu:
	if (event->destroy)
		event->destroy(event);
	module_put(pmu->module);
err_ns:
	if (is_cgroup_event(event))
		perf_detach_cgroup(event);
	if (event->ns)
		put_pid_ns(event->ns);
	if (event->hw.target)
		put_task_struct(event->hw.target);
	kfree(event);

	return ERR_PTR(err);
}

static int perf_copy_attr(struct perf_event_attr __user *uattr,
			  struct perf_event_attr *attr)
{
	u32 size;
	int ret;

	/* Zero the full structure, so that a short copy will be nice. */
	memset(attr, 0, sizeof(*attr));

	ret = get_user(size, &uattr->size);
	if (ret)
		return ret;

	/* ABI compatibility quirk: */
	if (!size)
		size = PERF_ATTR_SIZE_VER0;
	if (size < PERF_ATTR_SIZE_VER0 || size > PAGE_SIZE)
		goto err_size;

	ret = copy_struct_from_user(attr, sizeof(*attr), uattr, size);
	if (ret) {
		if (ret == -E2BIG)
			goto err_size;
		return ret;
	}

	attr->size = size;

	if (attr->__reserved_1)
		return -EINVAL;

	if (attr->sample_type & ~(PERF_SAMPLE_MAX-1))
		return -EINVAL;

	if (attr->read_format & ~(PERF_FORMAT_MAX-1))
		return -EINVAL;

	if (attr->sample_type & PERF_SAMPLE_BRANCH_STACK) {
		u64 mask = attr->branch_sample_type;

		/* only using defined bits */
		if (mask & ~(PERF_SAMPLE_BRANCH_MAX-1))
			return -EINVAL;

		/* at least one branch bit must be set */
		if (!(mask & ~PERF_SAMPLE_BRANCH_PLM_ALL))
			return -EINVAL;

		/* propagate priv level, when not set for branch */
		if (!(mask & PERF_SAMPLE_BRANCH_PLM_ALL)) {

			/* exclude_kernel checked on syscall entry */
			if (!attr->exclude_kernel)
				mask |= PERF_SAMPLE_BRANCH_KERNEL;

			if (!attr->exclude_user)
				mask |= PERF_SAMPLE_BRANCH_USER;

			if (!attr->exclude_hv)
				mask |= PERF_SAMPLE_BRANCH_HV;
			/*
			 * adjust user setting (for HW filter setup)
			 */
			attr->branch_sample_type = mask;
		}
		/* privileged levels capture (kernel, hv): check permissions */
		if (mask & PERF_SAMPLE_BRANCH_PERM_PLM) {
			ret = perf_allow_kernel(attr);
			if (ret)
				return ret;
		}
	}

	if (attr->sample_type & PERF_SAMPLE_REGS_USER) {
		ret = perf_reg_validate(attr->sample_regs_user);
		if (ret)
			return ret;
	}

	if (attr->sample_type & PERF_SAMPLE_STACK_USER) {
		if (!arch_perf_have_user_stack_dump())
			return -ENOSYS;

		/*
		 * We have __u32 type for the size, but so far
		 * we can only use __u16 as maximum due to the
		 * __u16 sample size limit.
		 */
		if (attr->sample_stack_user >= USHRT_MAX)
			return -EINVAL;
		else if (!IS_ALIGNED(attr->sample_stack_user, sizeof(u64)))
			return -EINVAL;
	}

	if (!attr->sample_max_stack)
		attr->sample_max_stack = sysctl_perf_event_max_stack;

	if (attr->sample_type & PERF_SAMPLE_REGS_INTR)
		ret = perf_reg_validate(attr->sample_regs_intr);
out:
	return ret;

err_size:
	put_user(sizeof(*attr), &uattr->size);
	ret = -E2BIG;
	goto out;
}

static void mutex_lock_double(struct mutex *a, struct mutex *b)
{
	if (b < a)
		swap(a, b);

	mutex_lock(a);
	mutex_lock_nested(b, SINGLE_DEPTH_NESTING);
}

static int
perf_event_set_output(struct perf_event *event, struct perf_event *output_event)
{
	struct ring_buffer *rb = NULL;
	int ret = -EINVAL;

	if (!output_event) {
		mutex_lock(&event->mmap_mutex);
		goto set;
	}

	/* don't allow circular references */
	if (event == output_event)
		goto out;

	/*
	 * Don't allow cross-cpu buffers
	 */
	if (output_event->cpu != event->cpu)
		goto out;

	/*
	 * If its not a per-cpu rb, it must be the same task.
	 */
	if (output_event->cpu == -1 && output_event->hw.target != event->hw.target)
		goto out;

	/*
	 * Mixing clocks in the same buffer is trouble you don't need.
	 */
	if (output_event->clock != event->clock)
		goto out;

	/*
	 * Either writing ring buffer from beginning or from end.
	 * Mixing is not allowed.
	 */
	if (is_write_backward(output_event) != is_write_backward(event))
		goto out;

	/*
	 * If both events generate aux data, they must be on the same PMU
	 */
	if (has_aux(event) && has_aux(output_event) &&
	    event->pmu != output_event->pmu)
		goto out;

	/*
	 * Hold both mmap_mutex to serialize against perf_mmap_close().  Since
	 * output_event is already on rb->event_list, and the list iteration
	 * restarts after every removal, it is guaranteed this new event is
	 * observed *OR* if output_event is already removed, it's guaranteed we
	 * observe !rb->mmap_count.
	 */
	mutex_lock_double(&event->mmap_mutex, &output_event->mmap_mutex);
set:
	/* Can't redirect output if we've got an active mmap() */
	if (atomic_read(&event->mmap_count))
		goto unlock;

	if (output_event) {
		/* get the rb we want to redirect to */
		rb = ring_buffer_get(output_event);
		if (!rb)
			goto unlock;

		/* did we race against perf_mmap_close() */
		if (!atomic_read(&rb->mmap_count)) {
			ring_buffer_put(rb);
			goto unlock;
		}
	}

	ring_buffer_attach(event, rb);

	ret = 0;
unlock:
	mutex_unlock(&event->mmap_mutex);
	if (output_event)
		mutex_unlock(&output_event->mmap_mutex);

out:
	return ret;
}

static int perf_event_set_clock(struct perf_event *event, clockid_t clk_id)
{
	bool nmi_safe = false;

	switch (clk_id) {
	case CLOCK_MONOTONIC:
		event->clock = &ktime_get_mono_fast_ns;
		nmi_safe = true;
		break;

	case CLOCK_MONOTONIC_RAW:
		event->clock = &ktime_get_raw_fast_ns;
		nmi_safe = true;
		break;

	case CLOCK_REALTIME:
		event->clock = &ktime_get_real_ns;
		break;

	case CLOCK_BOOTTIME:
		event->clock = &ktime_get_boot_ns;
		break;

	case CLOCK_TAI:
		event->clock = &ktime_get_tai_ns;
		break;

	default:
		return -EINVAL;
	}

	if (!nmi_safe && !(event->pmu->capabilities & PERF_PMU_CAP_NO_NMI))
		return -EINVAL;

	return 0;
}

/*
 * Variation on perf_event_ctx_lock_nested(), except we take two context
 * mutexes.
 */
static struct perf_event_context *
__perf_event_ctx_lock_double(struct perf_event *group_leader,
			     struct perf_event_context *ctx)
{
	struct perf_event_context *gctx;

again:
	rcu_read_lock();
	gctx = READ_ONCE(group_leader->ctx);
	if (!atomic_inc_not_zero(&gctx->refcount)) {
		rcu_read_unlock();
		goto again;
	}
	rcu_read_unlock();

	mutex_lock_double(&gctx->mutex, &ctx->mutex);

	if (group_leader->ctx != gctx) {
		mutex_unlock(&ctx->mutex);
		mutex_unlock(&gctx->mutex);
		put_ctx(gctx);
		goto again;
	}

	return gctx;
}

#ifdef CONFIG_PERF_USER_SHARE
static void perf_group_shared_event(struct perf_event *event,
		struct perf_event *group_leader)
{
	if (!event->shared || !group_leader)
		return;

	/* Do not attempt to change the group for this shared event */
	if (event->group_leader != event)
		return;

	/*
	 * Single events have the group leaders as themselves.
	 * As we now have a new group to attach to, remove from
	 * the previous group and attach it to the new group.
	 */
	perf_remove_from_context(event, DETACH_GROUP);

	event->group_leader	= group_leader;
	perf_event__state_init(event);

	perf_install_in_context(group_leader->ctx, event, event->cpu);
}
#endif

/**
 * sys_perf_event_open - open a performance event, associate it to a task/cpu
 *
 * @attr_uptr:	event_id type attributes for monitoring/sampling
 * @pid:		target pid
 * @cpu:		target cpu
 * @group_fd:		group leader event fd
 */
SYSCALL_DEFINE5(perf_event_open,
		struct perf_event_attr __user *, attr_uptr,
		pid_t, pid, int, cpu, int, group_fd, unsigned long, flags)
{
	struct perf_event *group_leader = NULL, *output_event = NULL;
	struct perf_event *event = NULL, *sibling;
	struct perf_event_attr attr;
	struct perf_event_context *ctx, *gctx;
	struct file *event_file = NULL;
	struct fd group = {NULL, 0};
	struct task_struct *task = NULL;
	struct pmu *pmu;
	int event_fd;
	int move_group = 0;
	int err;
	int f_flags = O_RDWR;
	int cgroup_fd = -1;

	/* for future expandability... */
	if (flags & ~PERF_FLAG_ALL)
		return -EINVAL;

	/* Do we allow access to perf_event_open(2) ? */
	err = security_perf_event_open(&attr, PERF_SECURITY_OPEN);
	if (err)
		return err;

	err = perf_copy_attr(attr_uptr, &attr);
	if (err)
		return err;

	if (!attr.exclude_kernel) {
		err = perf_allow_kernel(&attr);
		if (err)
			return err;
	}

	if (attr.namespaces) {
		if (!capable(CAP_SYS_ADMIN))
			return -EACCES;
	}

	if (attr.freq) {
		if (attr.sample_freq > sysctl_perf_event_sample_rate)
			return -EINVAL;
	} else {
		if (attr.sample_period & (1ULL << 63))
			return -EINVAL;
	}

	/* Only privileged users can get physical addresses */
	if ((attr.sample_type & PERF_SAMPLE_PHYS_ADDR)) {
		err = perf_allow_kernel(&attr);
		if (err)
			return err;
	}

	/*
	 * In cgroup mode, the pid argument is used to pass the fd
	 * opened to the cgroup directory in cgroupfs. The cpu argument
	 * designates the cpu on which to monitor threads from that
	 * cgroup.
	 */
	if ((flags & PERF_FLAG_PID_CGROUP) && (pid == -1 || cpu == -1))
		return -EINVAL;

	if (flags & PERF_FLAG_FD_CLOEXEC)
		f_flags |= O_CLOEXEC;

	event_fd = get_unused_fd_flags(f_flags);
	if (event_fd < 0)
		return event_fd;

	if (group_fd != -1) {
		err = perf_fget_light(group_fd, &group);
		if (err)
			goto err_fd;
		group_leader = group.file->private_data;
		if (flags & PERF_FLAG_FD_OUTPUT)
			output_event = group_leader;
		if (flags & PERF_FLAG_FD_NO_GROUP)
			group_leader = NULL;
	}

	/*
	 * Take the group_leader's group_leader_mutex before observing
	 * anything in the group leader that leads to changes in ctx,
	 * many of which may be changing on another thread.
	 * In particular, we want to take this lock before deciding
	 * whether we need to move_group.
	 */
	if (group_leader)
		mutex_lock(&group_leader->group_leader_mutex);

	if (pid != -1 && !(flags & PERF_FLAG_PID_CGROUP)) {
		task = find_lively_task_by_vpid(pid);
		if (IS_ERR(task)) {
			err = PTR_ERR(task);
			goto err_group_fd;
		}
	}

	if (task && group_leader &&
	    group_leader->attr.inherit != attr.inherit) {
		err = -EINVAL;
		goto err_task;
	}

	if (task) {
		err = mutex_lock_interruptible(&task->signal->cred_guard_mutex);
		if (err)
			goto err_task;

		/*
		 * Reuse ptrace permission checks for now.
		 *
		 * We must hold cred_guard_mutex across this and any potential
		 * perf_install_in_context() call for this new event to
		 * serialize against exec() altering our credentials (and the
		 * perf_event_exit_task() that could imply).
		 */
		err = -EACCES;
		if (!ptrace_may_access(task, PTRACE_MODE_READ_REALCREDS))
			goto err_cred;
	}

	if (flags & PERF_FLAG_PID_CGROUP)
		cgroup_fd = pid;

#ifdef CONFIG_PERF_USER_SHARE
	event = perf_event_create_kernel_shared_check(&attr, cpu, task, NULL,
			group_leader);
#endif
	if (!event) {
		event = perf_event_alloc(&attr, cpu, task, group_leader, NULL,
					 NULL, NULL, cgroup_fd);
		if (IS_ERR(event)) {
			err = PTR_ERR(event);
			goto err_cred;
		}
	}

	if (is_sampling_event(event)) {
		if (event->pmu->capabilities & PERF_PMU_CAP_NO_INTERRUPT) {
			err = -EOPNOTSUPP;
			goto err_alloc;
		}
	}

	/*
	 * Special case software events and allow them to be part of
	 * any hardware group.
	 */
	pmu = event->pmu;

	if (attr.use_clockid) {
		err = perf_event_set_clock(event, attr.clockid);
		if (err)
			goto err_alloc;
	}

	if (pmu->task_ctx_nr == perf_sw_context)
		event->event_caps |= PERF_EV_CAP_SOFTWARE;

	if (group_leader) {
		if (is_software_event(event) &&
		    !in_software_context(group_leader)) {
			/*
			 * If the event is a sw event, but the group_leader
			 * is on hw context.
			 *
			 * Allow the addition of software events to hw
			 * groups, this is safe because software events
			 * never fail to schedule.
			 */
			pmu = group_leader->ctx->pmu;
		} else if (!is_software_event(event) &&
			   is_software_event(group_leader) &&
			   (group_leader->group_caps & PERF_EV_CAP_SOFTWARE)) {
			/*
			 * In case the group is a pure software group, and we
			 * try to add a hardware event, move the whole group to
			 * the hardware context.
			 */
			move_group = 1;
		}
	}

	/*
	 * Get the target context (task or percpu):
	 */
	ctx = find_get_context(pmu, task, event);
	if (IS_ERR(ctx)) {
		err = PTR_ERR(ctx);
		goto err_alloc;
	}

	/*
	 * Look up the group leader (we will attach this event to it):
	 */
	if (group_leader) {
		err = -EINVAL;

		/*
		 * Do not allow a recursive hierarchy (this new sibling
		 * becoming part of another group-sibling):
		 */
		if (group_leader->group_leader != group_leader)
			goto err_context;

		/* All events in a group should have the same clock */
		if (group_leader->clock != event->clock)
			goto err_context;

		/*
		 * Make sure we're both events for the same CPU;
		 * grouping events for different CPUs is broken; since
		 * you can never concurrently schedule them anyhow.
		 */
		if (group_leader->cpu != event->cpu)
			goto err_context;

		/*
		 * Make sure we're both on the same task, or both
		 * per-CPU events.
		 */
		if (group_leader->ctx->task != ctx->task)
			goto err_context;

		/*
		 * Do not allow to attach to a group in a different task
		 * or CPU context. If we're moving SW events, we'll fix
		 * this up later, so allow that.
		 *
		 * Racy, not holding group_leader->ctx->mutex, see comment with
		 * perf_event_ctx_lock().
		 */
		if (!move_group && group_leader->ctx != ctx)
			goto err_context;

		/*
		 * Only a group leader can be exclusive or pinned
		 */
		if (attr.exclusive || attr.pinned)
			goto err_context;
	}

	if (output_event) {
		err = perf_event_set_output(event, output_event);
		if (err)
			goto err_context;
	}

	event_file = anon_inode_getfile("[perf_event]", &perf_fops, event,
					f_flags);
	if (IS_ERR(event_file)) {
		err = PTR_ERR(event_file);
		event_file = NULL;
		goto err_context;
	}

	if (move_group) {
		gctx = __perf_event_ctx_lock_double(group_leader, ctx);

		if (gctx->task == TASK_TOMBSTONE) {
			err = -ESRCH;
			goto err_locked;
		}

		/*
		 * Check if we raced against another sys_perf_event_open() call
		 * moving the software group underneath us.
		 */
		if (!(group_leader->group_caps & PERF_EV_CAP_SOFTWARE)) {
			/*
			 * If someone moved the group out from under us, check
			 * if this new event wound up on the same ctx, if so
			 * its the regular !move_group case, otherwise fail.
			 */
			if (gctx != ctx) {
				err = -EINVAL;
				goto err_locked;
			} else {
				perf_event_ctx_unlock(group_leader, gctx);
				move_group = 0;
				goto not_move_group;
			}
		}

		/*
		 * Failure to create exclusive events returns -EBUSY.
		 */
		err = -EBUSY;
		if (!exclusive_event_installable(group_leader, ctx))
			goto err_locked;

		for_each_sibling_event(sibling, group_leader) {
			if (!exclusive_event_installable(sibling, ctx))
				goto err_locked;
		}
	} else {
		mutex_lock(&ctx->mutex);

		/*
		 * Now that we hold ctx->lock, (re)validate group_leader->ctx == ctx,
		 * see the group_leader && !move_group test earlier.
		 */
		if (group_leader && group_leader->ctx != ctx) {
			err = -EINVAL;
			goto err_locked;
		}
	}
not_move_group:

	if (ctx->task == TASK_TOMBSTONE) {
		err = -ESRCH;
		goto err_locked;
	}

	if (!perf_event_validate_size(event)) {
		err = -E2BIG;
		goto err_locked;
	}

	/*
	 * Must be under the same ctx::mutex as perf_install_in_context(),
	 * because we need to serialize with concurrent event creation.
	 */
	if (!event->shared && !exclusive_event_installable(event, ctx)) {
		err = -EBUSY;
		goto err_locked;
	}

	WARN_ON_ONCE(ctx->parent_ctx);

	/*
	 * This is the point on no return; we cannot fail hereafter. This is
	 * where we start modifying current state.
	 */

	if (move_group) {
		/*
		 * See perf_event_ctx_lock() for comments on the details
		 * of swizzling perf_event::ctx.
		 */
		perf_remove_from_context(group_leader, 0);
		put_ctx(gctx);

		for_each_sibling_event(sibling, group_leader) {
			perf_remove_from_context(sibling, 0);
			put_ctx(gctx);
		}

		/*
		 * Wait for everybody to stop referencing the events through
		 * the old lists, before installing it on new lists.
		 */
		synchronize_rcu();

		/*
		 * Install the group siblings before the group leader.
		 *
		 * Because a group leader will try and install the entire group
		 * (through the sibling list, which is still in-tact), we can
		 * end up with siblings installed in the wrong context.
		 *
		 * By installing siblings first we NO-OP because they're not
		 * reachable through the group lists.
		 */
		for_each_sibling_event(sibling, group_leader) {
			perf_event__state_init(sibling);
			perf_install_in_context(ctx, sibling, sibling->cpu);
			get_ctx(ctx);
		}

		/*
		 * Removing from the context ends up with disabled
		 * event. What we want here is event in the initial
		 * startup state, ready to be add into new context.
		 */
		perf_event__state_init(group_leader);
		perf_install_in_context(ctx, group_leader, group_leader->cpu);
		get_ctx(ctx);
	}

	/*
	 * Precalculate sample_data sizes; do while holding ctx::mutex such
	 * that we're serialized against further additions and before
	 * perf_install_in_context() which is the point the event is active and
	 * can use these values.
	 */
	perf_event__header_size(event);
	perf_event__id_header_size(event);

#ifdef CONFIG_PERF_USER_SHARE
	if (event->shared && group_leader)
		perf_group_shared_event(event, group_leader);
#endif

	if (!event->shared) {
		event->owner = current;

		perf_install_in_context(ctx, event, event->cpu);
		perf_unpin_context(ctx);
	}

	if (move_group)
		perf_event_ctx_unlock(group_leader, gctx);
	mutex_unlock(&ctx->mutex);
	if (group_leader)
		mutex_unlock(&group_leader->group_leader_mutex);

	if (task) {
		mutex_unlock(&task->signal->cred_guard_mutex);
		put_task_struct(task);
	}

	if (!event->shared) {
		mutex_lock(&current->perf_event_mutex);
		list_add_tail(&event->owner_entry, &current->perf_event_list);
		mutex_unlock(&current->perf_event_mutex);
	}

	/*
	 * Drop the reference on the group_event after placing the
	 * new event on the sibling_list. This ensures destruction
	 * of the group leader will find the pointer to itself in
	 * perf_group_detach().
	 */
	fdput(group);
	fd_install(event_fd, event_file);

#ifdef CONFIG_PERF_USER_SHARE
	/* Add the event to the shared events list */
	if (!event->shared)
		perf_event_create_kernel_shared_add(&attr, cpu,
				 task, NULL, ctx, event);
#endif

	return event_fd;

err_locked:
	if (move_group)
		perf_event_ctx_unlock(group_leader, gctx);
	mutex_unlock(&ctx->mutex);
/* err_file: */
	fput(event_file);
err_context:
	perf_unpin_context(ctx);
	put_ctx(ctx);
err_alloc:
	/*
	 * If event_file is set, the fput() above will have called ->release()
	 * and that will take care of freeing the event.
	 */
	if (!event_file)
		free_event(event);
err_cred:
	if (task)
		mutex_unlock(&task->signal->cred_guard_mutex);
err_task:
	if (task)
		put_task_struct(task);
err_group_fd:
	if (group_leader)
		mutex_unlock(&group_leader->group_leader_mutex);
	fdput(group);
err_fd:
	put_unused_fd(event_fd);
	return err;
}


/**
 * perf_event_create_kernel_counter
 *
 * @attr: attributes of the counter to create
 * @cpu: cpu in which the counter is bound
 * @task: task to profile (NULL for percpu)
 */
struct perf_event *
perf_event_create_kernel_counter(struct perf_event_attr *attr, int cpu,
				 struct task_struct *task,
				 perf_overflow_handler_t overflow_handler,
				 void *context)
{
	struct perf_event_context *ctx;
	struct perf_event *event;
	int err;

	event = perf_event_create_kernel_shared_check(attr, cpu, task,
						overflow_handler, NULL);
	if (!event) {
		event = perf_event_alloc(attr, cpu, task, NULL, NULL,
				overflow_handler, context, -1);
		if (IS_ERR(event)) {
			err = PTR_ERR(event);
			goto err;
		}
	}

	/* Mark owner so we could distinguish it from user events. */
	event->owner = TASK_TOMBSTONE;

	if (event->shared)
		return event;

	/*
	 * Get the target context (task or percpu):
	 */
	ctx = find_get_context(event->pmu, task, event);
	if (IS_ERR(ctx)) {
		err = PTR_ERR(ctx);
		goto err_free;
	}

	WARN_ON_ONCE(ctx->parent_ctx);
	mutex_lock(&ctx->mutex);
	if (ctx->task == TASK_TOMBSTONE) {
		err = -ESRCH;
		goto err_unlock;
	}

	if (!exclusive_event_installable(event, ctx)) {
		err = -EBUSY;
		goto err_unlock;
	}

	perf_install_in_context(ctx, event, event->cpu);
	perf_unpin_context(ctx);
	mutex_unlock(&ctx->mutex);

	/*
	 * Check if can add event to shared list
	 */
	perf_event_create_kernel_shared_add(attr, cpu,
			 task, overflow_handler, context, event);
	return event;

err_unlock:
	mutex_unlock(&ctx->mutex);
	perf_unpin_context(ctx);
	put_ctx(ctx);
err_free:
	free_event(event);
err:
	return ERR_PTR(err);
}
EXPORT_SYMBOL_GPL(perf_event_create_kernel_counter);

void perf_pmu_migrate_context(struct pmu *pmu, int src_cpu, int dst_cpu)
{
	struct perf_event_context *src_ctx;
	struct perf_event_context *dst_ctx;
	struct perf_event *event, *tmp;
	LIST_HEAD(events);

	src_ctx = &per_cpu_ptr(pmu->pmu_cpu_context, src_cpu)->ctx;
	dst_ctx = &per_cpu_ptr(pmu->pmu_cpu_context, dst_cpu)->ctx;

	/*
	 * See perf_event_ctx_lock() for comments on the details
	 * of swizzling perf_event::ctx.
	 */
	mutex_lock_double(&src_ctx->mutex, &dst_ctx->mutex);
	list_for_each_entry_safe(event, tmp, &src_ctx->event_list,
				 event_entry) {
		perf_remove_from_context(event, 0);
		unaccount_event_cpu(event, src_cpu);
		put_ctx(src_ctx);
		list_add(&event->migrate_entry, &events);
	}

	/*
	 * Wait for the events to quiesce before re-instating them.
	 */
	synchronize_rcu();

	/*
	 * Re-instate events in 2 passes.
	 *
	 * Skip over group leaders and only install siblings on this first
	 * pass, siblings will not get enabled without a leader, however a
	 * leader will enable its siblings, even if those are still on the old
	 * context.
	 */
	list_for_each_entry_safe(event, tmp, &events, migrate_entry) {
		if (event->group_leader == event)
			continue;

		list_del(&event->migrate_entry);
		if (event->state >= PERF_EVENT_STATE_OFF)
			event->state = PERF_EVENT_STATE_INACTIVE;
		account_event_cpu(event, dst_cpu);
		perf_install_in_context(dst_ctx, event, dst_cpu);
		get_ctx(dst_ctx);
	}

	/*
	 * Once all the siblings are setup properly, install the group leaders
	 * to make it go.
	 */
	list_for_each_entry_safe(event, tmp, &events, migrate_entry) {
		list_del(&event->migrate_entry);
		if (event->state >= PERF_EVENT_STATE_OFF)
			event->state = PERF_EVENT_STATE_INACTIVE;
		account_event_cpu(event, dst_cpu);
		perf_install_in_context(dst_ctx, event, dst_cpu);
		get_ctx(dst_ctx);
	}
	mutex_unlock(&dst_ctx->mutex);
	mutex_unlock(&src_ctx->mutex);
}
EXPORT_SYMBOL_GPL(perf_pmu_migrate_context);

static void sync_child_event(struct perf_event *child_event,
			       struct task_struct *child)
{
	struct perf_event *parent_event = child_event->parent;
	u64 child_val;

	if (child_event->attr.inherit_stat)
		perf_event_read_event(child_event, child);

	child_val = perf_event_count(child_event);

	/*
	 * Add back the child's count to the parent's count:
	 */
	atomic64_add(child_val, &parent_event->child_count);
	atomic64_add(child_event->total_time_enabled,
		     &parent_event->child_total_time_enabled);
	atomic64_add(child_event->total_time_running,
		     &parent_event->child_total_time_running);
}

static void
perf_event_exit_event(struct perf_event *child_event,
		      struct perf_event_context *child_ctx,
		      struct task_struct *child)
{
	struct perf_event *parent_event = child_event->parent;

	/*
	 * Do not destroy the 'original' grouping; because of the context
	 * switch optimization the original events could've ended up in a
	 * random child task.
	 *
	 * If we were to destroy the original group, all group related
	 * operations would cease to function properly after this random
	 * child dies.
	 *
	 * Do destroy all inherited groups, we don't care about those
	 * and being thorough is better.
	 */
	raw_spin_lock_irq(&child_ctx->lock);
	WARN_ON_ONCE(child_ctx->is_active);

	if (parent_event)
		perf_group_detach(child_event);
	list_del_event(child_event, child_ctx);
	perf_event_set_state(child_event, PERF_EVENT_STATE_EXIT); /* is_event_hup() */
	raw_spin_unlock_irq(&child_ctx->lock);

	/*
	 * Parent events are governed by their filedesc, retain them.
	 */
	if (!parent_event) {
		perf_event_wakeup(child_event);
		return;
	}
	/*
	 * Child events can be cleaned up.
	 */

	sync_child_event(child_event, child);

	/*
	 * Remove this event from the parent's list
	 */
	WARN_ON_ONCE(parent_event->ctx->parent_ctx);
	mutex_lock(&parent_event->child_mutex);
	list_del_init(&child_event->child_list);
	mutex_unlock(&parent_event->child_mutex);

	/*
	 * Kick perf_poll() for is_event_hup().
	 */
	perf_event_wakeup(parent_event);
	free_event(child_event);
	put_event(parent_event);
}

static void perf_event_exit_task_context(struct task_struct *child, int ctxn)
{
	struct perf_event_context *child_ctx, *clone_ctx = NULL;
	struct perf_event *child_event, *next;

	WARN_ON_ONCE(child != current);

	child_ctx = perf_pin_task_context(child, ctxn);
	if (!child_ctx)
		return;

	/*
	 * In order to reduce the amount of tricky in ctx tear-down, we hold
	 * ctx::mutex over the entire thing. This serializes against almost
	 * everything that wants to access the ctx.
	 *
	 * The exception is sys_perf_event_open() /
	 * perf_event_create_kernel_count() which does find_get_context()
	 * without ctx::mutex (it cannot because of the move_group double mutex
	 * lock thing). See the comments in perf_install_in_context().
	 */
	mutex_lock(&child_ctx->mutex);

	/*
	 * In a single ctx::lock section, de-schedule the events and detach the
	 * context from the task such that we cannot ever get it scheduled back
	 * in.
	 */
	raw_spin_lock_irq(&child_ctx->lock);
	task_ctx_sched_out(__get_cpu_context(child_ctx), child_ctx, EVENT_ALL);

	/*
	 * Now that the context is inactive, destroy the task <-> ctx relation
	 * and mark the context dead.
	 */
	RCU_INIT_POINTER(child->perf_event_ctxp[ctxn], NULL);
	put_ctx(child_ctx); /* cannot be last */
	WRITE_ONCE(child_ctx->task, TASK_TOMBSTONE);
	put_task_struct(current); /* cannot be last */

	clone_ctx = unclone_ctx(child_ctx);
	raw_spin_unlock_irq(&child_ctx->lock);

	if (clone_ctx)
		put_ctx(clone_ctx);

	/*
	 * Report the task dead after unscheduling the events so that we
	 * won't get any samples after PERF_RECORD_EXIT. We can however still
	 * get a few PERF_RECORD_READ events.
	 */
	perf_event_task(child, child_ctx, 0);

	list_for_each_entry_safe(child_event, next, &child_ctx->event_list, event_entry)
		perf_event_exit_event(child_event, child_ctx, child);

	mutex_unlock(&child_ctx->mutex);

	put_ctx(child_ctx);
}

/*
 * When a child task exits, feed back event values to parent events.
 *
 * Can be called with cred_guard_mutex held when called from
 * install_exec_creds().
 */
void perf_event_exit_task(struct task_struct *child)
{
	struct perf_event *event, *tmp;
	int ctxn;

	mutex_lock(&child->perf_event_mutex);
	list_for_each_entry_safe(event, tmp, &child->perf_event_list,
				 owner_entry) {
		list_del_init(&event->owner_entry);

		/*
		 * Ensure the list deletion is visible before we clear
		 * the owner, closes a race against perf_release() where
		 * we need to serialize on the owner->perf_event_mutex.
		 */
		smp_store_release(&event->owner, NULL);
	}
	mutex_unlock(&child->perf_event_mutex);

	for_each_task_context_nr(ctxn)
		perf_event_exit_task_context(child, ctxn);

	/*
	 * The perf_event_exit_task_context calls perf_event_task
	 * with child's task_ctx, which generates EXIT events for
	 * child contexts and sets child->perf_event_ctxp[] to NULL.
	 * At this point we need to send EXIT events to cpu contexts.
	 */
	perf_event_task(child, NULL, 0);
}

static void perf_free_event(struct perf_event *event,
			    struct perf_event_context *ctx)
{
	struct perf_event *parent = event->parent;

	if (WARN_ON_ONCE(!parent))
		return;

	mutex_lock(&parent->child_mutex);
	list_del_init(&event->child_list);
	mutex_unlock(&parent->child_mutex);

	put_event(parent);

	raw_spin_lock_irq(&ctx->lock);
	perf_group_detach(event);
	list_del_event(event, ctx);
	raw_spin_unlock_irq(&ctx->lock);
	free_event(event);
}

/*
 * Free a context as created by inheritance by perf_event_init_task() below,
 * used by fork() in case of fail.
 *
 * Even though the task has never lived, the context and events have been
 * exposed through the child_list, so we must take care tearing it all down.
 */
void perf_event_free_task(struct task_struct *task)
{
	struct perf_event_context *ctx;
	struct perf_event *event, *tmp;
	int ctxn;

	for_each_task_context_nr(ctxn) {
		ctx = task->perf_event_ctxp[ctxn];
		if (!ctx)
			continue;

		mutex_lock(&ctx->mutex);
		raw_spin_lock_irq(&ctx->lock);
		/*
		 * Destroy the task <-> ctx relation and mark the context dead.
		 *
		 * This is important because even though the task hasn't been
		 * exposed yet the context has been (through child_list).
		 */
		RCU_INIT_POINTER(task->perf_event_ctxp[ctxn], NULL);
		WRITE_ONCE(ctx->task, TASK_TOMBSTONE);
		put_task_struct(task); /* cannot be last */
		raw_spin_unlock_irq(&ctx->lock);

		list_for_each_entry_safe(event, tmp, &ctx->event_list, event_entry)
			perf_free_event(event, ctx);

		mutex_unlock(&ctx->mutex);

		/*
		 * perf_event_release_kernel() could've stolen some of our
		 * child events and still have them on its free_list. In that
		 * case we must wait for these events to have been freed (in
		 * particular all their references to this task must've been
		 * dropped).
		 *
		 * Without this copy_process() will unconditionally free this
		 * task (irrespective of its reference count) and
		 * _free_event()'s put_task_struct(event->hw.target) will be a
		 * use-after-free.
		 *
		 * Wait for all events to drop their context reference.
		 */
		wait_var_event(&ctx->refcount, atomic_read(&ctx->refcount) == 1);
		put_ctx(ctx); /* must be last */
	}
}

void perf_event_delayed_put(struct task_struct *task)
{
	int ctxn;

	for_each_task_context_nr(ctxn)
		WARN_ON_ONCE(task->perf_event_ctxp[ctxn]);
}

struct file *perf_event_get(unsigned int fd)
{
	struct file *file;

	file = fget_raw(fd);
	if (!file)
		return ERR_PTR(-EBADF);

	if (file->f_op != &perf_fops) {
		fput(file);
		return ERR_PTR(-EBADF);
	}

	return file;
}

const struct perf_event *perf_get_event(struct file *file)
{
	if (file->f_op != &perf_fops)
		return ERR_PTR(-EINVAL);

	return file->private_data;
}

const struct perf_event_attr *perf_event_attrs(struct perf_event *event)
{
	if (!event)
		return ERR_PTR(-EINVAL);

	return &event->attr;
}

/*
 * Inherit an event from parent task to child task.
 *
 * Returns:
 *  - valid pointer on success
 *  - NULL for orphaned events
 *  - IS_ERR() on error
 */
static struct perf_event *
inherit_event(struct perf_event *parent_event,
	      struct task_struct *parent,
	      struct perf_event_context *parent_ctx,
	      struct task_struct *child,
	      struct perf_event *group_leader,
	      struct perf_event_context *child_ctx)
{
	enum perf_event_state parent_state = parent_event->state;
	struct perf_event *child_event;
	unsigned long flags;

	/*
	 * Instead of creating recursive hierarchies of events,
	 * we link inherited events back to the original parent,
	 * which has a filp for sure, which we use as the reference
	 * count:
	 */
	if (parent_event->parent)
		parent_event = parent_event->parent;

	child_event = perf_event_alloc(&parent_event->attr,
					   parent_event->cpu,
					   child,
					   group_leader, parent_event,
					   NULL, NULL, -1);
	if (IS_ERR(child_event))
		return child_event;


	if ((child_event->attach_state & PERF_ATTACH_TASK_DATA) &&
	    !child_ctx->task_ctx_data) {
		struct pmu *pmu = child_event->pmu;

		child_ctx->task_ctx_data = kzalloc(pmu->task_ctx_size,
						   GFP_KERNEL);
		if (!child_ctx->task_ctx_data) {
			free_event(child_event);
			return ERR_PTR(-ENOMEM);
		}
	}

	/*
	 * is_orphaned_event() and list_add_tail(&parent_event->child_list)
	 * must be under the same lock in order to serialize against
	 * perf_event_release_kernel(), such that either we must observe
	 * is_orphaned_event() or they will observe us on the child_list.
	 */
	mutex_lock(&parent_event->child_mutex);
	if (is_orphaned_event(parent_event) ||
	    !atomic_long_inc_not_zero(&parent_event->refcount)) {
		mutex_unlock(&parent_event->child_mutex);
		/* task_ctx_data is freed with child_ctx */
		free_event(child_event);
		return NULL;
	}

	get_ctx(child_ctx);

	/*
	 * Make the child state follow the state of the parent event,
	 * not its attr.disabled bit.  We hold the parent's mutex,
	 * so we won't race with perf_event_{en, dis}able_family.
	 */
	if (parent_state >= PERF_EVENT_STATE_INACTIVE)
		child_event->state = PERF_EVENT_STATE_INACTIVE;
	else
		child_event->state = PERF_EVENT_STATE_OFF;

	if (parent_event->attr.freq) {
		u64 sample_period = parent_event->hw.sample_period;
		struct hw_perf_event *hwc = &child_event->hw;

		hwc->sample_period = sample_period;
		hwc->last_period   = sample_period;

		local64_set(&hwc->period_left, sample_period);
	}

	child_event->ctx = child_ctx;
	child_event->overflow_handler = parent_event->overflow_handler;
	child_event->overflow_handler_context
		= parent_event->overflow_handler_context;

	/*
	 * Precalculate sample_data sizes
	 */
	perf_event__header_size(child_event);
	perf_event__id_header_size(child_event);

	/*
	 * Link it up in the child's context:
	 */
	raw_spin_lock_irqsave(&child_ctx->lock, flags);
	add_event_to_ctx(child_event, child_ctx);
	raw_spin_unlock_irqrestore(&child_ctx->lock, flags);

	/*
	 * Link this into the parent event's child list
	 */
	list_add_tail(&child_event->child_list, &parent_event->child_list);
	mutex_unlock(&parent_event->child_mutex);

	return child_event;
}

/*
 * Inherits an event group.
 *
 * This will quietly suppress orphaned events; !inherit_event() is not an error.
 * This matches with perf_event_release_kernel() removing all child events.
 *
 * Returns:
 *  - 0 on success
 *  - <0 on error
 */
static int inherit_group(struct perf_event *parent_event,
	      struct task_struct *parent,
	      struct perf_event_context *parent_ctx,
	      struct task_struct *child,
	      struct perf_event_context *child_ctx)
{
	struct perf_event *leader;
	struct perf_event *sub;
	struct perf_event *child_ctr;

	leader = inherit_event(parent_event, parent, parent_ctx,
				 child, NULL, child_ctx);
	if (IS_ERR(leader))
		return PTR_ERR(leader);
	/*
	 * @leader can be NULL here because of is_orphaned_event(). In this
	 * case inherit_event() will create individual events, similar to what
	 * perf_group_detach() would do anyway.
	 */
	for_each_sibling_event(sub, parent_event) {
		child_ctr = inherit_event(sub, parent, parent_ctx,
					    child, leader, child_ctx);
		if (IS_ERR(child_ctr))
			return PTR_ERR(child_ctr);
	}
	if (leader)
		leader->group_generation = parent_event->group_generation;
	return 0;
}

/*
 * Creates the child task context and tries to inherit the event-group.
 *
 * Clears @inherited_all on !attr.inherited or error. Note that we'll leave
 * inherited_all set when we 'fail' to inherit an orphaned event; this is
 * consistent with perf_event_release_kernel() removing all child events.
 *
 * Returns:
 *  - 0 on success
 *  - <0 on error
 */
static int
inherit_task_group(struct perf_event *event, struct task_struct *parent,
		   struct perf_event_context *parent_ctx,
		   struct task_struct *child, int ctxn,
		   int *inherited_all)
{
	int ret;
	struct perf_event_context *child_ctx;

	if (!event->attr.inherit) {
		*inherited_all = 0;
		return 0;
	}

	child_ctx = child->perf_event_ctxp[ctxn];
	if (!child_ctx) {
		/*
		 * This is executed from the parent task context, so
		 * inherit events that have been marked for cloning.
		 * First allocate and initialize a context for the
		 * child.
		 */
		child_ctx = alloc_perf_context(parent_ctx->pmu, child);
		if (!child_ctx)
			return -ENOMEM;

		child->perf_event_ctxp[ctxn] = child_ctx;
	}

	ret = inherit_group(event, parent, parent_ctx,
			    child, child_ctx);

	if (ret)
		*inherited_all = 0;

	return ret;
}

/*
 * Initialize the perf_event context in task_struct
 */
static int perf_event_init_context(struct task_struct *child, int ctxn)
{
	struct perf_event_context *child_ctx, *parent_ctx;
	struct perf_event_context *cloned_ctx;
	struct perf_event *event;
	struct task_struct *parent = current;
	int inherited_all = 1;
	unsigned long flags;
	int ret = 0;

	if (likely(!parent->perf_event_ctxp[ctxn]))
		return 0;

	/*
	 * If the parent's context is a clone, pin it so it won't get
	 * swapped under us.
	 */
	parent_ctx = perf_pin_task_context(parent, ctxn);
	if (!parent_ctx)
		return 0;

	/*
	 * No need to check if parent_ctx != NULL here; since we saw
	 * it non-NULL earlier, the only reason for it to become NULL
	 * is if we exit, and since we're currently in the middle of
	 * a fork we can't be exiting at the same time.
	 */

	/*
	 * Lock the parent list. No need to lock the child - not PID
	 * hashed yet and not running, so nobody can access it.
	 */
	mutex_lock(&parent_ctx->mutex);

	/*
	 * We dont have to disable NMIs - we are only looking at
	 * the list, not manipulating it:
	 */
	perf_event_groups_for_each(event, &parent_ctx->pinned_groups) {
		ret = inherit_task_group(event, parent, parent_ctx,
					 child, ctxn, &inherited_all);
		if (ret)
			goto out_unlock;
	}

	/*
	 * We can't hold ctx->lock when iterating the ->flexible_group list due
	 * to allocations, but we need to prevent rotation because
	 * rotate_ctx() will change the list from interrupt context.
	 */
	raw_spin_lock_irqsave(&parent_ctx->lock, flags);
	parent_ctx->rotate_disable = 1;
	raw_spin_unlock_irqrestore(&parent_ctx->lock, flags);

	perf_event_groups_for_each(event, &parent_ctx->flexible_groups) {
		ret = inherit_task_group(event, parent, parent_ctx,
					 child, ctxn, &inherited_all);
		if (ret)
			goto out_unlock;
	}

	raw_spin_lock_irqsave(&parent_ctx->lock, flags);
	parent_ctx->rotate_disable = 0;

	child_ctx = child->perf_event_ctxp[ctxn];

	if (child_ctx && inherited_all) {
		/*
		 * Mark the child context as a clone of the parent
		 * context, or of whatever the parent is a clone of.
		 *
		 * Note that if the parent is a clone, the holding of
		 * parent_ctx->lock avoids it from being uncloned.
		 */
		cloned_ctx = parent_ctx->parent_ctx;
		if (cloned_ctx) {
			child_ctx->parent_ctx = cloned_ctx;
			child_ctx->parent_gen = parent_ctx->parent_gen;
		} else {
			child_ctx->parent_ctx = parent_ctx;
			child_ctx->parent_gen = parent_ctx->generation;
		}
		get_ctx(child_ctx->parent_ctx);
	}

	raw_spin_unlock_irqrestore(&parent_ctx->lock, flags);
out_unlock:
	mutex_unlock(&parent_ctx->mutex);

	perf_unpin_context(parent_ctx);
	put_ctx(parent_ctx);

	return ret;
}

/*
 * Initialize the perf_event context in task_struct
 */
int perf_event_init_task(struct task_struct *child)
{
	int ctxn, ret;

	memset(child->perf_event_ctxp, 0, sizeof(child->perf_event_ctxp));
	mutex_init(&child->perf_event_mutex);
	INIT_LIST_HEAD(&child->perf_event_list);

	for_each_task_context_nr(ctxn) {
		ret = perf_event_init_context(child, ctxn);
		if (ret) {
			perf_event_free_task(child);
			return ret;
		}
	}

	return 0;
}

static void __init perf_event_init_all_cpus(void)
{
	struct swevent_htable *swhash;
	int cpu;

	zalloc_cpumask_var(&perf_online_mask, GFP_KERNEL);

	for_each_possible_cpu(cpu) {
		swhash = &per_cpu(swevent_htable, cpu);
		mutex_init(&swhash->hlist_mutex);
		INIT_LIST_HEAD(&per_cpu(active_ctx_list, cpu));

		INIT_LIST_HEAD(&per_cpu(pmu_sb_events.list, cpu));
		raw_spin_lock_init(&per_cpu(pmu_sb_events.lock, cpu));

#ifdef CONFIG_CGROUP_PERF
		INIT_LIST_HEAD(&per_cpu(cgrp_cpuctx_list, cpu));
#endif
		INIT_LIST_HEAD(&per_cpu(sched_cb_list, cpu));
		per_cpu(is_hotplugging, cpu) = false;
		per_cpu(is_idle, cpu) = false;
	}
}

void perf_swevent_init_cpu(unsigned int cpu)
{
	struct swevent_htable *swhash = &per_cpu(swevent_htable, cpu);

	mutex_lock(&swhash->hlist_mutex);
	if (swhash->hlist_refcount > 0 && !swevent_hlist_deref(swhash)) {
		struct swevent_hlist *hlist;

		hlist = kzalloc_node(sizeof(*hlist), GFP_KERNEL, cpu_to_node(cpu));
		WARN_ON(!hlist);
		rcu_assign_pointer(swhash->swevent_hlist, hlist);
	}
	mutex_unlock(&swhash->hlist_mutex);
}

#if defined CONFIG_HOTPLUG_CPU || defined CONFIG_KEXEC_CORE
int perf_event_restart_events(unsigned int cpu)
{
	mutex_lock(&pmus_lock);
	per_cpu(is_hotplugging, cpu) = false;
	perf_deferred_install_in_context(cpu);
	mutex_unlock(&pmus_lock);

	return 0;
}

static void perf_event_exit_cpu_context(int cpu)
{
	struct perf_cpu_context *cpuctx;
	struct perf_event_context *ctx;
	struct perf_event *event, *event_tmp;
	unsigned long flags;
	struct pmu *pmu;

	mutex_lock(&pmus_lock);
	per_cpu(is_hotplugging, cpu) = true;
	list_for_each_entry(pmu, &pmus, entry) {
		cpuctx = per_cpu_ptr(pmu->pmu_cpu_context, cpu);
		ctx = &cpuctx->ctx;

		/* Cancel the mux hrtimer to avoid CPU migration */
		if (pmu->task_ctx_nr != perf_sw_context) {
			raw_spin_lock_irqsave(&cpuctx->hrtimer_lock, flags);
			hrtimer_cancel(&cpuctx->hrtimer);
			cpuctx->hrtimer_active = 0;
			raw_spin_unlock_irqrestore(&cpuctx->hrtimer_lock,
							flags);
		}

		mutex_lock(&ctx->mutex);
		list_for_each_entry_safe(event, event_tmp, &ctx->event_list,
								event_entry) {
			perf_remove_from_context(event, DETACH_GROUP);
			if (event->pmu->events_across_hotplug)
				perf_prepare_install_in_context(event);
		}
		cpuctx->online = 0;
		mutex_unlock(&ctx->mutex);
	}
	cpumask_clear_cpu(cpu, perf_online_mask);
	mutex_unlock(&pmus_lock);
}
#else

static void perf_event_exit_cpu_context(int cpu) { }

#endif

int perf_event_init_cpu(unsigned int cpu)
{
	struct perf_cpu_context *cpuctx;
	struct perf_event_context *ctx;
	struct pmu *pmu;

	perf_swevent_init_cpu(cpu);

	mutex_lock(&pmus_lock);
	cpumask_set_cpu(cpu, perf_online_mask);
	list_for_each_entry(pmu, &pmus, entry) {
		cpuctx = per_cpu_ptr(pmu->pmu_cpu_context, cpu);
		ctx = &cpuctx->ctx;

		mutex_lock(&ctx->mutex);
		cpuctx->online = 1;
		mutex_unlock(&ctx->mutex);
	}
	mutex_unlock(&pmus_lock);

	return 0;
}

int perf_event_exit_cpu(unsigned int cpu)
{
	perf_event_exit_cpu_context(cpu);
	return 0;
}

static int
perf_reboot(struct notifier_block *notifier, unsigned long val, void *v)
{
	int cpu;

	for_each_online_cpu(cpu)
		perf_event_exit_cpu(cpu);

	return NOTIFY_OK;
}

/*
 * Run the perf reboot notifier at the very last possible moment so that
 * the generic watchdog code runs as long as possible.
 */
static struct notifier_block perf_reboot_notifier = {
	.notifier_call = perf_reboot,
	.priority = INT_MIN,
};

static int event_idle_notif(struct notifier_block *nb, unsigned long action,
							void *data)
{
	switch (action) {
	case IDLE_START:
		__this_cpu_write(is_idle, true);
		break;
	case IDLE_END:
		__this_cpu_write(is_idle, false);
		break;
	}

	return NOTIFY_OK;
}

static struct notifier_block perf_event_idle_nb = {
	.notifier_call = event_idle_notif,
};

void __init perf_event_init(void)
{
	int ret, cpu;

	idr_init(&pmu_idr);

	shared_events = alloc_percpu(struct shared_events_str);
	if (!shared_events) {
		WARN(1, "alloc_percpu failed for shared_events struct");
	} else {
		for_each_possible_cpu(cpu) {
			struct shared_events_str *shrd_events =
				per_cpu_ptr(shared_events, cpu);

			mutex_init(&shrd_events->list_mutex);
		}
	}
	perf_event_init_all_cpus();
	init_srcu_struct(&pmus_srcu);
	perf_pmu_register(&perf_swevent, "software", PERF_TYPE_SOFTWARE);
	perf_pmu_register(&perf_cpu_clock, NULL, -1);
	perf_pmu_register(&perf_task_clock, NULL, -1);
	perf_tp_register();
	perf_event_init_cpu(smp_processor_id());
	idle_notifier_register(&perf_event_idle_nb);
	register_reboot_notifier(&perf_reboot_notifier);

	ret = init_hw_breakpoint();
	WARN(ret, "hw_breakpoint initialization failed with: %d", ret);

	/*
	 * Build time assertion that we keep the data_head at the intended
	 * location.  IOW, validation we got the __reserved[] size right.
	 */
	BUILD_BUG_ON((offsetof(struct perf_event_mmap_page, data_head))
		     != 1024);
}

ssize_t perf_event_sysfs_show(struct device *dev, struct device_attribute *attr,
			      char *page)
{
	struct perf_pmu_events_attr *pmu_attr =
		container_of(attr, struct perf_pmu_events_attr, attr);

	if (pmu_attr->event_str)
		return sprintf(page, "%s\n", pmu_attr->event_str);

	return 0;
}
EXPORT_SYMBOL_GPL(perf_event_sysfs_show);

static int __init perf_event_sysfs_init(void)
{
	struct pmu *pmu;
	int ret;

	mutex_lock(&pmus_lock);

	ret = bus_register(&pmu_bus);
	if (ret)
		goto unlock;

	list_for_each_entry(pmu, &pmus, entry) {
		if (!pmu->name || pmu->type < 0)
			continue;

		ret = pmu_dev_alloc(pmu);
		WARN(ret, "Failed to register pmu: %s, reason %d\n", pmu->name, ret);
	}
	pmu_bus_running = 1;
	ret = 0;

unlock:
	mutex_unlock(&pmus_lock);

	return ret;
}
device_initcall(perf_event_sysfs_init);

#ifdef CONFIG_CGROUP_PERF
static struct cgroup_subsys_state *
perf_cgroup_css_alloc(struct cgroup_subsys_state *parent_css)
{
	struct perf_cgroup *jc;

	jc = kzalloc(sizeof(*jc), GFP_KERNEL);
	if (!jc)
		return ERR_PTR(-ENOMEM);

	jc->info = alloc_percpu(struct perf_cgroup_info);
	if (!jc->info) {
		kfree(jc);
		return ERR_PTR(-ENOMEM);
	}

	return &jc->css;
}

static void perf_cgroup_css_free(struct cgroup_subsys_state *css)
{
	struct perf_cgroup *jc = container_of(css, struct perf_cgroup, css);

	free_percpu(jc->info);
	kfree(jc);
}

static int __perf_cgroup_move(void *info)
{
	struct task_struct *task = info;
	rcu_read_lock();
	perf_cgroup_switch(task, PERF_CGROUP_SWOUT | PERF_CGROUP_SWIN);
	rcu_read_unlock();
	return 0;
}

static void perf_cgroup_attach(struct cgroup_taskset *tset)
{
	struct task_struct *task;
	struct cgroup_subsys_state *css;

	cgroup_taskset_for_each(task, css, tset)
		task_function_call(task, __perf_cgroup_move, task);
}

struct cgroup_subsys perf_event_cgrp_subsys = {
	.css_alloc	= perf_cgroup_css_alloc,
	.css_free	= perf_cgroup_css_free,
	.attach		= perf_cgroup_attach,
	/*
	 * Implicitly enable on dfl hierarchy so that perf events can
	 * always be filtered by cgroup2 path as long as perf_event
	 * controller is not mounted on a legacy hierarchy.
	 */
	.implicit_on_dfl = true,
	.threaded	= true,
};
#endif /* CONFIG_CGROUP_PERF */<|MERGE_RESOLUTION|>--- conflicted
+++ resolved
@@ -6391,12 +6391,8 @@
 {
 	struct perf_event *leader = event->group_leader, *sub;
 	u64 read_format = event->attr.read_format;
-<<<<<<< HEAD
-	u64 values[5];
-=======
 	unsigned long flags;
 	u64 values[6];
->>>>>>> 05a68fe2
 	int n = 0;
 
 	/*
