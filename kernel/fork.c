/*
 *  linux/kernel/fork.c
 *
 *  Copyright (C) 1991, 1992  Linus Torvalds
 */

/*
 *  'fork.c' contains the help-routines for the 'fork' system call
 * (see also entry.S and others).
 * Fork is rather simple, once you get the hang of it, but the memory
 * management can be a bitch. See 'mm/memory.c': 'copy_page_range()'
 */

#include <linux/anon_inodes.h>
#include <linux/slab.h>
#include <linux/sched/autogroup.h>
#include <linux/sched/mm.h>
#include <linux/sched/coredump.h>
#include <linux/sched/user.h>
#include <linux/sched/numa_balancing.h>
#include <linux/sched/stat.h>
#include <linux/sched/task.h>
#include <linux/sched/task_stack.h>
#include <linux/sched/cputime.h>
#include <linux/seq_file.h>
#include <linux/rtmutex.h>
#include <linux/init.h>
#include <linux/unistd.h>
#include <linux/module.h>
#include <linux/vmalloc.h>
#include <linux/completion.h>
#include <linux/personality.h>
#include <linux/mempolicy.h>
#include <linux/sem.h>
#include <linux/file.h>
#include <linux/fdtable.h>
#include <linux/iocontext.h>
#include <linux/key.h>
#include <linux/binfmts.h>
#include <linux/mman.h>
#include <linux/mmu_notifier.h>
#include <linux/hmm.h>
#include <linux/fs.h>
#include <linux/mm.h>
#include <linux/vmacache.h>
#include <linux/nsproxy.h>
#include <linux/capability.h>
#include <linux/cpu.h>
#include <linux/cgroup.h>
#include <linux/security.h>
#include <linux/hugetlb.h>
#include <linux/seccomp.h>
#include <linux/swap.h>
#include <linux/syscalls.h>
#include <linux/jiffies.h>
#include <linux/futex.h>
#include <linux/compat.h>
#include <linux/kthread.h>
#include <linux/task_io_accounting_ops.h>
#include <linux/rcupdate.h>
#include <linux/ptrace.h>
#include <linux/mount.h>
#include <linux/audit.h>
#include <linux/memcontrol.h>
#include <linux/ftrace.h>
#include <linux/proc_fs.h>
#include <linux/profile.h>
#include <linux/rmap.h>
#include <linux/ksm.h>
#include <linux/acct.h>
#include <linux/userfaultfd_k.h>
#include <linux/tsacct_kern.h>
#include <linux/cn_proc.h>
#include <linux/freezer.h>
#include <linux/delayacct.h>
#include <linux/taskstats_kern.h>
#include <linux/random.h>
#include <linux/tty.h>
#include <linux/blkdev.h>
#include <linux/fs_struct.h>
#include <linux/magic.h>
#include <linux/sched/mm.h>
#include <linux/perf_event.h>
#include <linux/posix-timers.h>
#include <linux/user-return-notifier.h>
#include <linux/oom.h>
#include <linux/khugepaged.h>
#include <linux/signalfd.h>
#include <linux/uprobes.h>
#include <linux/aio.h>
#include <linux/compiler.h>
#include <linux/sysctl.h>
#include <linux/kcov.h>
#include <linux/livepatch.h>
#include <linux/thread_info.h>
#include <linux/cpufreq_times.h>
#include <linux/scs.h>

#include <asm/pgtable.h>
#include <asm/pgalloc.h>
#include <linux/uaccess.h>
#include <asm/mmu_context.h>
#include <asm/cacheflush.h>
#include <asm/tlbflush.h>

#include <trace/events/sched.h>

#define CREATE_TRACE_POINTS
#include <trace/events/task.h>

/*
 * Minimum number of threads to boot the kernel
 */
#define MIN_THREADS 20

/*
 * Maximum number of threads
 */
#define MAX_THREADS FUTEX_TID_MASK

/*
 * Protected counters by write_lock_irq(&tasklist_lock)
 */
unsigned long total_forks;	/* Handle normal Linux uptimes. */
int nr_threads;			/* The idle threads do not count.. */

int max_threads;		/* tunable limit on nr_threads */

DEFINE_PER_CPU(unsigned long, process_counts) = 0;

__cacheline_aligned DEFINE_RWLOCK(tasklist_lock);  /* outer */

#ifdef CONFIG_PROVE_RCU
int lockdep_tasklist_lock_is_held(void)
{
	return lockdep_is_held(&tasklist_lock);
}
EXPORT_SYMBOL_GPL(lockdep_tasklist_lock_is_held);
#endif /* #ifdef CONFIG_PROVE_RCU */

int nr_processes(void)
{
	int cpu;
	int total = 0;

	for_each_possible_cpu(cpu)
		total += per_cpu(process_counts, cpu);

	return total;
}

void __weak arch_release_task_struct(struct task_struct *tsk)
{
}

#ifndef CONFIG_ARCH_TASK_STRUCT_ALLOCATOR
static struct kmem_cache *task_struct_cachep;

static inline struct task_struct *alloc_task_struct_node(int node)
{
	return kmem_cache_alloc_node(task_struct_cachep, GFP_KERNEL, node);
}

static inline void free_task_struct(struct task_struct *tsk)
{
	kmem_cache_free(task_struct_cachep, tsk);
}
#endif

#ifndef CONFIG_ARCH_THREAD_STACK_ALLOCATOR

/*
 * Allocate pages if THREAD_SIZE is >= PAGE_SIZE, otherwise use a
 * kmemcache based allocator.
 */
# if THREAD_SIZE >= PAGE_SIZE || defined(CONFIG_VMAP_STACK)

#ifdef CONFIG_VMAP_STACK
/*
 * vmalloc() is a bit slow, and calling vfree() enough times will force a TLB
 * flush.  Try to minimize the number of calls by caching stacks.
 */
#define NR_CACHED_STACKS 2
static DEFINE_PER_CPU(struct vm_struct *, cached_stacks[NR_CACHED_STACKS]);

static int free_vm_stack_cache(unsigned int cpu)
{
	struct vm_struct **cached_vm_stacks = per_cpu_ptr(cached_stacks, cpu);
	int i;

	for (i = 0; i < NR_CACHED_STACKS; i++) {
		struct vm_struct *vm_stack = cached_vm_stacks[i];

		if (!vm_stack)
			continue;

		vfree(vm_stack->addr);
		cached_vm_stacks[i] = NULL;
	}

	return 0;
}
#endif

static unsigned long *alloc_thread_stack_node(struct task_struct *tsk, int node)
{
#ifdef CONFIG_VMAP_STACK
	void *stack;
	int i;

	for (i = 0; i < NR_CACHED_STACKS; i++) {
		struct vm_struct *s;

		s = this_cpu_xchg(cached_stacks[i], NULL);

		if (!s)
			continue;

		/* Clear stale pointers from reused stack. */
		memset(s->addr, 0, THREAD_SIZE);

		tsk->stack_vm_area = s;
		tsk->stack = s->addr;
		return s->addr;
	}

	stack = __vmalloc_node_range(THREAD_SIZE, THREAD_ALIGN,
				     VMALLOC_START, VMALLOC_END,
				     THREADINFO_GFP,
				     PAGE_KERNEL,
				     0, node, __builtin_return_address(0));

	/*
	 * We can't call find_vm_area() in interrupt context, and
	 * free_thread_stack() can be called in interrupt context,
	 * so cache the vm_struct.
	 */
	if (stack) {
		tsk->stack_vm_area = find_vm_area(stack);
		tsk->stack = stack;
	}
	return stack;
#else
	struct page *page = alloc_pages_node(node, THREADINFO_GFP,
					     THREAD_SIZE_ORDER);

	if (likely(page)) {
		tsk->stack = page_address(page);
		return tsk->stack;
	}
	return NULL;
#endif
}

static inline void free_thread_stack(struct task_struct *tsk)
{
#ifdef CONFIG_VMAP_STACK
	if (task_stack_vm_area(tsk)) {
		int i;

		for (i = 0; i < NR_CACHED_STACKS; i++) {
			if (this_cpu_cmpxchg(cached_stacks[i],
					NULL, tsk->stack_vm_area) != NULL)
				continue;

			return;
		}

		vfree_atomic(tsk->stack);
		return;
	}
#endif

	__free_pages(virt_to_page(tsk->stack), THREAD_SIZE_ORDER);
}
# else
static struct kmem_cache *thread_stack_cache;

static unsigned long *alloc_thread_stack_node(struct task_struct *tsk,
						  int node)
{
	unsigned long *stack;
	stack = kmem_cache_alloc_node(thread_stack_cache, THREADINFO_GFP, node);
	tsk->stack = stack;
	return stack;
}

static void free_thread_stack(struct task_struct *tsk)
{
	kmem_cache_free(thread_stack_cache, tsk->stack);
}

void thread_stack_cache_init(void)
{
	thread_stack_cache = kmem_cache_create_usercopy("thread_stack",
					THREAD_SIZE, THREAD_SIZE, 0, 0,
					THREAD_SIZE, NULL);
	BUG_ON(thread_stack_cache == NULL);
}
# endif
#endif

/* SLAB cache for signal_struct structures (tsk->signal) */
static struct kmem_cache *signal_cachep;

/* SLAB cache for sighand_struct structures (tsk->sighand) */
struct kmem_cache *sighand_cachep;

/* SLAB cache for files_struct structures (tsk->files) */
struct kmem_cache *files_cachep;

/* SLAB cache for fs_struct structures (tsk->fs) */
struct kmem_cache *fs_cachep;

/* SLAB cache for vm_area_struct structures */
static struct kmem_cache *vm_area_cachep;

/* SLAB cache for mm_struct structures (tsk->mm) */
static struct kmem_cache *mm_cachep;

struct vm_area_struct *vm_area_alloc(struct mm_struct *mm)
{
	struct vm_area_struct *vma;

	vma = kmem_cache_alloc(vm_area_cachep, GFP_KERNEL);
	if (vma)
		vma_init(vma, mm);
	return vma;
}

struct vm_area_struct *vm_area_dup(struct vm_area_struct *orig)
{
	struct vm_area_struct *new = kmem_cache_alloc(vm_area_cachep, GFP_KERNEL);

	if (new) {
		*new = *orig;
		INIT_LIST_HEAD(&new->anon_vma_chain);
	}
	return new;
}

void vm_area_free(struct vm_area_struct *vma)
{
	kmem_cache_free(vm_area_cachep, vma);
}

static void account_kernel_stack(struct task_struct *tsk, int account)
{
	void *stack = task_stack_page(tsk);
	struct vm_struct *vm = task_stack_vm_area(tsk);

	BUILD_BUG_ON(IS_ENABLED(CONFIG_VMAP_STACK) && PAGE_SIZE % 1024 != 0);

	if (vm) {
		int i;

		BUG_ON(vm->nr_pages != THREAD_SIZE / PAGE_SIZE);

		for (i = 0; i < THREAD_SIZE / PAGE_SIZE; i++) {
			mod_zone_page_state(page_zone(vm->pages[i]),
					    NR_KERNEL_STACK_KB,
					    PAGE_SIZE / 1024 * account);
		}

		/* All stack pages belong to the same memcg. */
		mod_memcg_page_state(vm->pages[0], MEMCG_KERNEL_STACK_KB,
				     account * (THREAD_SIZE / 1024));
	} else {
		/*
		 * All stack pages are in the same zone and belong to the
		 * same memcg.
		 */
		struct page *first_page = virt_to_page(stack);

		mod_zone_page_state(page_zone(first_page), NR_KERNEL_STACK_KB,
				    THREAD_SIZE / 1024 * account);

		mod_memcg_page_state(first_page, MEMCG_KERNEL_STACK_KB,
				     account * (THREAD_SIZE / 1024));
	}
}

static void release_task_stack(struct task_struct *tsk)
{
	if (WARN_ON(tsk->state != TASK_DEAD))
		return;  /* Better to leak the stack than to free prematurely */

	account_kernel_stack(tsk, -1);
	free_thread_stack(tsk);
	tsk->stack = NULL;
#ifdef CONFIG_VMAP_STACK
	tsk->stack_vm_area = NULL;
#endif
}

#ifdef CONFIG_THREAD_INFO_IN_TASK
void put_task_stack(struct task_struct *tsk)
{
	if (atomic_dec_and_test(&tsk->stack_refcount))
		release_task_stack(tsk);
}
#endif

void free_task(struct task_struct *tsk)
{
	cpufreq_task_times_exit(tsk);
	scs_release(tsk);

#ifndef CONFIG_THREAD_INFO_IN_TASK
	/*
	 * The task is finally done with both the stack and thread_info,
	 * so free both.
	 */
	release_task_stack(tsk);
#else
	/*
	 * If the task had a separate stack allocation, it should be gone
	 * by now.
	 */
	WARN_ON_ONCE(atomic_read(&tsk->stack_refcount) != 0);
#endif
	rt_mutex_debug_task_free(tsk);
	ftrace_graph_exit_task(tsk);
	put_seccomp_filter(tsk);
	arch_release_task_struct(tsk);
	if (tsk->flags & PF_KTHREAD)
		free_kthread_struct(tsk);
	free_task_struct(tsk);
}
EXPORT_SYMBOL(free_task);

#ifdef CONFIG_MMU
static __latent_entropy int dup_mmap(struct mm_struct *mm,
					struct mm_struct *oldmm)
{
	struct vm_area_struct *mpnt, *tmp, *prev, **pprev;
	struct rb_node **rb_link, *rb_parent;
	int retval;
	unsigned long charge;
	LIST_HEAD(uf);

	uprobe_start_dup_mmap();
	if (down_write_killable(&oldmm->mmap_sem)) {
		retval = -EINTR;
		goto fail_uprobe_end;
	}
	flush_cache_dup_mm(oldmm);
	uprobe_dup_mmap(oldmm, mm);
	/*
	 * Not linked in yet - no deadlock potential:
	 */
	down_write_nested(&mm->mmap_sem, SINGLE_DEPTH_NESTING);

	/* No ordering required: file already has been exposed. */
	RCU_INIT_POINTER(mm->exe_file, get_mm_exe_file(oldmm));

	mm->total_vm = oldmm->total_vm;
	mm->data_vm = oldmm->data_vm;
	mm->exec_vm = oldmm->exec_vm;
	mm->stack_vm = oldmm->stack_vm;

	rb_link = &mm->mm_rb.rb_node;
	rb_parent = NULL;
	pprev = &mm->mmap;
	retval = ksm_fork(mm, oldmm);
	if (retval)
		goto out;
	retval = khugepaged_fork(mm, oldmm);
	if (retval)
		goto out;

	prev = NULL;
	for (mpnt = oldmm->mmap; mpnt; mpnt = mpnt->vm_next) {
		struct file *file;

		if (mpnt->vm_flags & VM_DONTCOPY) {
			vm_stat_account(mm, mpnt->vm_flags, -vma_pages(mpnt));
			continue;
		}
		charge = 0;
		/*
		 * Don't duplicate many vmas if we've been oom-killed (for
		 * example)
		 */
		if (fatal_signal_pending(current)) {
			retval = -EINTR;
			goto out;
		}
		if (mpnt->vm_flags & VM_ACCOUNT) {
			unsigned long len = vma_pages(mpnt);

			if (security_vm_enough_memory_mm(oldmm, len)) /* sic */
				goto fail_nomem;
			charge = len;
		}
		tmp = vm_area_dup(mpnt);
		if (!tmp)
			goto fail_nomem;
		retval = vma_dup_policy(mpnt, tmp);
		if (retval)
			goto fail_nomem_policy;
		tmp->vm_mm = mm;
		retval = dup_userfaultfd(tmp, &uf);
		if (retval)
			goto fail_nomem_anon_vma_fork;
		if (tmp->vm_flags & VM_WIPEONFORK) {
			/* VM_WIPEONFORK gets a clean slate in the child. */
			tmp->anon_vma = NULL;
			if (anon_vma_prepare(tmp))
				goto fail_nomem_anon_vma_fork;
		} else if (anon_vma_fork(tmp, mpnt))
			goto fail_nomem_anon_vma_fork;
		tmp->vm_flags &= ~(VM_LOCKED | VM_LOCKONFAULT);
		tmp->vm_next = tmp->vm_prev = NULL;
		file = tmp->vm_file;
		if (file) {
			struct inode *inode = file_inode(file);
			struct address_space *mapping = file->f_mapping;

			get_file(file);
			if (tmp->vm_flags & VM_DENYWRITE)
				atomic_dec(&inode->i_writecount);
			i_mmap_lock_write(mapping);
			if (tmp->vm_flags & VM_SHARED)
				atomic_inc(&mapping->i_mmap_writable);
			flush_dcache_mmap_lock(mapping);
			/* insert tmp into the share list, just after mpnt */
			vma_interval_tree_insert_after(tmp, mpnt,
					&mapping->i_mmap);
			flush_dcache_mmap_unlock(mapping);
			i_mmap_unlock_write(mapping);
		}

		/*
		 * Clear hugetlb-related page reserves for children. This only
		 * affects MAP_PRIVATE mappings. Faults generated by the child
		 * are not guaranteed to succeed, even if read-only
		 */
		if (is_vm_hugetlb_page(tmp))
			reset_vma_resv_huge_pages(tmp);

		/*
		 * Link in the new vma and copy the page table entries.
		 */
		*pprev = tmp;
		pprev = &tmp->vm_next;
		tmp->vm_prev = prev;
		prev = tmp;

		__vma_link_rb(mm, tmp, rb_link, rb_parent);
		rb_link = &tmp->vm_rb.rb_right;
		rb_parent = &tmp->vm_rb;
		uksm_vma_add_new(tmp);
		mm->map_count++;
		if (!(tmp->vm_flags & VM_WIPEONFORK))
			retval = copy_page_range(mm, oldmm, mpnt);

		if (tmp->vm_ops && tmp->vm_ops->open)
			tmp->vm_ops->open(tmp);

		if (retval)
			goto out;
	}
	/* a new mm has just been created */
	retval = arch_dup_mmap(oldmm, mm);
out:
	up_write(&mm->mmap_sem);
	flush_tlb_mm(oldmm);
	up_write(&oldmm->mmap_sem);
	dup_userfaultfd_complete(&uf);
fail_uprobe_end:
	uprobe_end_dup_mmap();
	return retval;
fail_nomem_anon_vma_fork:
	mpol_put(vma_policy(tmp));
fail_nomem_policy:
	vm_area_free(tmp);
fail_nomem:
	retval = -ENOMEM;
	vm_unacct_memory(charge);
	goto out;
}

static inline int mm_alloc_pgd(struct mm_struct *mm)
{
	mm->pgd = pgd_alloc(mm);
	if (unlikely(!mm->pgd))
		return -ENOMEM;
	return 0;
}

static inline void mm_free_pgd(struct mm_struct *mm)
{
	pgd_free(mm, mm->pgd);
}
#else
static int dup_mmap(struct mm_struct *mm, struct mm_struct *oldmm)
{
	down_write(&oldmm->mmap_sem);
	RCU_INIT_POINTER(mm->exe_file, get_mm_exe_file(oldmm));
	up_write(&oldmm->mmap_sem);
	return 0;
}
#define mm_alloc_pgd(mm)	(0)
#define mm_free_pgd(mm)
#endif /* CONFIG_MMU */

static void check_mm(struct mm_struct *mm)
{
	int i;

	for (i = 0; i < NR_MM_COUNTERS; i++) {
		long x;

		/* MM_UNRECLAIMABLE could be freed later in exit_files */
		if (i == MM_UNRECLAIMABLE)
			continue;

		x = atomic_long_read(&mm->rss_stat.count[i]);

		if (unlikely(x))
			printk(KERN_ALERT "BUG: Bad rss-counter state "
					  "mm:%p idx:%d val:%ld\n", mm, i, x);
	}

	if (mm_pgtables_bytes(mm))
		pr_alert("BUG: non-zero pgtables_bytes on freeing mm: %ld\n",
				mm_pgtables_bytes(mm));

#if defined(CONFIG_TRANSPARENT_HUGEPAGE) && !USE_SPLIT_PMD_PTLOCKS
	VM_BUG_ON_MM(mm->pmd_huge_pte, mm);
#endif
	VM_BUG_ON_MM(lru_gen_mm_is_active(mm), mm);
}

#define allocate_mm()	(kmem_cache_alloc(mm_cachep, GFP_KERNEL))
#define free_mm(mm)	(kmem_cache_free(mm_cachep, (mm)))

/*
 * Called when the last reference to the mm
 * is dropped: either by a lazy thread or by
 * mmput. Free the page directory and the mm.
 */
void __mmdrop(struct mm_struct *mm)
{
	BUG_ON(mm == &init_mm);
	WARN_ON_ONCE(mm == current->mm);
	WARN_ON_ONCE(mm == current->active_mm);
	mm_free_pgd(mm);
	destroy_context(mm);
	hmm_mm_destroy(mm);
	mmu_notifier_mm_destroy(mm);
	check_mm(mm);
	put_user_ns(mm->user_ns);
	free_mm(mm);
}
EXPORT_SYMBOL_GPL(__mmdrop);

static void mmdrop_async_fn(struct work_struct *work)
{
	struct mm_struct *mm;

	mm = container_of(work, struct mm_struct, async_put_work);
	__mmdrop(mm);
}

static void mmdrop_async(struct mm_struct *mm)
{
	if (unlikely(atomic_dec_and_test(&mm->mm_count))) {
		INIT_WORK(&mm->async_put_work, mmdrop_async_fn);
		schedule_work(&mm->async_put_work);
	}
}

static inline void free_signal_struct(struct signal_struct *sig)
{
	taskstats_tgid_free(sig);
	sched_autogroup_exit(sig);
	/*
	 * __mmdrop is not safe to call from softirq context on x86 due to
	 * pgd_dtor so postpone it to the async context
	 */
	if (sig->oom_mm)
		mmdrop_async(sig->oom_mm);
	kmem_cache_free(signal_cachep, sig);
}

static inline void put_signal_struct(struct signal_struct *sig)
{
	if (atomic_dec_and_test(&sig->sigcnt))
		free_signal_struct(sig);
}

void __put_task_struct(struct task_struct *tsk)
{
	WARN_ON(!tsk->exit_state);
	WARN_ON(atomic_read(&tsk->usage));
	WARN_ON(tsk == current);

	cgroup_free(tsk);
	task_numa_free(tsk, true);
	security_task_free(tsk);
	exit_creds(tsk);
	delayacct_tsk_free(tsk);
	put_signal_struct(tsk->signal);

	if (!profile_handoff_task(tsk))
		free_task(tsk);
}
EXPORT_SYMBOL_GPL(__put_task_struct);

void __init __weak arch_task_cache_init(void) { }

/*
 * set_max_threads
 */
static void set_max_threads(unsigned int max_threads_suggested)
{
	u64 threads;

	/*
	 * The number of threads shall be limited such that the thread
	 * structures may only consume a small part of the available memory.
	 */
	if (fls64(totalram_pages()) + fls64(PAGE_SIZE) > 64)
		threads = MAX_THREADS;
	else
		threads = div64_u64((u64) totalram_pages() * (u64) PAGE_SIZE,
				    (u64) THREAD_SIZE * 8UL);

	if (threads > max_threads_suggested)
		threads = max_threads_suggested;

	max_threads = clamp_t(u64, threads, MIN_THREADS, MAX_THREADS);
}

#ifdef CONFIG_ARCH_WANTS_DYNAMIC_TASK_STRUCT
/* Initialized by the architecture: */
int arch_task_struct_size __read_mostly;
#endif

static void task_struct_whitelist(unsigned long *offset, unsigned long *size)
{
	/* Fetch thread_struct whitelist for the architecture. */
	arch_thread_struct_whitelist(offset, size);

	/*
	 * Handle zero-sized whitelist or empty thread_struct, otherwise
	 * adjust offset to position of thread_struct in task_struct.
	 */
	if (unlikely(*size == 0))
		*offset = 0;
	else
		*offset += offsetof(struct task_struct, thread);
}

void __init fork_init(void)
{
	int i;
#ifndef CONFIG_ARCH_TASK_STRUCT_ALLOCATOR
#ifndef ARCH_MIN_TASKALIGN
#define ARCH_MIN_TASKALIGN	0
#endif
	int align = max_t(int, L1_CACHE_BYTES, ARCH_MIN_TASKALIGN);
	unsigned long useroffset, usersize;

	/* create a slab on which task_structs can be allocated */
	task_struct_whitelist(&useroffset, &usersize);
	task_struct_cachep = kmem_cache_create_usercopy("task_struct",
			arch_task_struct_size, align,
			SLAB_PANIC|SLAB_ACCOUNT,
			useroffset, usersize, NULL);
#endif

	/* do the arch specific task caches init */
	arch_task_cache_init();

	set_max_threads(MAX_THREADS);

	init_task.signal->rlim[RLIMIT_NPROC].rlim_cur = max_threads/2;
	init_task.signal->rlim[RLIMIT_NPROC].rlim_max = max_threads/2;
	init_task.signal->rlim[RLIMIT_SIGPENDING] =
		init_task.signal->rlim[RLIMIT_NPROC];

	for (i = 0; i < UCOUNT_COUNTS; i++) {
		init_user_ns.ucount_max[i] = max_threads/2;
	}

#ifdef CONFIG_VMAP_STACK
	cpuhp_setup_state(CPUHP_BP_PREPARE_DYN, "fork:vm_stack_cache",
			  NULL, free_vm_stack_cache);
#endif

	scs_init();

	lockdep_init_task(&init_task);
}

int __weak arch_dup_task_struct(struct task_struct *dst,
					       struct task_struct *src)
{
	*dst = *src;
	return 0;
}

void set_task_stack_end_magic(struct task_struct *tsk)
{
	unsigned long *stackend;

	stackend = end_of_stack(tsk);
	*stackend = STACK_END_MAGIC;	/* for overflow detection */
}

static struct task_struct *dup_task_struct(struct task_struct *orig, int node)
{
	struct task_struct *tsk;
	unsigned long *stack;
	struct vm_struct *stack_vm_area;
	int err;

	if (node == NUMA_NO_NODE)
		node = tsk_fork_get_node(orig);
	tsk = alloc_task_struct_node(node);
	if (!tsk)
		return NULL;

	stack = alloc_thread_stack_node(tsk, node);
	if (!stack)
		goto free_tsk;

	stack_vm_area = task_stack_vm_area(tsk);

	err = arch_dup_task_struct(tsk, orig);

	/*
	 * arch_dup_task_struct() clobbers the stack-related fields.  Make
	 * sure they're properly initialized before using any stack-related
	 * functions again.
	 */
	tsk->stack = stack;
#ifdef CONFIG_VMAP_STACK
	tsk->stack_vm_area = stack_vm_area;
#endif
#ifdef CONFIG_THREAD_INFO_IN_TASK
	atomic_set(&tsk->stack_refcount, 1);
#endif

	if (err)
		goto free_stack;

	err = scs_prepare(tsk, node);
	if (err)
		goto free_stack;

#ifdef CONFIG_SECCOMP
	/*
	 * We must handle setting up seccomp filters once we're under
	 * the sighand lock in case orig has changed between now and
	 * then. Until then, filter must be NULL to avoid messing up
	 * the usage counts on the error path calling free_task.
	 */
	tsk->seccomp.filter = NULL;
#endif

	setup_thread_stack(tsk, orig);
	clear_user_return_notifier(tsk);
	clear_tsk_need_resched(tsk);
	set_task_stack_end_magic(tsk);

#ifdef CONFIG_STACKPROTECTOR
	tsk->stack_canary = get_random_canary();
#endif

	/*
	 * One for the user space visible state that goes away when reaped.
	 * One for the scheduler.
	 */
	refcount_set(&tsk->rcu_users, 2);
	/* One for the rcu users */
	atomic_set(&tsk->usage, 1);
#ifdef CONFIG_BLK_DEV_IO_TRACE
	tsk->btrace_seq = 0;
#endif
	tsk->splice_pipe = NULL;
	tsk->task_frag.page = NULL;
	tsk->wake_q.next = NULL;

	account_kernel_stack(tsk, 1);

	kcov_task_init(tsk);

#ifdef CONFIG_FAULT_INJECTION
	tsk->fail_nth = 0;
#endif

#ifdef CONFIG_BLK_CGROUP
	tsk->throttle_queue = NULL;
	tsk->use_memdelay = 0;
#endif

#ifdef CONFIG_MEMCG
	tsk->active_memcg = NULL;
#endif
	return tsk;

free_stack:
	free_thread_stack(tsk);
free_tsk:
	free_task_struct(tsk);
	return NULL;
}

__cacheline_aligned_in_smp DEFINE_SPINLOCK(mmlist_lock);

static unsigned long default_dump_filter = MMF_DUMP_FILTER_DEFAULT;

static int __init coredump_filter_setup(char *s)
{
	default_dump_filter =
		(simple_strtoul(s, NULL, 0) << MMF_DUMP_FILTER_SHIFT) &
		MMF_DUMP_FILTER_MASK;
	return 1;
}

__setup("coredump_filter=", coredump_filter_setup);

#include <linux/init_task.h>

static void mm_init_aio(struct mm_struct *mm)
{
#ifdef CONFIG_AIO
	spin_lock_init(&mm->ioctx_lock);
	mm->ioctx_table = NULL;
#endif
}

static __always_inline void mm_clear_owner(struct mm_struct *mm,
					   struct task_struct *p)
{
#ifdef CONFIG_MEMCG
	if (mm->owner == p)
		WRITE_ONCE(mm->owner, NULL);
#endif
}

static void mm_init_owner(struct mm_struct *mm, struct task_struct *p)
{
#ifdef CONFIG_MEMCG
	mm->owner = p;
#endif
}

static void mm_init_uprobes_state(struct mm_struct *mm)
{
#ifdef CONFIG_UPROBES
	mm->uprobes_state.xol_area = NULL;
#endif
}

static struct mm_struct *mm_init(struct mm_struct *mm, struct task_struct *p,
	struct user_namespace *user_ns)
{
	mm->mmap = NULL;
	mm->mm_rb = RB_ROOT;
	mm->vmacache_seqnum = 0;
	atomic_set(&mm->mm_users, 1);
	atomic_set(&mm->mm_count, 1);
	init_rwsem(&mm->mmap_sem);
	INIT_LIST_HEAD(&mm->mmlist);
	mm->core_state = NULL;
	mm_pgtables_bytes_init(mm);
	mm->map_count = 0;
	mm->locked_vm = 0;
	mm->pinned_vm = 0;
	memset(&mm->rss_stat, 0, sizeof(mm->rss_stat));
	spin_lock_init(&mm->page_table_lock);
	spin_lock_init(&mm->arg_lock);
	mm_init_cpumask(mm);
	mm_init_aio(mm);
	mm_init_owner(mm, p);
	RCU_INIT_POINTER(mm->exe_file, NULL);
	mmu_notifier_mm_init(mm);
	hmm_mm_init(mm);
	init_tlb_flush_pending(mm);
#if defined(CONFIG_TRANSPARENT_HUGEPAGE) && !USE_SPLIT_PMD_PTLOCKS
	mm->pmd_huge_pte = NULL;
#endif
	mm_init_uprobes_state(mm);
	hugetlb_count_init(mm);

	if (current->mm) {
		mm->flags = current->mm->flags & MMF_INIT_MASK;
		mm->def_flags = current->mm->def_flags & VM_INIT_DEF_MASK;
	} else {
		mm->flags = default_dump_filter;
		mm->def_flags = 0;
	}

	if (mm_alloc_pgd(mm))
		goto fail_nopgd;

	if (init_new_context(p, mm))
		goto fail_nocontext;

	mm->user_ns = get_user_ns(user_ns);
	lru_gen_init_mm(mm);
	return mm;

fail_nocontext:
	mm_free_pgd(mm);
fail_nopgd:
	free_mm(mm);
	return NULL;
}

/*
 * Allocate and initialize an mm_struct.
 */
struct mm_struct *mm_alloc(void)
{
	struct mm_struct *mm;

	mm = allocate_mm();
	if (!mm)
		return NULL;

	memset(mm, 0, sizeof(*mm));
	return mm_init(mm, current, current_user_ns());
}

static inline void __mmput(struct mm_struct *mm)
{
	VM_BUG_ON(atomic_read(&mm->mm_users));

	uprobe_clear_state(mm);
	exit_aio(mm);
	ksm_exit(mm);
	khugepaged_exit(mm); /* must run before exit_mmap */
	exit_mmap(mm);
	mm_put_huge_zero_page(mm);
	set_mm_exe_file(mm, NULL);
	if (!list_empty(&mm->mmlist)) {
		spin_lock(&mmlist_lock);
		list_del(&mm->mmlist);
		spin_unlock(&mmlist_lock);
	}
	if (mm->binfmt)
		module_put(mm->binfmt->module);
	lru_gen_del_mm(mm);
	mmdrop(mm);
}

/*
 * Decrement the use count and release all resources for an mm.
 */
void mmput(struct mm_struct *mm)
{
	might_sleep();

	if (atomic_dec_and_test(&mm->mm_users))
		__mmput(mm);
}
EXPORT_SYMBOL_GPL(mmput);

#ifdef CONFIG_MMU
static void mmput_async_fn(struct work_struct *work)
{
	struct mm_struct *mm = container_of(work, struct mm_struct,
					    async_put_work);

	__mmput(mm);
}

void mmput_async(struct mm_struct *mm)
{
	if (atomic_dec_and_test(&mm->mm_users)) {
		INIT_WORK(&mm->async_put_work, mmput_async_fn);
		schedule_work(&mm->async_put_work);
	}
}
#endif

/**
 * set_mm_exe_file - change a reference to the mm's executable file
 *
 * This changes mm's executable file (shown as symlink /proc/[pid]/exe).
 *
 * Main users are mmput() and sys_execve(). Callers prevent concurrent
 * invocations: in mmput() nobody alive left, in execve task is single
 * threaded. sys_prctl(PR_SET_MM_MAP/EXE_FILE) also needs to set the
 * mm->exe_file, but does so without using set_mm_exe_file() in order
 * to do avoid the need for any locks.
 */
void set_mm_exe_file(struct mm_struct *mm, struct file *new_exe_file)
{
	struct file *old_exe_file;

	/*
	 * It is safe to dereference the exe_file without RCU as
	 * this function is only called if nobody else can access
	 * this mm -- see comment above for justification.
	 */
	old_exe_file = rcu_dereference_raw(mm->exe_file);

	if (new_exe_file)
		get_file(new_exe_file);
	rcu_assign_pointer(mm->exe_file, new_exe_file);
	if (old_exe_file)
		fput(old_exe_file);
}

/**
 * get_mm_exe_file - acquire a reference to the mm's executable file
 *
 * Returns %NULL if mm has no associated executable file.
 * User must release file via fput().
 */
struct file *get_mm_exe_file(struct mm_struct *mm)
{
	struct file *exe_file;

	rcu_read_lock();
	exe_file = rcu_dereference(mm->exe_file);
	if (exe_file && !get_file_rcu(exe_file))
		exe_file = NULL;
	rcu_read_unlock();
	return exe_file;
}
EXPORT_SYMBOL(get_mm_exe_file);

/**
 * get_task_exe_file - acquire a reference to the task's executable file
 *
 * Returns %NULL if task's mm (if any) has no associated executable file or
 * this is a kernel thread with borrowed mm (see the comment above get_task_mm).
 * User must release file via fput().
 */
struct file *get_task_exe_file(struct task_struct *task)
{
	struct file *exe_file = NULL;
	struct mm_struct *mm;

	task_lock(task);
	mm = task->mm;
	if (mm) {
		if (!(task->flags & PF_KTHREAD))
			exe_file = get_mm_exe_file(mm);
	}
	task_unlock(task);
	return exe_file;
}
EXPORT_SYMBOL(get_task_exe_file);

/**
 * get_task_mm - acquire a reference to the task's mm
 *
 * Returns %NULL if the task has no mm.  Checks PF_KTHREAD (meaning
 * this kernel workthread has transiently adopted a user mm with use_mm,
 * to do its AIO) is not set and if so returns a reference to it, after
 * bumping up the use count.  User must release the mm via mmput()
 * after use.  Typically used by /proc and ptrace.
 */
struct mm_struct *get_task_mm(struct task_struct *task)
{
	struct mm_struct *mm;

	task_lock(task);
	mm = task->mm;
	if (mm) {
		if (task->flags & PF_KTHREAD)
			mm = NULL;
		else
			mmget(mm);
	}
	task_unlock(task);
	return mm;
}
EXPORT_SYMBOL_GPL(get_task_mm);

struct mm_struct *mm_access(struct task_struct *task, unsigned int mode)
{
	struct mm_struct *mm;
	int err;

	err =  mutex_lock_killable(&task->signal->cred_guard_mutex);
	if (err)
		return ERR_PTR(err);

	mm = get_task_mm(task);
	if (mm && mm != current->mm &&
			!ptrace_may_access(task, mode)) {
		mmput(mm);
		mm = ERR_PTR(-EACCES);
	}
	mutex_unlock(&task->signal->cred_guard_mutex);

	return mm;
}

static void complete_vfork_done(struct task_struct *tsk)
{
	struct completion *vfork;

	task_lock(tsk);
	vfork = tsk->vfork_done;
	if (likely(vfork)) {
		tsk->vfork_done = NULL;
		complete(vfork);
	}
	task_unlock(tsk);
}

static int wait_for_vfork_done(struct task_struct *child,
				struct completion *vfork)
{
	int killed;

	freezer_do_not_count();
	cgroup_enter_frozen();
	killed = wait_for_completion_killable(vfork);
	cgroup_leave_frozen(false);
	freezer_count();

	if (killed) {
		task_lock(child);
		child->vfork_done = NULL;
		task_unlock(child);
	}

	put_task_struct(child);
	return killed;
}

/* Please note the differences between mmput and mm_release.
 * mmput is called whenever we stop holding onto a mm_struct,
 * error success whatever.
 *
 * mm_release is called after a mm_struct has been removed
 * from the current process.
 *
 * This difference is important for error handling, when we
 * only half set up a mm_struct for a new process and need to restore
 * the old one.  Because we mmput the new mm_struct before
 * restoring the old one. . .
 * Eric Biederman 10 January 1998
 */
static void mm_release(struct task_struct *tsk, struct mm_struct *mm)
{
	uprobe_free_utask(tsk);

	/* Get rid of any cached register state */
	deactivate_mm(tsk, mm);

	/*
	 * Signal userspace if we're not exiting with a core dump
	 * because we want to leave the value intact for debugging
	 * purposes.
	 */
	if (tsk->clear_child_tid) {
		if (!(tsk->signal->flags & SIGNAL_GROUP_COREDUMP) &&
		    atomic_read(&mm->mm_users) > 1) {
			/*
			 * We don't check the error code - if userspace has
			 * not set up a proper pointer then tough luck.
			 */
			put_user(0, tsk->clear_child_tid);
			do_futex(tsk->clear_child_tid, FUTEX_WAKE,
					1, NULL, NULL, 0, 0);
		}
		tsk->clear_child_tid = NULL;
	}

	/*
	 * All done, finally we can wake up parent and return this mm to him.
	 * Also kthread_stop() uses this completion for synchronization.
	 */
	if (tsk->vfork_done)
		complete_vfork_done(tsk);
}

void exit_mm_release(struct task_struct *tsk, struct mm_struct *mm)
{
	futex_exit_release(tsk);
	mm_release(tsk, mm);
}

void exec_mm_release(struct task_struct *tsk, struct mm_struct *mm)
{
	futex_exec_release(tsk);
	mm_release(tsk, mm);
}

/*
 * Allocate a new mm structure and copy contents from the
 * mm structure of the passed in task structure.
 */
static struct mm_struct *dup_mm(struct task_struct *tsk)
{
	struct mm_struct *mm, *oldmm = current->mm;
	int err;

	mm = allocate_mm();
	if (!mm)
		goto fail_nomem;

	memcpy(mm, oldmm, sizeof(*mm));

	if (!mm_init(mm, tsk, mm->user_ns))
		goto fail_nomem;

	err = dup_mmap(mm, oldmm);
	if (err)
		goto free_pt;

	mm->hiwater_rss = get_mm_rss(mm);
	mm->hiwater_vm = mm->total_vm;

	if (mm->binfmt && !try_module_get(mm->binfmt->module))
		goto free_pt;

	return mm;

free_pt:
	/* don't put binfmt in mmput, we haven't got module yet */
	mm->binfmt = NULL;
	mm_init_owner(mm, NULL);
	mmput(mm);

fail_nomem:
	return NULL;
}

static int copy_mm(unsigned long clone_flags, struct task_struct *tsk)
{
	struct mm_struct *mm, *oldmm;
	int retval;

	tsk->min_flt = tsk->maj_flt = 0;
	tsk->nvcsw = tsk->nivcsw = 0;
	mm_event_task_init(tsk);
#ifdef CONFIG_DETECT_HUNG_TASK
	tsk->last_switch_count = tsk->nvcsw + tsk->nivcsw;
	tsk->last_switch_time = 0;
#endif

	tsk->mm = NULL;
	tsk->active_mm = NULL;

	/*
	 * Are we cloning a kernel thread?
	 *
	 * We need to steal a active VM for that..
	 */
	oldmm = current->mm;
	if (!oldmm)
		return 0;

	/* initialize the new vmacache entries */
	vmacache_flush(tsk);

	if (clone_flags & CLONE_VM) {
		mmget(oldmm);
		mm = oldmm;
		goto good_mm;
	}

	retval = -ENOMEM;
	mm = dup_mm(tsk);
	if (!mm)
		goto fail_nomem;

good_mm:
	tsk->mm = mm;
	tsk->active_mm = mm;
	return 0;

fail_nomem:
	return retval;
}

static int copy_fs(unsigned long clone_flags, struct task_struct *tsk)
{
	struct fs_struct *fs = current->fs;
	if (clone_flags & CLONE_FS) {
		/* tsk->fs is already what we want */
		spin_lock(&fs->lock);
		if (fs->in_exec) {
			spin_unlock(&fs->lock);
			return -EAGAIN;
		}
		fs->users++;
		spin_unlock(&fs->lock);
		return 0;
	}
	tsk->fs = copy_fs_struct(fs);
	if (!tsk->fs)
		return -ENOMEM;
	return 0;
}

static int copy_files(unsigned long clone_flags, struct task_struct *tsk)
{
	struct files_struct *oldf, *newf;
	int error = 0;

	/*
	 * A background process may not have any files ...
	 */
	oldf = current->files;
	if (!oldf)
		goto out;

	if (clone_flags & CLONE_FILES) {
		atomic_inc(&oldf->count);
		goto out;
	}

	newf = dup_fd(oldf, &error);
	if (!newf)
		goto out;

	tsk->files = newf;
	error = 0;
out:
	return error;
}

static int copy_io(unsigned long clone_flags, struct task_struct *tsk)
{
#ifdef CONFIG_BLOCK
	struct io_context *ioc = current->io_context;
	struct io_context *new_ioc;

	if (!ioc)
		return 0;
	/*
	 * Share io context with parent, if CLONE_IO is set
	 */
	if (clone_flags & CLONE_IO) {
		ioc_task_link(ioc);
		tsk->io_context = ioc;
	} else if (ioprio_valid(ioc->ioprio)) {
		new_ioc = get_task_io_context(tsk, GFP_KERNEL, NUMA_NO_NODE);
		if (unlikely(!new_ioc))
			return -ENOMEM;

		new_ioc->ioprio = ioc->ioprio;
		put_io_context(new_ioc);
	}
#endif
	return 0;
}

static int copy_sighand(unsigned long clone_flags, struct task_struct *tsk)
{
	struct sighand_struct *sig;

	if (clone_flags & CLONE_SIGHAND) {
		atomic_inc(&current->sighand->count);
		return 0;
	}
	sig = kmem_cache_alloc(sighand_cachep, GFP_KERNEL);
	rcu_assign_pointer(tsk->sighand, sig);
	if (!sig)
		return -ENOMEM;

	atomic_set(&sig->count, 1);
	spin_lock_irq(&current->sighand->siglock);
	memcpy(sig->action, current->sighand->action, sizeof(sig->action));
	spin_unlock_irq(&current->sighand->siglock);
	return 0;
}

void __cleanup_sighand(struct sighand_struct *sighand)
{
	if (atomic_dec_and_test(&sighand->count)) {
		signalfd_cleanup(sighand);
		/*
		 * sighand_cachep is SLAB_TYPESAFE_BY_RCU so we can free it
		 * without an RCU grace period, see __lock_task_sighand().
		 */
		kmem_cache_free(sighand_cachep, sighand);
	}
}

#ifdef CONFIG_POSIX_TIMERS
/*
 * Initialize POSIX timer handling for a thread group.
 */
static void posix_cpu_timers_init_group(struct signal_struct *sig)
{
	unsigned long cpu_limit;

	cpu_limit = READ_ONCE(sig->rlim[RLIMIT_CPU].rlim_cur);
	if (cpu_limit != RLIM_INFINITY) {
		sig->cputime_expires.prof_exp = cpu_limit * NSEC_PER_SEC;
		sig->cputimer.running = true;
	}

	/* The timer lists. */
	INIT_LIST_HEAD(&sig->cpu_timers[0]);
	INIT_LIST_HEAD(&sig->cpu_timers[1]);
	INIT_LIST_HEAD(&sig->cpu_timers[2]);
}
#else
static inline void posix_cpu_timers_init_group(struct signal_struct *sig) { }
#endif

static int copy_signal(unsigned long clone_flags, struct task_struct *tsk)
{
	struct signal_struct *sig;

	if (clone_flags & CLONE_THREAD)
		return 0;

	sig = kmem_cache_zalloc(signal_cachep, GFP_KERNEL);
	tsk->signal = sig;
	if (!sig)
		return -ENOMEM;

	sig->nr_threads = 1;
	atomic_set(&sig->live, 1);
	atomic_set(&sig->sigcnt, 1);

	/* list_add(thread_node, thread_head) without INIT_LIST_HEAD() */
	sig->thread_head = (struct list_head)LIST_HEAD_INIT(tsk->thread_node);
	tsk->thread_node = (struct list_head)LIST_HEAD_INIT(sig->thread_head);

	init_waitqueue_head(&sig->wait_chldexit);
	sig->curr_target = tsk;
	init_sigpending(&sig->shared_pending);
	INIT_HLIST_HEAD(&sig->multiprocess);
	seqlock_init(&sig->stats_lock);
	prev_cputime_init(&sig->prev_cputime);

#ifdef CONFIG_POSIX_TIMERS
	INIT_LIST_HEAD(&sig->posix_timers);
	hrtimer_init(&sig->real_timer, CLOCK_MONOTONIC, HRTIMER_MODE_REL);
	sig->real_timer.function = it_real_fn;
#endif

	task_lock(current->group_leader);
	memcpy(sig->rlim, current->signal->rlim, sizeof sig->rlim);
	task_unlock(current->group_leader);

	posix_cpu_timers_init_group(sig);

	tty_audit_fork(sig);
	sched_autogroup_fork(sig);

	sig->oom_score_adj = current->signal->oom_score_adj;
	sig->oom_score_adj_min = current->signal->oom_score_adj_min;

	mutex_init(&sig->cred_guard_mutex);

	return 0;
}

static void copy_seccomp(struct task_struct *p)
{
#ifdef CONFIG_SECCOMP
	/*
	 * Must be called with sighand->lock held, which is common to
	 * all threads in the group. Holding cred_guard_mutex is not
	 * needed because this new task is not yet running and cannot
	 * be racing exec.
	 */
	assert_spin_locked(&current->sighand->siglock);

	/* Ref-count the new filter user, and assign it. */
	get_seccomp_filter(current);
	p->seccomp = current->seccomp;

	/*
	 * Explicitly enable no_new_privs here in case it got set
	 * between the task_struct being duplicated and holding the
	 * sighand lock. The seccomp state and nnp must be in sync.
	 */
	if (task_no_new_privs(current))
		task_set_no_new_privs(p);

	/*
	 * If the parent gained a seccomp mode after copying thread
	 * flags and between before we held the sighand lock, we have
	 * to manually enable the seccomp thread flag here.
	 */
	if (p->seccomp.mode != SECCOMP_MODE_DISABLED)
		set_tsk_thread_flag(p, TIF_SECCOMP);
#endif
}

SYSCALL_DEFINE1(set_tid_address, int __user *, tidptr)
{
	current->clear_child_tid = tidptr;

	return task_pid_vnr(current);
}

static void rt_mutex_init_task(struct task_struct *p)
{
	raw_spin_lock_init(&p->pi_lock);
#ifdef CONFIG_RT_MUTEXES
	p->pi_waiters = RB_ROOT_CACHED;
	p->pi_top_task = NULL;
	p->pi_blocked_on = NULL;
#endif
}

#ifdef CONFIG_POSIX_TIMERS
/*
 * Initialize POSIX timer handling for a single task.
 */
static void posix_cpu_timers_init(struct task_struct *tsk)
{
	tsk->cputime_expires.prof_exp = 0;
	tsk->cputime_expires.virt_exp = 0;
	tsk->cputime_expires.sched_exp = 0;
	INIT_LIST_HEAD(&tsk->cpu_timers[0]);
	INIT_LIST_HEAD(&tsk->cpu_timers[1]);
	INIT_LIST_HEAD(&tsk->cpu_timers[2]);
}
#else
static inline void posix_cpu_timers_init(struct task_struct *tsk) { }
#endif

static inline void init_task_pid_links(struct task_struct *task)
{
	enum pid_type type;

	for (type = PIDTYPE_PID; type < PIDTYPE_MAX; ++type) {
		INIT_HLIST_NODE(&task->pid_links[type]);
	}
}

static inline void
init_task_pid(struct task_struct *task, enum pid_type type, struct pid *pid)
{
	if (type == PIDTYPE_PID)
		task->thread_pid = pid;
	else
		task->signal->pids[type] = pid;
}

static inline void rcu_copy_process(struct task_struct *p)
{
#ifdef CONFIG_PREEMPT_RCU
	p->rcu_read_lock_nesting = 0;
	p->rcu_read_unlock_special.s = 0;
	p->rcu_blocked_node = NULL;
	INIT_LIST_HEAD(&p->rcu_node_entry);
#endif /* #ifdef CONFIG_PREEMPT_RCU */
#ifdef CONFIG_TASKS_RCU
	p->rcu_tasks_holdout = false;
	INIT_LIST_HEAD(&p->rcu_tasks_holdout_list);
	p->rcu_tasks_idle_cpu = -1;
#endif /* #ifdef CONFIG_TASKS_RCU */
#ifdef CONFIG_TASKS_TRACE_RCU
	p->trc_reader_nesting = 0;
	p->trc_reader_special.s = 0;
	INIT_LIST_HEAD(&p->trc_holdout_list);
#endif /* #ifdef CONFIG_TASKS_TRACE_RCU */
}

static void __delayed_free_task(struct rcu_head *rhp)
{
	struct task_struct *tsk = container_of(rhp, struct task_struct, rcu);

	free_task(tsk);
}

static __always_inline void delayed_free_task(struct task_struct *tsk)
{
	if (IS_ENABLED(CONFIG_MEMCG))
		call_rcu(&tsk->rcu, __delayed_free_task);
	else
		free_task(tsk);
}

static int pidfd_release(struct inode *inode, struct file *file)
{
	struct pid *pid = file->private_data;

	file->private_data = NULL;
	put_pid(pid);
	return 0;
}

#ifdef CONFIG_PROC_FS
static void pidfd_show_fdinfo(struct seq_file *m, struct file *f)
{
	struct pid_namespace *ns = proc_pid_ns(file_inode(m->file));
	struct pid *pid = f->private_data;

	seq_put_decimal_ull(m, "Pid:\t", pid_nr_ns(pid, ns));
	seq_putc(m, '\n');
}
#endif

/*
 * Poll support for process exit notification.
 */
static __poll_t pidfd_poll(struct file *file, struct poll_table_struct *pts)
{
	struct task_struct *task;
	struct pid *pid = file->private_data;
	__poll_t poll_flags = 0;

	poll_wait(file, &pid->wait_pidfd, pts);

	rcu_read_lock();
	task = pid_task(pid, PIDTYPE_PID);
	/*
	 * Inform pollers only when the whole thread group exits.
	 * If the thread group leader exits before all other threads in the
	 * group, then poll(2) should block, similar to the wait(2) family.
	 */
	if (!task || (task->exit_state && thread_group_empty(task)))
		poll_flags = EPOLLIN | EPOLLRDNORM;
	rcu_read_unlock();

	return poll_flags;
}

const struct file_operations pidfd_fops = {
	.release = pidfd_release,
	.poll = pidfd_poll,
#ifdef CONFIG_PROC_FS
	.show_fdinfo = pidfd_show_fdinfo,
#endif
};

static void copy_oom_score_adj(u64 clone_flags, struct task_struct *tsk)
{
	/* Skip if kernel thread */
	if (!tsk->mm)
		return;

	/* Skip if spawning a thread or using vfork */
	if ((clone_flags & (CLONE_VM | CLONE_THREAD | CLONE_VFORK)) != CLONE_VM)
		return;

	/* We need to synchronize with __set_oom_adj */
	mutex_lock(&oom_adj_mutex);
	set_bit(MMF_MULTIPROCESS, &tsk->mm->flags);
	/* Update the values in case they were changed after copy_signal */
	tsk->signal->oom_score_adj = current->signal->oom_score_adj;
	tsk->signal->oom_score_adj_min = current->signal->oom_score_adj_min;
	mutex_unlock(&oom_adj_mutex);
}

/*
 * This creates a new process as a copy of the old one,
 * but does not actually start it yet.
 *
 * It copies the registers, and all the appropriate
 * parts of the process environment (as per the clone
 * flags). The actual kick-off is left to the caller.
 */
static __latent_entropy struct task_struct *copy_process(
					unsigned long clone_flags,
					unsigned long stack_start,
					unsigned long stack_size,
					int __user *parent_tidptr,
					int __user *child_tidptr,
					struct pid *pid,
					int trace,
					unsigned long tls,
					int node)
{
	int pidfd = -1, retval;
	struct task_struct *p;
	struct multiprocess_signals delayed;
	struct file *pidfile = NULL;

	/*
	 * Don't allow sharing the root directory with processes in a different
	 * namespace
	 */
	if ((clone_flags & (CLONE_NEWNS|CLONE_FS)) == (CLONE_NEWNS|CLONE_FS))
		return ERR_PTR(-EINVAL);

	if ((clone_flags & (CLONE_NEWUSER|CLONE_FS)) == (CLONE_NEWUSER|CLONE_FS))
		return ERR_PTR(-EINVAL);

	/*
	 * Thread groups must share signals as well, and detached threads
	 * can only be started up within the thread group.
	 */
	if ((clone_flags & CLONE_THREAD) && !(clone_flags & CLONE_SIGHAND))
		return ERR_PTR(-EINVAL);

	/*
	 * Shared signal handlers imply shared VM. By way of the above,
	 * thread groups also imply shared VM. Blocking this case allows
	 * for various simplifications in other code.
	 */
	if ((clone_flags & CLONE_SIGHAND) && !(clone_flags & CLONE_VM))
		return ERR_PTR(-EINVAL);

	/*
	 * Siblings of global init remain as zombies on exit since they are
	 * not reaped by their parent (swapper). To solve this and to avoid
	 * multi-rooted process trees, prevent global and container-inits
	 * from creating siblings.
	 */
	if ((clone_flags & CLONE_PARENT) &&
				current->signal->flags & SIGNAL_UNKILLABLE)
		return ERR_PTR(-EINVAL);

	/*
	 * If the new process will be in a different pid or user namespace
	 * do not allow it to share a thread group with the forking task.
	 */
	if (clone_flags & CLONE_THREAD) {
		if ((clone_flags & (CLONE_NEWUSER | CLONE_NEWPID)) ||
		    (task_active_pid_ns(current) !=
				current->nsproxy->pid_ns_for_children))
			return ERR_PTR(-EINVAL);
	}

	if (clone_flags & CLONE_PIDFD) {
		/*
		 * - CLONE_PARENT_SETTID is useless for pidfds and also
		 *   parent_tidptr is used to return pidfds.
		 * - CLONE_DETACHED is blocked so that we can potentially
		 *   reuse it later for CLONE_PIDFD.
		 * - CLONE_THREAD is blocked until someone really needs it.
		 */
		if (clone_flags &
		    (CLONE_DETACHED | CLONE_PARENT_SETTID | CLONE_THREAD))
			return ERR_PTR(-EINVAL);
	}

	/*
	 * Force any signals received before this point to be delivered
	 * before the fork happens.  Collect up signals sent to multiple
	 * processes that happen during the fork and delay them so that
	 * they appear to happen after the fork.
	 */
	sigemptyset(&delayed.signal);
	INIT_HLIST_NODE(&delayed.node);

	spin_lock_irq(&current->sighand->siglock);
	if (!(clone_flags & CLONE_THREAD))
		hlist_add_head(&delayed.node, &current->signal->multiprocess);
	recalc_sigpending();
	spin_unlock_irq(&current->sighand->siglock);
	retval = -ERESTARTNOINTR;
	if (signal_pending(current))
		goto fork_out;

	retval = -ENOMEM;
	p = dup_task_struct(current, node);
	if (!p)
		goto fork_out;

	cpufreq_task_times_init(p);

	/*
	 * This _must_ happen before we call free_task(), i.e. before we jump
	 * to any of the bad_fork_* labels. This is to avoid freeing
	 * p->set_child_tid which is (ab)used as a kthread's data pointer for
	 * kernel threads (PF_KTHREAD).
	 */
	p->set_child_tid = (clone_flags & CLONE_CHILD_SETTID) ? child_tidptr : NULL;
	/*
	 * Clear TID on mm_release()?
	 */
	p->clear_child_tid = (clone_flags & CLONE_CHILD_CLEARTID) ? child_tidptr : NULL;

	ftrace_graph_init_task(p);

	rt_mutex_init_task(p);

#ifdef CONFIG_PROVE_LOCKING
	DEBUG_LOCKS_WARN_ON(!p->hardirqs_enabled);
	DEBUG_LOCKS_WARN_ON(!p->softirqs_enabled);
#endif
	retval = -EAGAIN;
	if (atomic_read(&p->real_cred->user->processes) >=
			task_rlimit(p, RLIMIT_NPROC)) {
		if (p->real_cred->user != INIT_USER &&
		    !capable(CAP_SYS_RESOURCE) && !capable(CAP_SYS_ADMIN))
			goto bad_fork_free;
	}
	current->flags &= ~PF_NPROC_EXCEEDED;

	retval = copy_creds(p, clone_flags);
	if (retval < 0)
		goto bad_fork_free;

	/*
	 * If multiple threads are within copy_process(), then this check
	 * triggers too late. This doesn't hurt, the check is only there
	 * to stop root fork bombs.
	 */
	retval = -EAGAIN;
	if (nr_threads >= max_threads)
		goto bad_fork_cleanup_count;

	delayacct_tsk_init(p);	/* Must remain after dup_task_struct() */
	p->flags &= ~(PF_SUPERPRIV | PF_WQ_WORKER | PF_IDLE);
	p->flags |= PF_FORKNOEXEC;
	INIT_LIST_HEAD(&p->children);
	INIT_LIST_HEAD(&p->sibling);
	rcu_copy_process(p);
	p->vfork_done = NULL;
	spin_lock_init(&p->alloc_lock);

	init_sigpending(&p->pending);

	p->utime = p->stime = p->gtime = 0;
#ifdef CONFIG_ARCH_HAS_SCALED_CPUTIME
	p->utimescaled = p->stimescaled = 0;
#endif
	prev_cputime_init(&p->prev_cputime);

#ifdef CONFIG_VIRT_CPU_ACCOUNTING_GEN
	seqcount_init(&p->vtime.seqcount);
	p->vtime.starttime = 0;
	p->vtime.state = VTIME_INACTIVE;
#endif

#if defined(SPLIT_RSS_COUNTING)
	memset(&p->rss_stat, 0, sizeof(p->rss_stat));
#endif

	p->default_timer_slack_ns = current->timer_slack_ns;

#ifdef CONFIG_PSI
	p->psi_flags = 0;
#endif

	task_io_accounting_init(&p->ioac);
	acct_clear_integrals(p);

	posix_cpu_timers_init(p);

	p->io_context = NULL;
	audit_set_context(p, NULL);
	cgroup_fork(p);
#ifdef CONFIG_NUMA
	p->mempolicy = mpol_dup(p->mempolicy);
	if (IS_ERR(p->mempolicy)) {
		retval = PTR_ERR(p->mempolicy);
		p->mempolicy = NULL;
		goto bad_fork_cleanup_threadgroup_lock;
	}
#endif
#ifdef CONFIG_CPUSETS
	p->cpuset_mem_spread_rotor = NUMA_NO_NODE;
	p->cpuset_slab_spread_rotor = NUMA_NO_NODE;
	seqcount_init(&p->mems_allowed_seq);
#endif
#ifdef CONFIG_TRACE_IRQFLAGS
	p->irq_events = 0;
	p->hardirqs_enabled = 0;
	p->hardirq_enable_ip = 0;
	p->hardirq_enable_event = 0;
	p->hardirq_disable_ip = _THIS_IP_;
	p->hardirq_disable_event = 0;
	p->softirqs_enabled = 1;
	p->softirq_enable_ip = _THIS_IP_;
	p->softirq_enable_event = 0;
	p->softirq_disable_ip = 0;
	p->softirq_disable_event = 0;
	p->hardirq_context = 0;
	p->softirq_context = 0;
#endif

	p->pagefault_disabled = 0;

#ifdef CONFIG_LOCKDEP
	lockdep_init_task(p);
#endif

#ifdef CONFIG_DEBUG_MUTEXES
	p->blocked_on = NULL; /* not blocked yet */
#endif
#ifdef CONFIG_BCACHE
	p->sequential_io	= 0;
	p->sequential_io_avg	= 0;
#endif

	/* Perform scheduler related setup. Assign this task to a CPU. */
	retval = sched_fork(clone_flags, p);
	if (retval)
		goto bad_fork_cleanup_policy;

	retval = perf_event_init_task(p);
	if (retval)
		goto bad_fork_cleanup_policy;
	retval = audit_alloc(p);
	if (retval)
		goto bad_fork_cleanup_perf;
	/* copy all the process information */
	shm_init_task(p);
	retval = security_task_alloc(p, clone_flags);
	if (retval)
		goto bad_fork_cleanup_audit;
	retval = copy_semundo(clone_flags, p);
	if (retval)
		goto bad_fork_cleanup_security;
	retval = copy_files(clone_flags, p);
	if (retval)
		goto bad_fork_cleanup_semundo;
	retval = copy_fs(clone_flags, p);
	if (retval)
		goto bad_fork_cleanup_files;
	retval = copy_sighand(clone_flags, p);
	if (retval)
		goto bad_fork_cleanup_fs;
	retval = copy_signal(clone_flags, p);
	if (retval)
		goto bad_fork_cleanup_sighand;
	retval = copy_mm(clone_flags, p);
	if (retval)
		goto bad_fork_cleanup_signal;
	retval = copy_namespaces(clone_flags, p);
	if (retval)
		goto bad_fork_cleanup_mm;
	retval = copy_io(clone_flags, p);
	if (retval)
		goto bad_fork_cleanup_namespaces;
	retval = copy_thread_tls(clone_flags, stack_start, stack_size, p, tls);
	if (retval)
		goto bad_fork_cleanup_io;

	if (pid != &init_struct_pid) {
		pid = alloc_pid(p->nsproxy->pid_ns_for_children);
		if (IS_ERR(pid)) {
			retval = PTR_ERR(pid);
			goto bad_fork_cleanup_thread;
		}
	}

	/*
	 * This has to happen after we've potentially unshared the file
	 * descriptor table (so that the pidfd doesn't leak into the child
	 * if the fd table isn't shared).
	 */
	if (clone_flags & CLONE_PIDFD) {
		retval = get_unused_fd_flags(O_RDWR | O_CLOEXEC);
		if (retval < 0)
			goto bad_fork_free_pid;

		pidfd = retval;

		pidfile = anon_inode_getfile("[pidfd]", &pidfd_fops, pid,
					      O_RDWR | O_CLOEXEC);
		if (IS_ERR(pidfile)) {
			put_unused_fd(pidfd);
<<<<<<< HEAD
=======
			retval = PTR_ERR(pidfile);
>>>>>>> 82f9317b
			goto bad_fork_free_pid;
		}
		get_pid(pid);	/* held by pidfile now */

		retval = put_user(pidfd, parent_tidptr);
		if (retval)
			goto bad_fork_put_pidfd;
	}

#ifdef CONFIG_BLOCK
	p->plug = NULL;
#endif
	futex_init_task(p);

	/*
	 * sigaltstack should be cleared when sharing the same VM
	 */
	if ((clone_flags & (CLONE_VM|CLONE_VFORK)) == CLONE_VM)
		sas_ss_reset(p);

	/*
	 * Syscall tracing and stepping should be turned off in the
	 * child regardless of CLONE_PTRACE.
	 */
	user_disable_single_step(p);
	clear_tsk_thread_flag(p, TIF_SYSCALL_TRACE);
#ifdef TIF_SYSCALL_EMU
	clear_tsk_thread_flag(p, TIF_SYSCALL_EMU);
#endif
	clear_all_latency_tracing(p);

	/* ok, now we should be set up.. */
	p->pid = pid_nr(pid);
	if (clone_flags & CLONE_THREAD) {
		p->group_leader = current->group_leader;
		p->tgid = current->tgid;
	} else {
		p->group_leader = p;
		p->tgid = p->pid;
	}

	p->nr_dirtied = 0;
	p->nr_dirtied_pause = 128 >> (PAGE_SHIFT - 10);
	p->dirty_paused_when = 0;

	p->pdeath_signal = 0;
	INIT_LIST_HEAD(&p->thread_group);
	p->task_works = NULL;

	cgroup_threadgroup_change_begin(current);
	/*
	 * Ensure that the cgroup subsystem policies allow the new process to be
	 * forked. It should be noted the the new process's css_set can be changed
	 * between here and cgroup_post_fork() if an organisation operation is in
	 * progress.
	 */
	retval = cgroup_can_fork(p);
	if (retval)
		goto bad_fork_cgroup_threadgroup_change_end;

	/*
	 * From this point on we must avoid any synchronous user-space
	 * communication until we take the tasklist-lock. In particular, we do
	 * not want user-space to be able to predict the process start-time by
	 * stalling fork(2) after we recorded the start_time but before it is
	 * visible to the system.
	 */

	p->start_time = ktime_get_ns();
	p->real_start_time = ktime_get_boot_ns();

	/*
	 * Make it visible to the rest of the system, but dont wake it up yet.
	 * Need tasklist lock for parent etc handling!
	 */
	write_lock_irq(&tasklist_lock);

	/* CLONE_PARENT re-uses the old parent */
	if (clone_flags & (CLONE_PARENT|CLONE_THREAD)) {
		p->real_parent = current->real_parent;
		p->parent_exec_id = current->parent_exec_id;
		if (clone_flags & CLONE_THREAD)
			p->exit_signal = -1;
		else
			p->exit_signal = current->group_leader->exit_signal;
	} else {
		p->real_parent = current;
		p->parent_exec_id = current->self_exec_id;
		p->exit_signal = (clone_flags & CSIGNAL);
	}

	klp_copy_process(p);

	spin_lock(&current->sighand->siglock);

	/*
	 * Copy seccomp details explicitly here, in case they were changed
	 * before holding sighand lock.
	 */
	copy_seccomp(p);

	rseq_fork(p, clone_flags);

	/* Don't start children in a dying pid namespace */
	if (unlikely(!(ns_of_pid(pid)->pid_allocated & PIDNS_ADDING))) {
		retval = -ENOMEM;
		goto bad_fork_cancel_cgroup;
	}

	/* Let kill terminate clone/fork in the middle */
	if (fatal_signal_pending(current)) {
		retval = -EINTR;
		goto bad_fork_cancel_cgroup;
	}

<<<<<<< HEAD
	/* past the last point of failure */
	if (pidfile)
		fd_install(pidfd, pidfile);

=======
>>>>>>> 82f9317b
	init_task_pid_links(p);
	if (likely(p->pid)) {
		ptrace_init_task(p, (clone_flags & CLONE_PTRACE) || trace);

		init_task_pid(p, PIDTYPE_PID, pid);
		if (thread_group_leader(p)) {
			init_task_pid(p, PIDTYPE_TGID, pid);
			init_task_pid(p, PIDTYPE_PGID, task_pgrp(current));
			init_task_pid(p, PIDTYPE_SID, task_session(current));

			if (is_child_reaper(pid)) {
				ns_of_pid(pid)->child_reaper = p;
				p->signal->flags |= SIGNAL_UNKILLABLE;
			}
			p->signal->shared_pending.signal = delayed.signal;
			p->signal->tty = tty_kref_get(current->signal->tty);
			/*
			 * Inherit has_child_subreaper flag under the same
			 * tasklist_lock with adding child to the process tree
			 * for propagate_has_child_subreaper optimization.
			 */
			p->signal->has_child_subreaper = p->real_parent->signal->has_child_subreaper ||
							 p->real_parent->signal->is_child_subreaper;
			list_add_tail(&p->sibling, &p->real_parent->children);
			list_add_tail_rcu(&p->tasks, &init_task.tasks);
			attach_pid(p, PIDTYPE_TGID);
			attach_pid(p, PIDTYPE_PGID);
			attach_pid(p, PIDTYPE_SID);
			__this_cpu_inc(process_counts);
		} else {
			current->signal->nr_threads++;
			atomic_inc(&current->signal->live);
			atomic_inc(&current->signal->sigcnt);
			task_join_group_stop(p);
			list_add_tail_rcu(&p->thread_group,
					  &p->group_leader->thread_group);
			list_add_tail_rcu(&p->thread_node,
					  &p->signal->thread_head);
		}
		attach_pid(p, PIDTYPE_PID);
		nr_threads++;
	}
	total_forks++;
	hlist_del_init(&delayed.node);
	spin_unlock(&current->sighand->siglock);
	syscall_tracepoint_update(p);
	write_unlock_irq(&tasklist_lock);

	if (pidfile)
		fd_install(pidfd, pidfile);

	proc_fork_connector(p);
	cgroup_post_fork(p);
	cgroup_threadgroup_change_end(current);
	perf_event_fork(p);

	trace_task_newtask(p, clone_flags);
	uprobe_copy_process(p, clone_flags);

	copy_oom_score_adj(clone_flags, p);

	return p;

bad_fork_cancel_cgroup:
	spin_unlock(&current->sighand->siglock);
	write_unlock_irq(&tasklist_lock);
	cgroup_cancel_fork(p);
bad_fork_cgroup_threadgroup_change_end:
	cgroup_threadgroup_change_end(current);
bad_fork_put_pidfd:
	if (clone_flags & CLONE_PIDFD) {
		fput(pidfile);
		put_unused_fd(pidfd);
	}
bad_fork_free_pid:
	if (pid != &init_struct_pid)
		free_pid(pid);
bad_fork_cleanup_thread:
	exit_thread(p);
bad_fork_cleanup_io:
	if (p->io_context)
		exit_io_context(p);
bad_fork_cleanup_namespaces:
	exit_task_namespaces(p);
bad_fork_cleanup_mm:
	if (p->mm) {
		mm_clear_owner(p->mm, p);
		mmput(p->mm);
	}
bad_fork_cleanup_signal:
	if (!(clone_flags & CLONE_THREAD))
		free_signal_struct(p->signal);
bad_fork_cleanup_sighand:
	__cleanup_sighand(p->sighand);
bad_fork_cleanup_fs:
	exit_fs(p); /* blocking */
bad_fork_cleanup_files:
	exit_files(p); /* blocking */
bad_fork_cleanup_semundo:
	exit_sem(p);
bad_fork_cleanup_security:
	security_task_free(p);
bad_fork_cleanup_audit:
	audit_free(p);
bad_fork_cleanup_perf:
	perf_event_free_task(p);
bad_fork_cleanup_policy:
	lockdep_free_task(p);
#ifdef CONFIG_NUMA
	mpol_put(p->mempolicy);
bad_fork_cleanup_threadgroup_lock:
#endif
	delayacct_tsk_free(p);
bad_fork_cleanup_count:
	atomic_dec(&p->cred->user->processes);
	exit_creds(p);
bad_fork_free:
	p->state = TASK_DEAD;
	put_task_stack(p);
	delayed_free_task(p);
fork_out:
	spin_lock_irq(&current->sighand->siglock);
	hlist_del_init(&delayed.node);
	spin_unlock_irq(&current->sighand->siglock);
	return ERR_PTR(retval);
}

static inline void init_idle_pids(struct task_struct *idle)
{
	enum pid_type type;

	for (type = PIDTYPE_PID; type < PIDTYPE_MAX; ++type) {
		INIT_HLIST_NODE(&idle->pid_links[type]); /* not really needed */
		init_task_pid(idle, type, &init_struct_pid);
	}
}

struct task_struct *fork_idle(int cpu)
{
	struct task_struct *task;
	task = copy_process(CLONE_VM, 0, 0, NULL, NULL, &init_struct_pid, 0, 0,
			    cpu_to_node(cpu));
	if (!IS_ERR(task)) {
		init_idle_pids(task);
		init_idle(task, cpu);
	}

	return task;
}

/*
 *  Ok, this is the main fork-routine.
 *
 * It copies the process, and if successful kick-starts
 * it and waits for it to finish using the VM if required.
 */
long _do_fork(unsigned long clone_flags,
	      unsigned long stack_start,
	      unsigned long stack_size,
	      int __user *parent_tidptr,
	      int __user *child_tidptr,
	      unsigned long tls)
{
	struct completion vfork;
	struct pid *pid;
	struct task_struct *p;
	int trace = 0;
	long nr;

	/*
	 * Determine whether and which event to report to ptracer.  When
	 * called from kernel_thread or CLONE_UNTRACED is explicitly
	 * requested, no event is reported; otherwise, report if the event
	 * for the type of forking is enabled.
	 */
	if (!(clone_flags & CLONE_UNTRACED)) {
		if (clone_flags & CLONE_VFORK)
			trace = PTRACE_EVENT_VFORK;
		else if ((clone_flags & CSIGNAL) != SIGCHLD)
			trace = PTRACE_EVENT_CLONE;
		else
			trace = PTRACE_EVENT_FORK;

		if (likely(!ptrace_event_enabled(current, trace)))
			trace = 0;
	}

	p = copy_process(clone_flags, stack_start, stack_size, parent_tidptr,
			 child_tidptr, NULL, trace, tls, NUMA_NO_NODE);
	add_latent_entropy();

	if (IS_ERR(p))
		return PTR_ERR(p);

	cpufreq_task_times_alloc(p);

	/*
	 * Do this prior waking up the new thread - the thread pointer
	 * might get invalid after that point, if the thread exits quickly.
	 */
	trace_sched_process_fork(current, p);

	pid = get_task_pid(p, PIDTYPE_PID);
	nr = pid_vnr(pid);

	if (clone_flags & CLONE_PARENT_SETTID)
		put_user(nr, parent_tidptr);

	if (clone_flags & CLONE_VFORK) {
		p->vfork_done = &vfork;
		init_completion(&vfork);
		get_task_struct(p);
	}

	if (IS_ENABLED(CONFIG_LRU_GEN) && !(clone_flags & CLONE_VM)) {
		/* lock the task to synchronize with memcg migration */
		task_lock(p);
		lru_gen_add_mm(p->mm);
		task_unlock(p);
	}

#ifdef CONFIG_PERF_HUMANTASK
	p->human_task = 0;
	p->inherit_task = 0;
#endif
	wake_up_new_task(p);

	/* forking complete and child started to run, tell ptracer */
	if (unlikely(trace))
		ptrace_event_pid(trace, pid);

	if (clone_flags & CLONE_VFORK) {
		if (!wait_for_vfork_done(p, &vfork))
			ptrace_event_pid(PTRACE_EVENT_VFORK_DONE, pid);
	}

	put_pid(pid);
	return nr;
}

#ifndef CONFIG_HAVE_COPY_THREAD_TLS
/* For compatibility with architectures that call do_fork directly rather than
 * using the syscall entry points below. */
long do_fork(unsigned long clone_flags,
	      unsigned long stack_start,
	      unsigned long stack_size,
	      int __user *parent_tidptr,
	      int __user *child_tidptr)
{
	return _do_fork(clone_flags, stack_start, stack_size,
			parent_tidptr, child_tidptr, 0);
}
#endif

/*
 * Create a kernel thread.
 */
pid_t kernel_thread(int (*fn)(void *), void *arg, unsigned long flags)
{
	return _do_fork(flags|CLONE_VM|CLONE_UNTRACED, (unsigned long)fn,
		(unsigned long)arg, NULL, NULL, 0);
}

#ifdef __ARCH_WANT_SYS_FORK
SYSCALL_DEFINE0(fork)
{
#ifdef CONFIG_MMU
	return _do_fork(SIGCHLD, 0, 0, NULL, NULL, 0);
#else
	/* can not support in nommu mode */
	return -EINVAL;
#endif
}
#endif

#ifdef __ARCH_WANT_SYS_VFORK
SYSCALL_DEFINE0(vfork)
{
	return _do_fork(CLONE_VFORK | CLONE_VM | SIGCHLD, 0,
			0, NULL, NULL, 0);
}
#endif

#ifdef __ARCH_WANT_SYS_CLONE
#ifdef CONFIG_CLONE_BACKWARDS
SYSCALL_DEFINE5(clone, unsigned long, clone_flags, unsigned long, newsp,
		 int __user *, parent_tidptr,
		 unsigned long, tls,
		 int __user *, child_tidptr)
#elif defined(CONFIG_CLONE_BACKWARDS2)
SYSCALL_DEFINE5(clone, unsigned long, newsp, unsigned long, clone_flags,
		 int __user *, parent_tidptr,
		 int __user *, child_tidptr,
		 unsigned long, tls)
#elif defined(CONFIG_CLONE_BACKWARDS3)
SYSCALL_DEFINE6(clone, unsigned long, clone_flags, unsigned long, newsp,
		int, stack_size,
		int __user *, parent_tidptr,
		int __user *, child_tidptr,
		unsigned long, tls)
#else
SYSCALL_DEFINE5(clone, unsigned long, clone_flags, unsigned long, newsp,
		 int __user *, parent_tidptr,
		 int __user *, child_tidptr,
		 unsigned long, tls)
#endif
{
	return _do_fork(clone_flags, newsp, 0, parent_tidptr, child_tidptr, tls);
}
#endif

void walk_process_tree(struct task_struct *top, proc_visitor visitor, void *data)
{
	struct task_struct *leader, *parent, *child;
	int res;

	read_lock(&tasklist_lock);
	leader = top = top->group_leader;
down:
	for_each_thread(leader, parent) {
		list_for_each_entry(child, &parent->children, sibling) {
			res = visitor(child, data);
			if (res) {
				if (res < 0)
					goto out;
				leader = child;
				goto down;
			}
up:
			;
		}
	}

	if (leader != top) {
		child = leader;
		parent = child->real_parent;
		leader = parent->group_leader;
		goto up;
	}
out:
	read_unlock(&tasklist_lock);
}

#ifndef ARCH_MIN_MMSTRUCT_ALIGN
#define ARCH_MIN_MMSTRUCT_ALIGN 0
#endif

static void sighand_ctor(void *data)
{
	struct sighand_struct *sighand = data;

	spin_lock_init(&sighand->siglock);
	init_waitqueue_head(&sighand->signalfd_wqh);
}

void __init proc_caches_init(void)
{
	unsigned int mm_size;

	sighand_cachep = kmem_cache_create("sighand_cache",
			sizeof(struct sighand_struct), 0,
			SLAB_HWCACHE_ALIGN|SLAB_PANIC|SLAB_TYPESAFE_BY_RCU|
			SLAB_ACCOUNT, sighand_ctor);
	signal_cachep = kmem_cache_create("signal_cache",
			sizeof(struct signal_struct), 0,
			SLAB_HWCACHE_ALIGN|SLAB_PANIC|SLAB_ACCOUNT,
			NULL);
	files_cachep = kmem_cache_create("files_cache",
			sizeof(struct files_struct), 0,
			SLAB_HWCACHE_ALIGN|SLAB_PANIC|SLAB_ACCOUNT,
			NULL);
	fs_cachep = kmem_cache_create("fs_cache",
			sizeof(struct fs_struct), 0,
			SLAB_HWCACHE_ALIGN|SLAB_PANIC|SLAB_ACCOUNT,
			NULL);

	/*
	 * The mm_cpumask is located at the end of mm_struct, and is
	 * dynamically sized based on the maximum CPU number this system
	 * can have, taking hotplug into account (nr_cpu_ids).
	 */
	mm_size = sizeof(struct mm_struct) + cpumask_size();

	mm_cachep = kmem_cache_create_usercopy("mm_struct",
			mm_size, ARCH_MIN_MMSTRUCT_ALIGN,
			SLAB_HWCACHE_ALIGN|SLAB_PANIC|SLAB_ACCOUNT,
			offsetof(struct mm_struct, saved_auxv),
			sizeof_field(struct mm_struct, saved_auxv),
			NULL);
	vm_area_cachep = KMEM_CACHE(vm_area_struct, SLAB_PANIC|SLAB_ACCOUNT);
	mmap_init();
	nsproxy_cache_init();
}

/*
 * Check constraints on flags passed to the unshare system call.
 */
static int check_unshare_flags(unsigned long unshare_flags)
{
	if (unshare_flags & ~(CLONE_THREAD|CLONE_FS|CLONE_NEWNS|CLONE_SIGHAND|
				CLONE_VM|CLONE_FILES|CLONE_SYSVSEM|
				CLONE_NEWUTS|CLONE_NEWIPC|CLONE_NEWNET|
				CLONE_NEWUSER|CLONE_NEWPID|CLONE_NEWCGROUP))
		return -EINVAL;
	/*
	 * Not implemented, but pretend it works if there is nothing
	 * to unshare.  Note that unsharing the address space or the
	 * signal handlers also need to unshare the signal queues (aka
	 * CLONE_THREAD).
	 */
	if (unshare_flags & (CLONE_THREAD | CLONE_SIGHAND | CLONE_VM)) {
		if (!thread_group_empty(current))
			return -EINVAL;
	}
	if (unshare_flags & (CLONE_SIGHAND | CLONE_VM)) {
		if (atomic_read(&current->sighand->count) > 1)
			return -EINVAL;
	}
	if (unshare_flags & CLONE_VM) {
		if (!current_is_single_threaded())
			return -EINVAL;
	}

	return 0;
}

/*
 * Unshare the filesystem structure if it is being shared
 */
static int unshare_fs(unsigned long unshare_flags, struct fs_struct **new_fsp)
{
	struct fs_struct *fs = current->fs;

	if (!(unshare_flags & CLONE_FS) || !fs)
		return 0;

	/* don't need lock here; in the worst case we'll do useless copy */
	if (fs->users == 1)
		return 0;

	*new_fsp = copy_fs_struct(fs);
	if (!*new_fsp)
		return -ENOMEM;

	return 0;
}

/*
 * Unshare file descriptor table if it is being shared
 */
static int unshare_fd(unsigned long unshare_flags, struct files_struct **new_fdp)
{
	struct files_struct *fd = current->files;
	int error = 0;

	if ((unshare_flags & CLONE_FILES) &&
	    (fd && atomic_read(&fd->count) > 1)) {
		*new_fdp = dup_fd(fd, &error);
		if (!*new_fdp)
			return error;
	}

	return 0;
}

/*
 * unshare allows a process to 'unshare' part of the process
 * context which was originally shared using clone.  copy_*
 * functions used by do_fork() cannot be used here directly
 * because they modify an inactive task_struct that is being
 * constructed. Here we are modifying the current, active,
 * task_struct.
 */
int ksys_unshare(unsigned long unshare_flags)
{
	struct fs_struct *fs, *new_fs = NULL;
	struct files_struct *fd, *new_fd = NULL;
	struct cred *new_cred = NULL;
	struct nsproxy *new_nsproxy = NULL;
	int do_sysvsem = 0;
	int err;

	/*
	 * If unsharing a user namespace must also unshare the thread group
	 * and unshare the filesystem root and working directories.
	 */
	if (unshare_flags & CLONE_NEWUSER)
		unshare_flags |= CLONE_THREAD | CLONE_FS;
	/*
	 * If unsharing vm, must also unshare signal handlers.
	 */
	if (unshare_flags & CLONE_VM)
		unshare_flags |= CLONE_SIGHAND;
	/*
	 * If unsharing a signal handlers, must also unshare the signal queues.
	 */
	if (unshare_flags & CLONE_SIGHAND)
		unshare_flags |= CLONE_THREAD;
	/*
	 * If unsharing namespace, must also unshare filesystem information.
	 */
	if (unshare_flags & CLONE_NEWNS)
		unshare_flags |= CLONE_FS;

	err = check_unshare_flags(unshare_flags);
	if (err)
		goto bad_unshare_out;
	/*
	 * CLONE_NEWIPC must also detach from the undolist: after switching
	 * to a new ipc namespace, the semaphore arrays from the old
	 * namespace are unreachable.
	 */
	if (unshare_flags & (CLONE_NEWIPC|CLONE_SYSVSEM))
		do_sysvsem = 1;
	err = unshare_fs(unshare_flags, &new_fs);
	if (err)
		goto bad_unshare_out;
	err = unshare_fd(unshare_flags, &new_fd);
	if (err)
		goto bad_unshare_cleanup_fs;
	err = unshare_userns(unshare_flags, &new_cred);
	if (err)
		goto bad_unshare_cleanup_fd;
	err = unshare_nsproxy_namespaces(unshare_flags, &new_nsproxy,
					 new_cred, new_fs);
	if (err)
		goto bad_unshare_cleanup_cred;

	if (new_fs || new_fd || do_sysvsem || new_cred || new_nsproxy) {
		if (do_sysvsem) {
			/*
			 * CLONE_SYSVSEM is equivalent to sys_exit().
			 */
			exit_sem(current);
		}
		if (unshare_flags & CLONE_NEWIPC) {
			/* Orphan segments in old ns (see sem above). */
			exit_shm(current);
			shm_init_task(current);
		}

		if (new_nsproxy)
			switch_task_namespaces(current, new_nsproxy);

		task_lock(current);

		if (new_fs) {
			fs = current->fs;
			spin_lock(&fs->lock);
			current->fs = new_fs;
			if (--fs->users)
				new_fs = NULL;
			else
				new_fs = fs;
			spin_unlock(&fs->lock);
		}

		if (new_fd) {
			fd = current->files;
			current->files = new_fd;
			new_fd = fd;
		}

		task_unlock(current);

		if (new_cred) {
			/* Install the new user namespace */
			commit_creds(new_cred);
			new_cred = NULL;
		}
	}

	perf_event_namespaces(current);

bad_unshare_cleanup_cred:
	if (new_cred)
		put_cred(new_cred);
bad_unshare_cleanup_fd:
	if (new_fd)
		put_files_struct(new_fd);

bad_unshare_cleanup_fs:
	if (new_fs)
		free_fs_struct(new_fs);

bad_unshare_out:
	return err;
}

SYSCALL_DEFINE1(unshare, unsigned long, unshare_flags)
{
	return ksys_unshare(unshare_flags);
}

/*
 *	Helper to unshare the files of the current task.
 *	We don't want to expose copy_files internals to
 *	the exec layer of the kernel.
 */

int unshare_files(struct files_struct **displaced)
{
	struct task_struct *task = current;
	struct files_struct *copy = NULL;
	int error;

	error = unshare_fd(CLONE_FILES, &copy);
	if (error || !copy) {
		*displaced = NULL;
		return error;
	}
	*displaced = task->files;
	task_lock(task);
	task->files = copy;
	task_unlock(task);
	return 0;
}

int sysctl_max_threads(struct ctl_table *table, int write,
		       void __user *buffer, size_t *lenp, loff_t *ppos)
{
	struct ctl_table t;
	int ret;
	int threads = max_threads;
	int min = 1;
	int max = MAX_THREADS;

	t = *table;
	t.data = &threads;
	t.extra1 = &min;
	t.extra2 = &max;

	ret = proc_dointvec_minmax(&t, write, buffer, lenp, ppos);
	if (ret || !write)
		return ret;

	max_threads = threads;

	return 0;
}<|MERGE_RESOLUTION|>--- conflicted
+++ resolved
@@ -2050,10 +2050,7 @@
 					      O_RDWR | O_CLOEXEC);
 		if (IS_ERR(pidfile)) {
 			put_unused_fd(pidfd);
-<<<<<<< HEAD
-=======
 			retval = PTR_ERR(pidfile);
->>>>>>> 82f9317b
 			goto bad_fork_free_pid;
 		}
 		get_pid(pid);	/* held by pidfile now */
@@ -2169,13 +2166,6 @@
 		goto bad_fork_cancel_cgroup;
 	}
 
-<<<<<<< HEAD
-	/* past the last point of failure */
-	if (pidfile)
-		fd_install(pidfd, pidfile);
-
-=======
->>>>>>> 82f9317b
 	init_task_pid_links(p);
 	if (likely(p->pid)) {
 		ptrace_init_task(p, (clone_flags & CLONE_PTRACE) || trace);
@@ -2370,8 +2360,6 @@
 	if (IS_ERR(p))
 		return PTR_ERR(p);
 
-	cpufreq_task_times_alloc(p);
-
 	/*
 	 * Do this prior waking up the new thread - the thread pointer
 	 * might get invalid after that point, if the thread exits quickly.
