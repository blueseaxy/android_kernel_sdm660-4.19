--- conflicted
+++ resolved
@@ -60,12 +60,8 @@
 	local_irq_enable();
 
 	while (!tif_need_resched() &&
-<<<<<<< HEAD
 		(cpu_idle_force_poll || tick_check_broadcast_expired() ||
 		is_reserved(smp_processor_id())))
-=======
-	       (cpu_idle_force_poll || tick_check_broadcast_expired()))
->>>>>>> c666f11f
 		cpu_relax();
 
 	rcu_idle_exit();
