--- conflicted
+++ resolved
@@ -60,12 +60,7 @@
 	local_irq_enable();
 
 	while (!tif_need_resched() &&
-<<<<<<< HEAD
-		(cpu_idle_force_poll || tick_check_broadcast_expired() ||
-		is_reserved(smp_processor_id())))
-=======
 	       (cpu_idle_force_poll || tick_check_broadcast_expired()))
->>>>>>> 9c20bfd6
 		cpu_relax();
 
 	rcu_idle_exit();
