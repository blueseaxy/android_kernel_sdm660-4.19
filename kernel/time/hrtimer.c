/*
 *  linux/kernel/hrtimer.c
 *
 *  Copyright(C) 2005-2006, Thomas Gleixner <tglx@linutronix.de>
 *  Copyright(C) 2005-2007, Red Hat, Inc., Ingo Molnar
 *  Copyright(C) 2006-2007  Timesys Corp., Thomas Gleixner
 *
 *  High-resolution kernel timers
 *
 *  In contrast to the low-resolution timeout API implemented in
 *  kernel/timer.c, hrtimers provide finer resolution and accuracy
 *  depending on system configuration and capabilities.
 *
 *  These timers are currently used for:
 *   - itimers
 *   - POSIX timers
 *   - nanosleep
 *   - precise in-kernel timing
 *
 *  Started by: Thomas Gleixner and Ingo Molnar
 *
 *  Credits:
 *	based on kernel/timer.c
 *
 *	Help, testing, suggestions, bugfixes, improvements were
 *	provided by:
 *
 *	George Anzinger, Andrew Morton, Steven Rostedt, Roman Zippel
 *	et. al.
 *
 *  For licencing details see kernel-base/COPYING
 */

#include <linux/cpu.h>
#include <linux/export.h>
#include <linux/percpu.h>
#include <linux/hrtimer.h>
#include <linux/notifier.h>
#include <linux/syscalls.h>
#include <linux/interrupt.h>
#include <linux/tick.h>
#include <linux/seq_file.h>
#include <linux/err.h>
#include <linux/debugobjects.h>
#include <linux/sched/signal.h>
#include <linux/sched/sysctl.h>
#include <linux/sched/rt.h>
#include <linux/sched/deadline.h>
#include <linux/sched/nohz.h>
#include <linux/sched/debug.h>
#include <linux/timer.h>
#include <linux/freezer.h>
#include <linux/compat.h>
#include <linux/delay.h>

#include <linux/uaccess.h>

#include <trace/events/timer.h>

#include "tick-internal.h"

/*
 * Masks for selecting the soft and hard context timers from
 * cpu_base->active
 */
#define MASK_SHIFT		(HRTIMER_BASE_MONOTONIC_SOFT)
#define HRTIMER_ACTIVE_HARD	((1U << MASK_SHIFT) - 1)
#define HRTIMER_ACTIVE_SOFT	(HRTIMER_ACTIVE_HARD << MASK_SHIFT)
#define HRTIMER_ACTIVE_ALL	(HRTIMER_ACTIVE_SOFT | HRTIMER_ACTIVE_HARD)

/*
 * The timer bases:
 *
 * There are more clockids than hrtimer bases. Thus, we index
 * into the timer bases by the hrtimer_base_type enum. When trying
 * to reach a base using a clockid, hrtimer_clockid_to_base()
 * is used to convert from clockid to the proper hrtimer_base_type.
 */
DEFINE_PER_CPU(struct hrtimer_cpu_base, hrtimer_bases) =
{
	.lock = __RAW_SPIN_LOCK_UNLOCKED(hrtimer_bases.lock),
	.clock_base =
	{
		{
			.index = HRTIMER_BASE_MONOTONIC,
			.clockid = CLOCK_MONOTONIC,
			.get_time = &ktime_get,
		},
		{
			.index = HRTIMER_BASE_REALTIME,
			.clockid = CLOCK_REALTIME,
			.get_time = &ktime_get_real,
		},
		{
			.index = HRTIMER_BASE_BOOTTIME,
			.clockid = CLOCK_BOOTTIME,
			.get_time = &ktime_get_boottime,
		},
		{
			.index = HRTIMER_BASE_TAI,
			.clockid = CLOCK_TAI,
			.get_time = &ktime_get_clocktai,
		},
		{
			.index = HRTIMER_BASE_MONOTONIC_SOFT,
			.clockid = CLOCK_MONOTONIC,
			.get_time = &ktime_get,
		},
		{
			.index = HRTIMER_BASE_REALTIME_SOFT,
			.clockid = CLOCK_REALTIME,
			.get_time = &ktime_get_real,
		},
		{
			.index = HRTIMER_BASE_BOOTTIME_SOFT,
			.clockid = CLOCK_BOOTTIME,
			.get_time = &ktime_get_boottime,
		},
		{
			.index = HRTIMER_BASE_TAI_SOFT,
			.clockid = CLOCK_TAI,
			.get_time = &ktime_get_clocktai,
		},
	}
};

static const int hrtimer_clock_to_base_table[MAX_CLOCKS] = {
	/* Make sure we catch unsupported clockids */
	[0 ... MAX_CLOCKS - 1]	= HRTIMER_MAX_CLOCK_BASES,

	[CLOCK_REALTIME]	= HRTIMER_BASE_REALTIME,
	[CLOCK_MONOTONIC]	= HRTIMER_BASE_MONOTONIC,
	[CLOCK_BOOTTIME]	= HRTIMER_BASE_BOOTTIME,
	[CLOCK_TAI]		= HRTIMER_BASE_TAI,
};

/*
 * Functions and macros which are different for UP/SMP systems are kept in a
 * single place
 */
#ifdef CONFIG_SMP

/*
 * We require the migration_base for lock_hrtimer_base()/switch_hrtimer_base()
 * such that hrtimer_callback_running() can unconditionally dereference
 * timer->base->cpu_base
 */
static struct hrtimer_cpu_base migration_cpu_base = {
	.clock_base = { { .cpu_base = &migration_cpu_base, }, },
};

#define migration_base	migration_cpu_base.clock_base[0]

/*
 * We are using hashed locking: holding per_cpu(hrtimer_bases)[n].lock
 * means that all timers which are tied to this base via timer->base are
 * locked, and the base itself is locked too.
 *
 * So __run_timers/migrate_timers can safely modify all timers which could
 * be found on the lists/queues.
 *
 * When the timer's base is locked, and the timer removed from list, it is
 * possible to set timer->base = &migration_base and drop the lock: the timer
 * remains locked.
 */
static
struct hrtimer_clock_base *lock_hrtimer_base(const struct hrtimer *timer,
					     unsigned long *flags)
{
	struct hrtimer_clock_base *base;

	for (;;) {
		base = timer->base;
		if (likely(base != &migration_base)) {
			raw_spin_lock_irqsave(&base->cpu_base->lock, *flags);
			if (likely(base == timer->base))
				return base;
			/* The timer has migrated to another CPU: */
			raw_spin_unlock_irqrestore(&base->cpu_base->lock, *flags);
		}
		cpu_relax();
		ndelay(TIMER_LOCK_TIGHT_LOOP_DELAY_NS);
	}
}

/*
 * We do not migrate the timer when it is expiring before the next
 * event on the target cpu. When high resolution is enabled, we cannot
 * reprogram the target cpu hardware and we would cause it to fire
 * late. To keep it simple, we handle the high resolution enabled and
 * disabled case similar.
 *
 * Called with cpu_base->lock of target cpu held.
 */
static int
hrtimer_check_target(struct hrtimer *timer, struct hrtimer_clock_base *new_base)
{
	ktime_t expires;

	expires = ktime_sub(hrtimer_get_expires(timer), new_base->offset);
	return expires < new_base->cpu_base->expires_next;
}

static inline
struct hrtimer_cpu_base *get_target_base(struct hrtimer_cpu_base *base,
					 int pinned)
{
#if defined(CONFIG_SMP) && defined(CONFIG_NO_HZ_COMMON)
	if (static_branch_likely(&timers_migration_enabled) && !pinned)
		return &per_cpu(hrtimer_bases, get_nohz_timer_target());
#endif
	return base;
}

/*
 * We switch the timer base to a power-optimized selected CPU target,
 * if:
 *	- NO_HZ_COMMON is enabled
 *	- timer migration is enabled
 *	- the timer callback is not running
 *	- the timer is not the first expiring timer on the new target
 *
 * If one of the above requirements is not fulfilled we move the timer
 * to the current CPU or leave it on the previously assigned CPU if
 * the timer callback is currently running.
 */
static inline struct hrtimer_clock_base *
switch_hrtimer_base(struct hrtimer *timer, struct hrtimer_clock_base *base,
		    int pinned)
{
	struct hrtimer_cpu_base *new_cpu_base, *this_cpu_base;
	struct hrtimer_clock_base *new_base;
	int basenum = base->index;

	this_cpu_base = this_cpu_ptr(&hrtimer_bases);
	new_cpu_base = get_target_base(this_cpu_base, pinned);
again:
	new_base = &new_cpu_base->clock_base[basenum];

	if (base != new_base) {
		/*
		 * We are trying to move timer to new_base.
		 * However we can't change timer's base while it is running,
		 * so we keep it on the same CPU. No hassle vs. reprogramming
		 * the event source in the high resolution case. The softirq
		 * code will take care of this when the timer function has
		 * completed. There is no conflict as we hold the lock until
		 * the timer is enqueued.
		 */
		if (unlikely(hrtimer_callback_running(timer)))
			return base;

		/* See the comment in lock_hrtimer_base() */
		timer->base = &migration_base;
		raw_spin_unlock(&base->cpu_base->lock);
		raw_spin_lock(&new_base->cpu_base->lock);

		if (new_cpu_base != this_cpu_base &&
		    hrtimer_check_target(timer, new_base)) {
			raw_spin_unlock(&new_base->cpu_base->lock);
			raw_spin_lock(&base->cpu_base->lock);
			new_cpu_base = this_cpu_base;
			timer->base = base;
			goto again;
		}
		timer->base = new_base;
	} else {
		if (new_cpu_base != this_cpu_base &&
		    hrtimer_check_target(timer, new_base)) {
			new_cpu_base = this_cpu_base;
			goto again;
		}
	}
	return new_base;
}

#else /* CONFIG_SMP */

static inline struct hrtimer_clock_base *
lock_hrtimer_base(const struct hrtimer *timer, unsigned long *flags)
{
	struct hrtimer_clock_base *base = timer->base;

	raw_spin_lock_irqsave(&base->cpu_base->lock, *flags);

	return base;
}

# define switch_hrtimer_base(t, b, p)	(b)

#endif	/* !CONFIG_SMP */

/*
 * Functions for the union type storage format of ktime_t which are
 * too large for inlining:
 */
#if BITS_PER_LONG < 64
/*
 * Divide a ktime value by a nanosecond value
 */
s64 __ktime_divns(const ktime_t kt, s64 div)
{
	int sft = 0;
	s64 dclc;
	u64 tmp;

	dclc = ktime_to_ns(kt);
	tmp = dclc < 0 ? -dclc : dclc;

	/* Make sure the divisor is less than 2^32: */
	while (div >> 32) {
		sft++;
		div >>= 1;
	}
	tmp >>= sft;
	do_div(tmp, (unsigned long) div);
	return dclc < 0 ? -tmp : tmp;
}
EXPORT_SYMBOL_GPL(__ktime_divns);
#endif /* BITS_PER_LONG >= 64 */

/*
 * Add two ktime values and do a safety check for overflow:
 */
ktime_t ktime_add_safe(const ktime_t lhs, const ktime_t rhs)
{
	ktime_t res = ktime_add_unsafe(lhs, rhs);

	/*
	 * We use KTIME_SEC_MAX here, the maximum timeout which we can
	 * return to user space in a timespec:
	 */
	if (res < 0 || res < lhs || res < rhs)
		res = ktime_set(KTIME_SEC_MAX, 0);

	return res;
}

EXPORT_SYMBOL_GPL(ktime_add_safe);

#ifdef CONFIG_DEBUG_OBJECTS_TIMERS

static struct debug_obj_descr hrtimer_debug_descr;

static void *hrtimer_debug_hint(void *addr)
{
	return ((struct hrtimer *) addr)->function;
}

/*
 * fixup_init is called when:
 * - an active object is initialized
 */
static bool hrtimer_fixup_init(void *addr, enum debug_obj_state state)
{
	struct hrtimer *timer = addr;

	switch (state) {
	case ODEBUG_STATE_ACTIVE:
		hrtimer_cancel(timer);
		debug_object_init(timer, &hrtimer_debug_descr);
		return true;
	default:
		return false;
	}
}

/*
 * fixup_activate is called when:
 * - an active object is activated
 * - an unknown non-static object is activated
 */
static bool hrtimer_fixup_activate(void *addr, enum debug_obj_state state)
{
	switch (state) {
	case ODEBUG_STATE_ACTIVE:
		WARN_ON(1);

	default:
		return false;
	}
}

/*
 * fixup_free is called when:
 * - an active object is freed
 */
static bool hrtimer_fixup_free(void *addr, enum debug_obj_state state)
{
	struct hrtimer *timer = addr;

	switch (state) {
	case ODEBUG_STATE_ACTIVE:
		hrtimer_cancel(timer);
		debug_object_free(timer, &hrtimer_debug_descr);
		return true;
	default:
		return false;
	}
}

static struct debug_obj_descr hrtimer_debug_descr = {
	.name		= "hrtimer",
	.debug_hint	= hrtimer_debug_hint,
	.fixup_init	= hrtimer_fixup_init,
	.fixup_activate	= hrtimer_fixup_activate,
	.fixup_free	= hrtimer_fixup_free,
};

static inline void debug_hrtimer_init(struct hrtimer *timer)
{
	debug_object_init(timer, &hrtimer_debug_descr);
}

static inline void debug_hrtimer_activate(struct hrtimer *timer,
					  enum hrtimer_mode mode)
{
	debug_object_activate(timer, &hrtimer_debug_descr);
}

static inline void debug_hrtimer_deactivate(struct hrtimer *timer)
{
	debug_object_deactivate(timer, &hrtimer_debug_descr);
}

static inline void debug_hrtimer_free(struct hrtimer *timer)
{
	debug_object_free(timer, &hrtimer_debug_descr);
}

static void __hrtimer_init(struct hrtimer *timer, clockid_t clock_id,
			   enum hrtimer_mode mode);

void hrtimer_init_on_stack(struct hrtimer *timer, clockid_t clock_id,
			   enum hrtimer_mode mode)
{
	debug_object_init_on_stack(timer, &hrtimer_debug_descr);
	__hrtimer_init(timer, clock_id, mode);
}
EXPORT_SYMBOL_GPL(hrtimer_init_on_stack);

static void __hrtimer_init_sleeper(struct hrtimer_sleeper *sl,
				   clockid_t clock_id, enum hrtimer_mode mode);

void hrtimer_init_sleeper_on_stack(struct hrtimer_sleeper *sl,
				   clockid_t clock_id, enum hrtimer_mode mode)
{
	debug_object_init_on_stack(&sl->timer, &hrtimer_debug_descr);
	__hrtimer_init_sleeper(sl, clock_id, mode);
}
EXPORT_SYMBOL_GPL(hrtimer_init_sleeper_on_stack);

void destroy_hrtimer_on_stack(struct hrtimer *timer)
{
	debug_object_free(timer, &hrtimer_debug_descr);
}
EXPORT_SYMBOL_GPL(destroy_hrtimer_on_stack);

#else

static inline void debug_hrtimer_init(struct hrtimer *timer) { }
static inline void debug_hrtimer_activate(struct hrtimer *timer,
					  enum hrtimer_mode mode) { }
static inline void debug_hrtimer_deactivate(struct hrtimer *timer) { }
#endif

static inline void
debug_init(struct hrtimer *timer, clockid_t clockid,
	   enum hrtimer_mode mode)
{
	debug_hrtimer_init(timer);
	trace_hrtimer_init(timer, clockid, mode);
}

static inline void debug_activate(struct hrtimer *timer,
				  enum hrtimer_mode mode)
{
	debug_hrtimer_activate(timer, mode);
	trace_hrtimer_start(timer, mode);
}

static inline void debug_deactivate(struct hrtimer *timer)
{
	debug_hrtimer_deactivate(timer);
	trace_hrtimer_cancel(timer);
}

static struct hrtimer_clock_base *
__next_base(struct hrtimer_cpu_base *cpu_base, unsigned int *active)
{
	unsigned int idx;

	if (!*active)
		return NULL;

	idx = __ffs(*active);
	*active &= ~(1U << idx);

	return &cpu_base->clock_base[idx];
}

#define for_each_active_base(base, cpu_base, active)	\
	while ((base = __next_base((cpu_base), &(active))))

static ktime_t __hrtimer_next_event_base(struct hrtimer_cpu_base *cpu_base,
					 const struct hrtimer *exclude,
					 unsigned int active,
					 ktime_t expires_next)
{
	struct hrtimer_clock_base *base;
	ktime_t expires;

	/*
	 * Skip initializing cpu_base->next_timer to NULL as we skip updating
	 * next_timer in below loop if the timer is being exluded.
	 */
	if (!exclude)
		cpu_base->next_timer = NULL;
	for_each_active_base(base, cpu_base, active) {
		struct timerqueue_node *next;
		struct hrtimer *timer;

		next = timerqueue_getnext(&base->active);
		timer = container_of(next, struct hrtimer, node);
		if (timer == exclude) {
			/* Get to the next timer in the queue. */
			next = timerqueue_iterate_next(next);
			if (!next)
				continue;

			timer = container_of(next, struct hrtimer, node);
		}
		expires = ktime_sub(hrtimer_get_expires(timer), base->offset);
		if (expires < expires_next) {
			expires_next = expires;

			/* Skip cpu_base update if a timer is being excluded. */
			if (exclude)
				continue;

			if (timer->is_soft)
				cpu_base->softirq_next_timer = timer;
			else
				cpu_base->next_timer = timer;
		}
	}
	/*
	 * clock_was_set() might have changed base->offset of any of
	 * the clock bases so the result might be negative. Fix it up
	 * to prevent a false positive in clockevents_program_event().
	 */
	if (expires_next < 0)
		expires_next = 0;
	return expires_next;
}

/*
 * Recomputes cpu_base::*next_timer and returns the earliest expires_next
 * but does not set cpu_base::*expires_next, that is done by
 * hrtimer[_force]_reprogram and hrtimer_interrupt only. When updating
 * cpu_base::*expires_next right away, reprogramming logic would no longer
 * work.
 *
 * When a softirq is pending, we can ignore the HRTIMER_ACTIVE_SOFT bases,
 * those timers will get run whenever the softirq gets handled, at the end of
 * hrtimer_run_softirq(), hrtimer_update_softirq_timer() will re-add these bases.
 *
 * Therefore softirq values are those from the HRTIMER_ACTIVE_SOFT clock bases.
 * The !softirq values are the minima across HRTIMER_ACTIVE_ALL, unless an actual
 * softirq is pending, in which case they're the minima of HRTIMER_ACTIVE_HARD.
 *
 * @active_mask must be one of:
 *  - HRTIMER_ACTIVE_ALL,
 *  - HRTIMER_ACTIVE_SOFT, or
 *  - HRTIMER_ACTIVE_HARD.
 */
static ktime_t
__hrtimer_get_next_event(struct hrtimer_cpu_base *cpu_base, unsigned int active_mask)
{
	unsigned int active;
	struct hrtimer *next_timer = NULL;
	ktime_t expires_next = KTIME_MAX;

	if (!cpu_base->softirq_activated && (active_mask & HRTIMER_ACTIVE_SOFT)) {
		active = cpu_base->active_bases & HRTIMER_ACTIVE_SOFT;
		cpu_base->softirq_next_timer = NULL;
		expires_next = __hrtimer_next_event_base(cpu_base, NULL,
							 active, KTIME_MAX);

		next_timer = cpu_base->softirq_next_timer;
	}

	if (active_mask & HRTIMER_ACTIVE_HARD) {
		active = cpu_base->active_bases & HRTIMER_ACTIVE_HARD;
		cpu_base->next_timer = next_timer;
		expires_next = __hrtimer_next_event_base(cpu_base, NULL, active,
							 expires_next);
	}

	return expires_next;
}

static ktime_t hrtimer_update_next_event(struct hrtimer_cpu_base *cpu_base)
{
	ktime_t expires_next, soft = KTIME_MAX;

	/*
	 * If the soft interrupt has already been activated, ignore the
	 * soft bases. They will be handled in the already raised soft
	 * interrupt.
	 */
	if (!cpu_base->softirq_activated) {
		soft = __hrtimer_get_next_event(cpu_base, HRTIMER_ACTIVE_SOFT);
		/*
		 * Update the soft expiry time. clock_settime() might have
		 * affected it.
		 */
		cpu_base->softirq_expires_next = soft;
	}

	expires_next = __hrtimer_get_next_event(cpu_base, HRTIMER_ACTIVE_HARD);
	/*
	 * If a softirq timer is expiring first, update cpu_base->next_timer
	 * and program the hardware with the soft expiry time.
	 */
	if (expires_next > soft) {
		cpu_base->next_timer = cpu_base->softirq_next_timer;
		expires_next = soft;
	}

	return expires_next;
}

static inline ktime_t hrtimer_update_base(struct hrtimer_cpu_base *base)
{
	ktime_t *offs_real = &base->clock_base[HRTIMER_BASE_REALTIME].offset;
	ktime_t *offs_boot = &base->clock_base[HRTIMER_BASE_BOOTTIME].offset;
	ktime_t *offs_tai = &base->clock_base[HRTIMER_BASE_TAI].offset;

	ktime_t now = ktime_get_update_offsets_now(&base->clock_was_set_seq,
					    offs_real, offs_boot, offs_tai);

	base->clock_base[HRTIMER_BASE_REALTIME_SOFT].offset = *offs_real;
	base->clock_base[HRTIMER_BASE_BOOTTIME_SOFT].offset = *offs_boot;
	base->clock_base[HRTIMER_BASE_TAI_SOFT].offset = *offs_tai;

	return now;
}

/*
 * Is the high resolution mode active ?
 */
static inline int __hrtimer_hres_active(struct hrtimer_cpu_base *cpu_base)
{
	return IS_ENABLED(CONFIG_HIGH_RES_TIMERS) ?
		cpu_base->hres_active : 0;
}

static inline int hrtimer_hres_active(void)
{
	return __hrtimer_hres_active(this_cpu_ptr(&hrtimer_bases));
}

/*
 * Reprogram the event source with checking both queues for the
 * next event
 * Called with interrupts disabled and base->lock held
 */
static void
hrtimer_force_reprogram(struct hrtimer_cpu_base *cpu_base, int skip_equal)
{
	ktime_t expires_next;

	expires_next = hrtimer_update_next_event(cpu_base);

	if (skip_equal && expires_next == cpu_base->expires_next)
		return;

	cpu_base->expires_next = expires_next;

	/*
	 * If hres is not active, hardware does not have to be
	 * reprogrammed yet.
	 *
	 * If a hang was detected in the last timer interrupt then we
	 * leave the hang delay active in the hardware. We want the
	 * system to make progress. That also prevents the following
	 * scenario:
	 * T1 expires 50ms from now
	 * T2 expires 5s from now
	 *
	 * T1 is removed, so this code is called and would reprogram
	 * the hardware to 5s from now. Any hrtimer_start after that
	 * will not reprogram the hardware due to hang_detected being
	 * set. So we'd effectivly block all timers until the T2 event
	 * fires.
	 */
	if (!__hrtimer_hres_active(cpu_base) || cpu_base->hang_detected)
		return;

	tick_program_event(cpu_base->expires_next, 1);
}

/* High resolution timer related functions */
#ifdef CONFIG_HIGH_RES_TIMERS

/*
 * High resolution timer enabled ?
 */
static bool hrtimer_hres_enabled __read_mostly  = true;
unsigned int hrtimer_resolution __read_mostly = LOW_RES_NSEC;
EXPORT_SYMBOL_GPL(hrtimer_resolution);

/*
 * Enable / Disable high resolution mode
 */
static int __init setup_hrtimer_hres(char *str)
{
	return (kstrtobool(str, &hrtimer_hres_enabled) == 0);
}

__setup("highres=", setup_hrtimer_hres);

/*
 * hrtimer_high_res_enabled - query, if the highres mode is enabled
 */
static inline int hrtimer_is_hres_enabled(void)
{
	return hrtimer_hres_enabled;
}

/*
 * Retrigger next event is called after clock was set
 *
 * Called with interrupts disabled via on_each_cpu()
 */
static void retrigger_next_event(void *arg)
{
	struct hrtimer_cpu_base *base = this_cpu_ptr(&hrtimer_bases);

	if (!__hrtimer_hres_active(base))
		return;

	raw_spin_lock(&base->lock);
	hrtimer_update_base(base);
	hrtimer_force_reprogram(base, 0);
	raw_spin_unlock(&base->lock);
}

/*
 * Switch to high resolution mode
 */
static void hrtimer_switch_to_hres(void)
{
	struct hrtimer_cpu_base *base = this_cpu_ptr(&hrtimer_bases);

	if (tick_init_highres()) {
		pr_warn("Could not switch to high resolution mode on CPU %u\n",
			base->cpu);
		return;
	}
	base->hres_active = 1;
	hrtimer_resolution = HIGH_RES_NSEC;

	tick_setup_sched_timer();
	/* "Retrigger" the interrupt to get things going */
	retrigger_next_event(NULL);
}

static void clock_was_set_work(struct work_struct *work)
{
	clock_was_set();
}

static DECLARE_WORK(hrtimer_work, clock_was_set_work);

/*
 * Called from timekeeping and resume code to reprogram the hrtimer
 * interrupt device on all cpus.
 */
void clock_was_set_delayed(void)
{
	schedule_work(&hrtimer_work);
}

#else

static inline int hrtimer_is_hres_enabled(void) { return 0; }
static inline void hrtimer_switch_to_hres(void) { }
static inline void retrigger_next_event(void *arg) { }

#endif /* CONFIG_HIGH_RES_TIMERS */

/*
 * When a timer is enqueued and expires earlier than the already enqueued
 * timers, we have to check, whether it expires earlier than the timer for
 * which the clock event device was armed.
 *
 * Called with interrupts disabled and base->cpu_base.lock held
 */
static void hrtimer_reprogram(struct hrtimer *timer, bool reprogram)
{
	struct hrtimer_cpu_base *cpu_base = this_cpu_ptr(&hrtimer_bases);
	struct hrtimer_clock_base *base = timer->base;
	ktime_t expires = ktime_sub(hrtimer_get_expires(timer), base->offset);

	WARN_ON_ONCE(hrtimer_get_expires_tv64(timer) < 0);

	/*
	 * CLOCK_REALTIME timer might be requested with an absolute
	 * expiry time which is less than base->offset. Set it to 0.
	 */
	if (expires < 0)
		expires = 0;

	if (timer->is_soft) {
		/*
		 * soft hrtimer could be started on a remote CPU. In this
		 * case softirq_expires_next needs to be updated on the
		 * remote CPU. The soft hrtimer will not expire before the
		 * first hard hrtimer on the remote CPU -
		 * hrtimer_check_target() prevents this case.
		 */
		struct hrtimer_cpu_base *timer_cpu_base = base->cpu_base;

		if (timer_cpu_base->softirq_activated)
			return;

		if (!ktime_before(expires, timer_cpu_base->softirq_expires_next))
			return;

		timer_cpu_base->softirq_next_timer = timer;
		timer_cpu_base->softirq_expires_next = expires;

		if (!ktime_before(expires, timer_cpu_base->expires_next) ||
		    !reprogram)
			return;
	}

	/*
	 * If the timer is not on the current cpu, we cannot reprogram
	 * the other cpus clock event device.
	 */
	if (base->cpu_base != cpu_base)
		return;

	/*
	 * If the hrtimer interrupt is running, then it will
	 * reevaluate the clock bases and reprogram the clock event
	 * device. The callbacks are always executed in hard interrupt
	 * context so we don't need an extra check for a running
	 * callback.
	 */
	if (cpu_base->in_hrtirq)
		return;

	if (expires >= cpu_base->expires_next)
		return;

	/* Update the pointer to the next expiring timer */
	cpu_base->next_timer = timer;
	cpu_base->expires_next = expires;

	/*
	 * If hres is not active, hardware does not have to be
	 * programmed yet.
	 *
	 * If a hang was detected in the last timer interrupt then we
	 * do not schedule a timer which is earlier than the expiry
	 * which we enforced in the hang detection. We want the system
	 * to make progress.
	 */
	if (!__hrtimer_hres_active(cpu_base) || cpu_base->hang_detected)
		return;

	/*
	 * Program the timer hardware. We enforce the expiry for
	 * events which are already in the past.
	 */
	tick_program_event(expires, 1);
}

/*
 * Clock realtime was set
 *
 * Change the offset of the realtime clock vs. the monotonic
 * clock.
 *
 * We might have to reprogram the high resolution timer interrupt. On
 * SMP we call the architecture specific code to retrigger _all_ high
 * resolution timer interrupts. On UP we just disable interrupts and
 * call the high resolution interrupt code.
 */
void clock_was_set(void)
{
#ifdef CONFIG_HIGH_RES_TIMERS
	/* Retrigger the CPU local events everywhere */
	on_each_cpu(retrigger_next_event, NULL, 1);
#endif
	timerfd_clock_was_set();
}

/*
 * During resume we might have to reprogram the high resolution timer
 * interrupt on all online CPUs.  However, all other CPUs will be
 * stopped with IRQs interrupts disabled so the clock_was_set() call
 * must be deferred.
 */
void hrtimers_resume(void)
{
	lockdep_assert_irqs_disabled();
	/* Retrigger on the local CPU */
	retrigger_next_event(NULL);
	/* And schedule a retrigger for all others */
	clock_was_set_delayed();
}

/*
 * Counterpart to lock_hrtimer_base above:
 */
static inline
void unlock_hrtimer_base(const struct hrtimer *timer, unsigned long *flags)
{
	raw_spin_unlock_irqrestore(&timer->base->cpu_base->lock, *flags);
}

/**
 * hrtimer_forward - forward the timer expiry
 * @timer:	hrtimer to forward
 * @now:	forward past this time
 * @interval:	the interval to forward
 *
 * Forward the timer expiry so it will expire in the future.
 * Returns the number of overruns.
 *
 * Can be safely called from the callback function of @timer. If
 * called from other contexts @timer must neither be enqueued nor
 * running the callback and the caller needs to take care of
 * serialization.
 *
 * Note: This only updates the timer expiry value and does not requeue
 * the timer.
 */
u64 hrtimer_forward(struct hrtimer *timer, ktime_t now, ktime_t interval)
{
	u64 orun = 1;
	ktime_t delta;

	delta = ktime_sub(now, hrtimer_get_expires(timer));

	if (delta < 0)
		return 0;

	if (WARN_ON(timer->state & HRTIMER_STATE_ENQUEUED))
		return 0;

	if (interval < hrtimer_resolution)
		interval = hrtimer_resolution;

	if (unlikely(delta >= interval)) {
		s64 incr = ktime_to_ns(interval);

		orun = ktime_divns(delta, incr);
		hrtimer_add_expires_ns(timer, incr * orun);
		if (hrtimer_get_expires_tv64(timer) > now)
			return orun;
		/*
		 * This (and the ktime_add() below) is the
		 * correction for exact:
		 */
		orun++;
	}
	hrtimer_add_expires(timer, interval);

	return orun;
}
EXPORT_SYMBOL_GPL(hrtimer_forward);

/*
 * enqueue_hrtimer - internal function to (re)start a timer
 *
 * The timer is inserted in expiry order. Insertion into the
 * red black tree is O(log(n)). Must hold the base lock.
 *
 * Returns 1 when the new timer is the leftmost timer in the tree.
 */
static int enqueue_hrtimer(struct hrtimer *timer,
			   struct hrtimer_clock_base *base,
			   enum hrtimer_mode mode)
{
	debug_activate(timer, mode);

	base->cpu_base->active_bases |= 1 << base->index;

	/* Pairs with the lockless read in hrtimer_is_queued() */
	WRITE_ONCE(timer->state, timer->state | HRTIMER_STATE_ENQUEUED);

	return timerqueue_add(&base->active, &timer->node);
}

/*
 * __remove_hrtimer - internal function to remove a timer
 *
 * Caller must hold the base lock.
 *
 * High resolution timer mode reprograms the clock event device when the
 * timer is the one which expires next. The caller can disable this by setting
 * reprogram to zero. This is useful, when the context does a reprogramming
 * anyway (e.g. timer interrupt)
 */
static void __remove_hrtimer(struct hrtimer *timer,
			     struct hrtimer_clock_base *base,
			     u8 newstate, int reprogram)
{
	struct hrtimer_cpu_base *cpu_base = base->cpu_base;

	if (!(timer->state & HRTIMER_STATE_ENQUEUED))
		goto out;

	if (!timerqueue_del(&base->active, &timer->node))
		cpu_base->active_bases &= ~(1 << base->index);

	/*
	 * Note: If reprogram is false we do not update
	 * cpu_base->next_timer. This happens when we remove the first
	 * timer on a remote cpu. No harm as we never dereference
	 * cpu_base->next_timer. So the worst thing what can happen is
	 * an superflous call to hrtimer_force_reprogram() on the
	 * remote cpu later on if the same timer gets enqueued again.
	 */
	if (reprogram && timer == cpu_base->next_timer)
		hrtimer_force_reprogram(cpu_base, 1);

out:
	/*
	* We need to preserve PINNED state here, otherwise we may end up
	* migrating pinned hrtimers as well.
	*/
	WRITE_ONCE(timer->state, newstate | (timer->state & HRTIMER_STATE_PINNED));
}

/*
 * remove hrtimer, called with base lock held
 */
static inline int
remove_hrtimer(struct hrtimer *timer, struct hrtimer_clock_base *base,
	       bool restart, bool keep_local)
{
	u8 state = timer->state;

	if (state & HRTIMER_STATE_ENQUEUED) {
		bool reprogram;

		/*
		 * Remove the timer and force reprogramming when high
		 * resolution mode is active and the timer is on the current
		 * CPU. If we remove a timer on another CPU, reprogramming is
		 * skipped. The interrupt event on this CPU is fired and
		 * reprogramming happens in the interrupt handler. This is a
		 * rare case and less expensive than a smp call.
		 */
		debug_deactivate(timer);
		reprogram = base->cpu_base == this_cpu_ptr(&hrtimer_bases);

		/*
		 * If the timer is not restarted then reprogramming is
		 * required if the timer is local. If it is local and about
		 * to be restarted, avoid programming it twice (on removal
		 * and a moment later when it's requeued).
		 */
		if (!restart)
			state = HRTIMER_STATE_INACTIVE;
		else
			reprogram &= !keep_local;

		__remove_hrtimer(timer, base, state, reprogram);
		timer->state &= ~HRTIMER_STATE_PINNED;
		return 1;
	}
	return 0;
}

static inline ktime_t hrtimer_update_lowres(struct hrtimer *timer, ktime_t tim,
					    const enum hrtimer_mode mode)
{
#ifdef CONFIG_TIME_LOW_RES
	/*
	 * CONFIG_TIME_LOW_RES indicates that the system has no way to return
	 * granular time values. For relative timers we add hrtimer_resolution
	 * (i.e. one jiffie) to prevent short timeouts.
	 */
	timer->is_rel = mode & HRTIMER_MODE_REL;
	if (timer->is_rel)
		tim = ktime_add_safe(tim, hrtimer_resolution);
#endif
	return tim;
}

static void
hrtimer_update_softirq_timer(struct hrtimer_cpu_base *cpu_base, bool reprogram)
{
	ktime_t expires;

	/*
	 * Find the next SOFT expiration.
	 */
	expires = __hrtimer_get_next_event(cpu_base, HRTIMER_ACTIVE_SOFT);

	/*
	 * reprogramming needs to be triggered, even if the next soft
	 * hrtimer expires at the same time than the next hard
	 * hrtimer. cpu_base->softirq_expires_next needs to be updated!
	 */
	if (expires == KTIME_MAX)
		return;

	/*
	 * cpu_base->*next_timer is recomputed by __hrtimer_get_next_event()
	 * cpu_base->*expires_next is only set by hrtimer_reprogram()
	 */
	hrtimer_reprogram(cpu_base->softirq_next_timer, reprogram);
}

static int __hrtimer_start_range_ns(struct hrtimer *timer, ktime_t tim,
				    u64 delta_ns, const enum hrtimer_mode mode,
				    struct hrtimer_clock_base *base)
{
	struct hrtimer_clock_base *new_base;
	bool force_local, first;

	/*
	 * If the timer is on the local cpu base and is the first expiring
	 * timer then this might end up reprogramming the hardware twice
	 * (on removal and on enqueue). To avoid that by prevent the
	 * reprogram on removal, keep the timer local to the current CPU
	 * and enforce reprogramming after it is queued no matter whether
	 * it is the new first expiring timer again or not.
	 */
	force_local = base->cpu_base == this_cpu_ptr(&hrtimer_bases);
	force_local &= base->cpu_base->next_timer == timer;

	/*
	 * Remove an active timer from the queue. In case it is not queued
	 * on the current CPU, make sure that remove_hrtimer() updates the
	 * remote data correctly.
	 *
	 * If it's on the current CPU and the first expiring timer, then
	 * skip reprogramming, keep the timer local and enforce
	 * reprogramming later if it was the first expiring timer.  This
	 * avoids programming the underlying clock event twice (once at
	 * removal and once after enqueue).
	 */
	remove_hrtimer(timer, base, true, force_local);

	if (mode & HRTIMER_MODE_REL)
		tim = ktime_add_safe(tim, base->get_time());

	tim = hrtimer_update_lowres(timer, tim, mode);

	hrtimer_set_expires_range_ns(timer, tim, delta_ns);

	/* Switch the timer base, if necessary: */
	if (!force_local) {
		new_base = switch_hrtimer_base(timer, base,
					       mode & HRTIMER_MODE_PINNED);
	} else {
		new_base = base;
	}

	first = enqueue_hrtimer(timer, new_base, mode);
	if (!force_local)
		return first;

	/* Update pinned state */
	timer->state &= ~HRTIMER_STATE_PINNED;
	timer->state |= (!!(mode & HRTIMER_MODE_PINNED)) << HRTIMER_PINNED_SHIFT;

	/*
	 * Timer was forced to stay on the current CPU to avoid
	 * reprogramming on removal and enqueue. Force reprogram the
	 * hardware by evaluating the new first expiring timer.
	 */
	hrtimer_force_reprogram(new_base->cpu_base, 1);
	return 0;
}

/**
 * hrtimer_start_range_ns - (re)start an hrtimer
 * @timer:	the timer to be added
 * @tim:	expiry time
 * @delta_ns:	"slack" range for the timer
 * @mode:	timer mode: absolute (HRTIMER_MODE_ABS) or
 *		relative (HRTIMER_MODE_REL), and pinned (HRTIMER_MODE_PINNED);
 *		softirq based mode is considered for debug purpose only!
 */
void hrtimer_start_range_ns(struct hrtimer *timer, ktime_t tim,
			    u64 delta_ns, const enum hrtimer_mode mode)
{
	struct hrtimer_clock_base *base;
	unsigned long flags;

	/*
	 * Check whether the HRTIMER_MODE_SOFT bit and hrtimer.is_soft
	 * match.
	 */
	WARN_ON_ONCE(!(mode & HRTIMER_MODE_SOFT) ^ !timer->is_soft);

	base = lock_hrtimer_base(timer, &flags);

	if (__hrtimer_start_range_ns(timer, tim, delta_ns, mode, base))
		hrtimer_reprogram(timer, true);

	unlock_hrtimer_base(timer, &flags);
}
EXPORT_SYMBOL_GPL(hrtimer_start_range_ns);

/**
 * hrtimer_try_to_cancel - try to deactivate a timer
 * @timer:	hrtimer to stop
 *
 * Returns:
 *  0 when the timer was not active
 *  1 when the timer was active
 * -1 when the timer is currently executing the callback function and
 *    cannot be stopped
 */
int hrtimer_try_to_cancel(struct hrtimer *timer)
{
	struct hrtimer_clock_base *base;
	unsigned long flags;
	int ret = -1;

	/*
	 * Check lockless first. If the timer is not active (neither
	 * enqueued nor running the callback, nothing to do here.  The
	 * base lock does not serialize against a concurrent enqueue,
	 * so we can avoid taking it.
	 */
	if (!hrtimer_active(timer))
		return 0;

	base = lock_hrtimer_base(timer, &flags);

	if (!hrtimer_callback_running(timer))
		ret = remove_hrtimer(timer, base, false, false);

	unlock_hrtimer_base(timer, &flags);

	return ret;

}
EXPORT_SYMBOL_GPL(hrtimer_try_to_cancel);

/**
 * hrtimer_cancel - cancel a timer and wait for the handler to finish.
 * @timer:	the timer to be cancelled
 *
 * Returns:
 *  0 when the timer was not active
 *  1 when the timer was active
 */
int hrtimer_cancel(struct hrtimer *timer)
{
	for (;;) {
		int ret = hrtimer_try_to_cancel(timer);

		if (ret >= 0)
			return ret;
		cpu_relax();
		ndelay(TIMER_LOCK_TIGHT_LOOP_DELAY_NS);
	}
}
EXPORT_SYMBOL_GPL(hrtimer_cancel);

/**
 * hrtimer_get_remaining - get remaining time for the timer
 * @timer:	the timer to read
 * @adjust:	adjust relative timers when CONFIG_TIME_LOW_RES=y
 */
ktime_t __hrtimer_get_remaining(const struct hrtimer *timer, bool adjust)
{
	unsigned long flags;
	ktime_t rem;

	lock_hrtimer_base(timer, &flags);
	if (IS_ENABLED(CONFIG_TIME_LOW_RES) && adjust)
		rem = hrtimer_expires_remaining_adjusted(timer);
	else
		rem = hrtimer_expires_remaining(timer);
	unlock_hrtimer_base(timer, &flags);

	return rem;
}
EXPORT_SYMBOL_GPL(__hrtimer_get_remaining);

#ifdef CONFIG_NO_HZ_COMMON
/**
 * hrtimer_get_next_event - get the time until next expiry event
 *
 * Returns the next expiry time or KTIME_MAX if no timer is pending.
 */
u64 hrtimer_get_next_event(void)
{
	struct hrtimer_cpu_base *cpu_base = this_cpu_ptr(&hrtimer_bases);
	u64 expires = KTIME_MAX;
	unsigned long flags;

	raw_spin_lock_irqsave(&cpu_base->lock, flags);

	if (!__hrtimer_hres_active(cpu_base))
		expires = __hrtimer_get_next_event(cpu_base, HRTIMER_ACTIVE_ALL);

	raw_spin_unlock_irqrestore(&cpu_base->lock, flags);

	return expires;
}

/**
 * hrtimer_next_event_without - time until next expiry event w/o one timer
 * @exclude:	timer to exclude
 *
 * Returns the next expiry time over all timers except for the @exclude one or
 * KTIME_MAX if none of them is pending.
 */
u64 hrtimer_next_event_without(const struct hrtimer *exclude)
{
	struct hrtimer_cpu_base *cpu_base = this_cpu_ptr(&hrtimer_bases);
	u64 expires = KTIME_MAX;
	unsigned long flags;

	raw_spin_lock_irqsave(&cpu_base->lock, flags);

	if (__hrtimer_hres_active(cpu_base)) {
		unsigned int active;

		if (!cpu_base->softirq_activated) {
			active = cpu_base->active_bases & HRTIMER_ACTIVE_SOFT;
			expires = __hrtimer_next_event_base(cpu_base, exclude,
							    active, KTIME_MAX);
		}
		active = cpu_base->active_bases & HRTIMER_ACTIVE_HARD;
		expires = __hrtimer_next_event_base(cpu_base, exclude, active,
						    expires);
	}

	raw_spin_unlock_irqrestore(&cpu_base->lock, flags);

	return expires;
}
#endif

static inline int hrtimer_clockid_to_base(clockid_t clock_id)
{
	if (likely(clock_id < MAX_CLOCKS)) {
		int base = hrtimer_clock_to_base_table[clock_id];

		if (likely(base != HRTIMER_MAX_CLOCK_BASES))
			return base;
	}
	WARN(1, "Invalid clockid %d. Using MONOTONIC\n", clock_id);
	return HRTIMER_BASE_MONOTONIC;
}

static void __hrtimer_init(struct hrtimer *timer, clockid_t clock_id,
			   enum hrtimer_mode mode)
{
	bool softtimer = !!(mode & HRTIMER_MODE_SOFT);
	int base = softtimer ? HRTIMER_MAX_CLOCK_BASES / 2 : 0;
	struct hrtimer_cpu_base *cpu_base;

	memset(timer, 0, sizeof(struct hrtimer));

	cpu_base = raw_cpu_ptr(&hrtimer_bases);

	/*
	 * POSIX magic: Relative CLOCK_REALTIME timers are not affected by
	 * clock modifications, so they needs to become CLOCK_MONOTONIC to
	 * ensure POSIX compliance.
	 */
	if (clock_id == CLOCK_REALTIME && mode & HRTIMER_MODE_REL)
		clock_id = CLOCK_MONOTONIC;

	base += hrtimer_clockid_to_base(clock_id);
	timer->is_soft = softtimer;
	timer->base = &cpu_base->clock_base[base];
	timerqueue_init(&timer->node);
}

/**
 * hrtimer_init - initialize a timer to the given clock
 * @timer:	the timer to be initialized
 * @clock_id:	the clock to be used
 * @mode:       The modes which are relevant for intitialization:
 *              HRTIMER_MODE_ABS, HRTIMER_MODE_REL, HRTIMER_MODE_ABS_SOFT,
 *              HRTIMER_MODE_REL_SOFT
 *
 *              The PINNED variants of the above can be handed in,
 *              but the PINNED bit is ignored as pinning happens
 *              when the hrtimer is started
 */
void hrtimer_init(struct hrtimer *timer, clockid_t clock_id,
		  enum hrtimer_mode mode)
{
	debug_init(timer, clock_id, mode);
	__hrtimer_init(timer, clock_id, mode);
}
EXPORT_SYMBOL_GPL(hrtimer_init);

/*
 * A timer is active, when it is enqueued into the rbtree or the
 * callback function is running or it's in the state of being migrated
 * to another cpu.
 *
 * It is important for this function to not return a false negative.
 */
bool hrtimer_active(const struct hrtimer *timer)
{
	struct hrtimer_clock_base *base;
	unsigned int seq;

	do {
		base = READ_ONCE(timer->base);
		seq = raw_read_seqcount_begin(&base->seq);

		if (((timer->state & ~HRTIMER_STATE_PINNED) !=
		      HRTIMER_STATE_INACTIVE) || base->running == timer)
			return true;

	} while (read_seqcount_retry(&base->seq, seq) ||
		 base != READ_ONCE(timer->base));

	return false;
}
EXPORT_SYMBOL_GPL(hrtimer_active);

/*
 * The write_seqcount_barrier()s in __run_hrtimer() split the thing into 3
 * distinct sections:
 *
 *  - queued:	the timer is queued
 *  - callback:	the timer is being ran
 *  - post:	the timer is inactive or (re)queued
 *
 * On the read side we ensure we observe timer->state and cpu_base->running
 * from the same section, if anything changed while we looked at it, we retry.
 * This includes timer->base changing because sequence numbers alone are
 * insufficient for that.
 *
 * The sequence numbers are required because otherwise we could still observe
 * a false negative if the read side got smeared over multiple consequtive
 * __run_hrtimer() invocations.
 */

static void __run_hrtimer(struct hrtimer_cpu_base *cpu_base,
			  struct hrtimer_clock_base *base,
			  struct hrtimer *timer, ktime_t *now,
			  unsigned long flags)
{
	enum hrtimer_restart (*fn)(struct hrtimer *);
	int restart;

	lockdep_assert_held(&cpu_base->lock);

	debug_deactivate(timer);
	base->running = timer;

	/*
	 * Separate the ->running assignment from the ->state assignment.
	 *
	 * As with a regular write barrier, this ensures the read side in
	 * hrtimer_active() cannot observe base->running == NULL &&
	 * timer->state == INACTIVE.
	 */
	raw_write_seqcount_barrier(&base->seq);

	__remove_hrtimer(timer, base, HRTIMER_STATE_INACTIVE, 0);
	fn = timer->function;

	/*
	 * Clear the 'is relative' flag for the TIME_LOW_RES case. If the
	 * timer is restarted with a period then it becomes an absolute
	 * timer. If its not restarted it does not matter.
	 */
	if (IS_ENABLED(CONFIG_TIME_LOW_RES))
		timer->is_rel = false;

	/*
	 * The timer is marked as running in the CPU base, so it is
	 * protected against migration to a different CPU even if the lock
	 * is dropped.
	 */
	raw_spin_unlock_irqrestore(&cpu_base->lock, flags);
	trace_hrtimer_expire_entry(timer, now);
	restart = fn(timer);
	trace_hrtimer_expire_exit(timer);
	raw_spin_lock_irq(&cpu_base->lock);

	/*
	 * Note: We clear the running state after enqueue_hrtimer and
	 * we do not reprogram the event hardware. Happens either in
	 * hrtimer_start_range_ns() or in hrtimer_interrupt()
	 *
	 * Note: Because we dropped the cpu_base->lock above,
	 * hrtimer_start_range_ns() can have popped in and enqueued the timer
	 * for us already.
	 */
	if (restart != HRTIMER_NORESTART &&
	    !(timer->state & HRTIMER_STATE_ENQUEUED))
		enqueue_hrtimer(timer, base, HRTIMER_MODE_ABS);

	/*
	 * Separate the ->running assignment from the ->state assignment.
	 *
	 * As with a regular write barrier, this ensures the read side in
	 * hrtimer_active() cannot observe base->running.timer == NULL &&
	 * timer->state == INACTIVE.
	 */
	raw_write_seqcount_barrier(&base->seq);

	WARN_ON_ONCE(base->running != timer);
	base->running = NULL;
}

static void __hrtimer_run_queues(struct hrtimer_cpu_base *cpu_base, ktime_t now,
				 unsigned long flags, unsigned int active_mask)
{
	struct hrtimer_clock_base *base;
	unsigned int active = cpu_base->active_bases & active_mask;

	for_each_active_base(base, cpu_base, active) {
		struct timerqueue_node *node;
		ktime_t basenow;

		basenow = ktime_add(now, base->offset);

		while ((node = timerqueue_getnext(&base->active))) {
			struct hrtimer *timer;

			timer = container_of(node, struct hrtimer, node);

			/*
			 * The immediate goal for using the softexpires is
			 * minimizing wakeups, not running timers at the
			 * earliest interrupt after their soft expiration.
			 * This allows us to avoid using a Priority Search
			 * Tree, which can answer a stabbing querry for
			 * overlapping intervals and instead use the simple
			 * BST we already have.
			 * We don't add extra wakeups by delaying timers that
			 * are right-of a not yet expired timer, because that
			 * timer will have to trigger a wakeup anyway.
			 */
			if (basenow < hrtimer_get_softexpires_tv64(timer))
				break;

			__run_hrtimer(cpu_base, base, timer, &basenow, flags);
		}
	}
}

static __latent_entropy void hrtimer_run_softirq(struct softirq_action *h)
{
	struct hrtimer_cpu_base *cpu_base = this_cpu_ptr(&hrtimer_bases);
	unsigned long flags;
	ktime_t now;

	raw_spin_lock_irqsave(&cpu_base->lock, flags);

	now = hrtimer_update_base(cpu_base);
	__hrtimer_run_queues(cpu_base, now, flags, HRTIMER_ACTIVE_SOFT);

	cpu_base->softirq_activated = 0;
	hrtimer_update_softirq_timer(cpu_base, true);

	raw_spin_unlock_irqrestore(&cpu_base->lock, flags);
}

#ifdef CONFIG_HIGH_RES_TIMERS

/*
 * High resolution timer interrupt
 * Called with interrupts disabled
 */
void hrtimer_interrupt(struct clock_event_device *dev)
{
	struct hrtimer_cpu_base *cpu_base = this_cpu_ptr(&hrtimer_bases);
	ktime_t expires_next, now, entry_time, delta;
	unsigned long flags;
	int retries = 0;

	BUG_ON(!cpu_base->hres_active);
	cpu_base->nr_events++;
	dev->next_event = KTIME_MAX;

	raw_spin_lock_irqsave(&cpu_base->lock, flags);
	entry_time = now = hrtimer_update_base(cpu_base);
retry:
	cpu_base->in_hrtirq = 1;
	/*
	 * We set expires_next to KTIME_MAX here with cpu_base->lock
	 * held to prevent that a timer is enqueued in our queue via
	 * the migration code. This does not affect enqueueing of
	 * timers which run their callback and need to be requeued on
	 * this CPU.
	 */
	cpu_base->expires_next = KTIME_MAX;

	if (!ktime_before(now, cpu_base->softirq_expires_next)) {
		cpu_base->softirq_expires_next = KTIME_MAX;
		cpu_base->softirq_activated = 1;
		raise_softirq_irqoff(HRTIMER_SOFTIRQ);
	}

	__hrtimer_run_queues(cpu_base, now, flags, HRTIMER_ACTIVE_HARD);

	/* Reevaluate the clock bases for the [soft] next expiry */
	expires_next = hrtimer_update_next_event(cpu_base);
	/*
	 * Store the new expiry value so the migration code can verify
	 * against it.
	 */
	cpu_base->expires_next = expires_next;
	cpu_base->in_hrtirq = 0;
	raw_spin_unlock_irqrestore(&cpu_base->lock, flags);

	/* Reprogramming necessary ? */
	if (!tick_program_event(expires_next, 0)) {
		cpu_base->hang_detected = 0;
		return;
	}

	/*
	 * The next timer was already expired due to:
	 * - tracing
	 * - long lasting callbacks
	 * - being scheduled away when running in a VM
	 *
	 * We need to prevent that we loop forever in the hrtimer
	 * interrupt routine. We give it 3 attempts to avoid
	 * overreacting on some spurious event.
	 *
	 * Acquire base lock for updating the offsets and retrieving
	 * the current time.
	 */
	raw_spin_lock_irqsave(&cpu_base->lock, flags);
	now = hrtimer_update_base(cpu_base);
	cpu_base->nr_retries++;
	if (++retries < 3)
		goto retry;
	/*
	 * Give the system a chance to do something else than looping
	 * here. We stored the entry time, so we know exactly how long
	 * we spent here. We schedule the next event this amount of
	 * time away.
	 */
	cpu_base->nr_hangs++;
	cpu_base->hang_detected = 1;
	raw_spin_unlock_irqrestore(&cpu_base->lock, flags);

	delta = ktime_sub(now, entry_time);
	if ((unsigned int)delta > cpu_base->max_hang_time)
		cpu_base->max_hang_time = (unsigned int) delta;
	/*
	 * Limit it to a sensible value as we enforce a longer
	 * delay. Give the CPU at least 100ms to catch up.
	 */
	if (delta > 100 * NSEC_PER_MSEC)
		expires_next = ktime_add_ns(now, 100 * NSEC_PER_MSEC);
	else
		expires_next = ktime_add(now, delta);
	tick_program_event(expires_next, 1);
	pr_warn_once("hrtimer: interrupt took %llu ns\n", ktime_to_ns(delta));
}

/* called with interrupts disabled */
static inline void __hrtimer_peek_ahead_timers(void)
{
	struct tick_device *td;

	if (!hrtimer_hres_active())
		return;

	td = this_cpu_ptr(&tick_cpu_device);
	if (td && td->evtdev)
		hrtimer_interrupt(td->evtdev);
}

#else /* CONFIG_HIGH_RES_TIMERS */

static inline void __hrtimer_peek_ahead_timers(void) { }

#endif	/* !CONFIG_HIGH_RES_TIMERS */

/*
 * Called from run_local_timers in hardirq context every jiffy
 */
void hrtimer_run_queues(void)
{
	struct hrtimer_cpu_base *cpu_base = this_cpu_ptr(&hrtimer_bases);
	unsigned long flags;
	ktime_t now;

	if (__hrtimer_hres_active(cpu_base))
		return;

	/*
	 * This _is_ ugly: We have to check periodically, whether we
	 * can switch to highres and / or nohz mode. The clocksource
	 * switch happens with xtime_lock held. Notification from
	 * there only sets the check bit in the tick_oneshot code,
	 * otherwise we might deadlock vs. xtime_lock.
	 */
	if (tick_check_oneshot_change(!hrtimer_is_hres_enabled())) {
		hrtimer_switch_to_hres();
		return;
	}

	raw_spin_lock_irqsave(&cpu_base->lock, flags);
	now = hrtimer_update_base(cpu_base);

	if (!ktime_before(now, cpu_base->softirq_expires_next)) {
		cpu_base->softirq_expires_next = KTIME_MAX;
		cpu_base->softirq_activated = 1;
		raise_softirq_irqoff(HRTIMER_SOFTIRQ);
	}

	__hrtimer_run_queues(cpu_base, now, flags, HRTIMER_ACTIVE_HARD);
	raw_spin_unlock_irqrestore(&cpu_base->lock, flags);
}

/*
 * Sleep related functions:
 */
static enum hrtimer_restart hrtimer_wakeup(struct hrtimer *timer)
{
	struct hrtimer_sleeper *t =
		container_of(timer, struct hrtimer_sleeper, timer);
	struct task_struct *task = t->task;

	t->task = NULL;
	if (task)
		wake_up_process(task);

	return HRTIMER_NORESTART;
}

static void __hrtimer_init_sleeper(struct hrtimer_sleeper *sl,
				   clockid_t clock_id, enum hrtimer_mode mode)
{
	__hrtimer_init(&sl->timer, clock_id, mode);
	sl->timer.function = hrtimer_wakeup;
	sl->task = current;
}

/**
 * hrtimer_init_sleeper - initialize sleeper to the given clock
 * @sl:		sleeper to be initialized
 * @clock_id:	the clock to be used
 * @mode:	timer mode abs/rel
 */
void hrtimer_init_sleeper(struct hrtimer_sleeper *sl, clockid_t clock_id,
			  enum hrtimer_mode mode)
{
	debug_init(&sl->timer, clock_id, mode);
	__hrtimer_init_sleeper(sl, clock_id, mode);

}
EXPORT_SYMBOL_GPL(hrtimer_init_sleeper);

int nanosleep_copyout(struct restart_block *restart, struct timespec64 *ts)
{
	switch(restart->nanosleep.type) {
#ifdef CONFIG_COMPAT_32BIT_TIME
	case TT_COMPAT:
		if (compat_put_timespec64(ts, restart->nanosleep.compat_rmtp))
			return -EFAULT;
		break;
#endif
	case TT_NATIVE:
		if (put_timespec64(ts, restart->nanosleep.rmtp))
			return -EFAULT;
		break;
	default:
		BUG();
	}
	return -ERESTART_RESTARTBLOCK;
}

static int __sched do_nanosleep(struct hrtimer_sleeper *t, enum hrtimer_mode mode)
{
	struct restart_block *restart;

	do {
		set_current_state(TASK_INTERRUPTIBLE);
		hrtimer_start_expires(&t->timer, mode);

		if (likely(t->task))
			freezable_schedule();

		hrtimer_cancel(&t->timer);
		mode = HRTIMER_MODE_ABS;

	} while (t->task && !signal_pending(current));

	__set_current_state(TASK_RUNNING);

	if (!t->task)
		return 0;

	restart = &current->restart_block;
	if (restart->nanosleep.type != TT_NONE) {
		ktime_t rem = hrtimer_expires_remaining(&t->timer);
		struct timespec64 rmt;

		if (rem <= 0)
			return 0;
		rmt = ktime_to_timespec64(rem);

		return nanosleep_copyout(restart, &rmt);
	}
	return -ERESTART_RESTARTBLOCK;
}

static long __sched hrtimer_nanosleep_restart(struct restart_block *restart)
{
	struct hrtimer_sleeper t;
	int ret;

	hrtimer_init_sleeper_on_stack(&t, restart->nanosleep.clockid,
				      HRTIMER_MODE_ABS);
	hrtimer_set_expires_tv64(&t.timer, restart->nanosleep.expires);
	ret = do_nanosleep(&t, HRTIMER_MODE_ABS);
	destroy_hrtimer_on_stack(&t.timer);
	return ret;
}

long hrtimer_nanosleep(const struct timespec64 *rqtp,
		       const enum hrtimer_mode mode, const clockid_t clockid)
{
	struct restart_block *restart;
	struct hrtimer_sleeper t;
	int ret = 0;
	u64 slack;

	slack = current->timer_slack_ns;
	if (dl_task(current) || rt_task(current))
		slack = 0;

	hrtimer_init_sleeper_on_stack(&t, clockid, mode);
	hrtimer_set_expires_range_ns(&t.timer, timespec64_to_ktime(*rqtp), slack);
	ret = do_nanosleep(&t, mode);
	if (ret != -ERESTART_RESTARTBLOCK)
		goto out;

	/* Absolute timers do not update the rmtp value and restart: */
	if (mode == HRTIMER_MODE_ABS) {
		ret = -ERESTARTNOHAND;
		goto out;
	}

	restart = &current->restart_block;
	restart->nanosleep.clockid = t.timer.base->clockid;
	restart->nanosleep.expires = hrtimer_get_expires_tv64(&t.timer);
	set_restart_fn(restart, hrtimer_nanosleep_restart);
out:
	destroy_hrtimer_on_stack(&t.timer);
	return ret;
}

#if !defined(CONFIG_64BIT_TIME) || defined(CONFIG_64BIT)

SYSCALL_DEFINE2(nanosleep, struct __kernel_timespec __user *, rqtp,
		struct __kernel_timespec __user *, rmtp)
{
	struct timespec64 tu;

	if (get_timespec64(&tu, rqtp))
		return -EFAULT;

	if (!timespec64_valid(&tu))
		return -EINVAL;

	current->restart_block.fn = do_no_restart_syscall;
	current->restart_block.nanosleep.type = rmtp ? TT_NATIVE : TT_NONE;
	current->restart_block.nanosleep.rmtp = rmtp;
	return hrtimer_nanosleep(&tu, HRTIMER_MODE_REL, CLOCK_MONOTONIC);
}

#endif

#ifdef CONFIG_COMPAT_32BIT_TIME

COMPAT_SYSCALL_DEFINE2(nanosleep, struct compat_timespec __user *, rqtp,
		       struct compat_timespec __user *, rmtp)
{
	struct timespec64 tu;

	if (compat_get_timespec64(&tu, rqtp))
		return -EFAULT;

	if (!timespec64_valid(&tu))
		return -EINVAL;

	current->restart_block.fn = do_no_restart_syscall;
	current->restart_block.nanosleep.type = rmtp ? TT_COMPAT : TT_NONE;
	current->restart_block.nanosleep.compat_rmtp = rmtp;
	return hrtimer_nanosleep(&tu, HRTIMER_MODE_REL, CLOCK_MONOTONIC);
}
#endif

/*
 * Functions related to boot-time initialization:
 */
int hrtimers_prepare_cpu(unsigned int cpu)
{
	struct hrtimer_cpu_base *cpu_base = &per_cpu(hrtimer_bases, cpu);
	int i;

	for (i = 0; i < HRTIMER_MAX_CLOCK_BASES; i++) {
		cpu_base->clock_base[i].cpu_base = cpu_base;
		timerqueue_init_head(&cpu_base->clock_base[i].active);
	}

	cpu_base->cpu = cpu;
	cpu_base->active_bases = 0;
	cpu_base->hres_active = 0;
	cpu_base->hang_detected = 0;
	cpu_base->next_timer = NULL;
	cpu_base->softirq_next_timer = NULL;
	cpu_base->expires_next = KTIME_MAX;
	cpu_base->softirq_expires_next = KTIME_MAX;
	cpu_base->online = 1;
	return 0;
}

#ifdef CONFIG_HOTPLUG_CPU
static void migrate_hrtimer_list(struct hrtimer_clock_base *old_base,
				 struct hrtimer_clock_base *new_base,
				 bool remove_pinned)
{
	struct hrtimer *timer;
	struct timerqueue_node *node;
	struct timerqueue_head pinned;
	int is_pinned;
	bool is_hotplug = !cpu_online(old_base->cpu_base->cpu);

	timerqueue_init_head(&pinned);

	while ((node = timerqueue_getnext(&old_base->active))) {
		timer = container_of(node, struct hrtimer, node);
		if (is_hotplug)
			BUG_ON(hrtimer_callback_running(timer));
		debug_deactivate(timer);

		/*
		 * Mark it as ENQUEUED not INACTIVE otherwise the
		 * timer could be seen as !active and just vanish away
		 * under us on another CPU
		 */
		__remove_hrtimer(timer, old_base, HRTIMER_STATE_ENQUEUED, 0);

		is_pinned = timer->state & HRTIMER_STATE_PINNED;
		if (!remove_pinned && is_pinned) {
			timerqueue_add(&pinned, &timer->node);
			continue;
		}

		timer->base = new_base;
		/*
		 * Enqueue the timers on the new cpu. This does not
		 * reprogram the event device in case the timer
		 * expires before the earliest on this CPU, but we run
		 * hrtimer_interrupt after we migrated everything to
		 * sort out already expired timers and reprogram the
		 * event device.
		 */
		enqueue_hrtimer(timer, new_base, HRTIMER_MODE_ABS);
	}

	/* Re-queue pinned timers for non-hotplug usecase */
	while ((node = timerqueue_getnext(&pinned))) {
		timer = container_of(node, struct hrtimer, node);

		timerqueue_del(&pinned, &timer->node);
		enqueue_hrtimer(timer, old_base, HRTIMER_MODE_ABS);
	}
}

<<<<<<< HEAD
static void __migrate_hrtimers(unsigned int scpu, bool remove_pinned)
{
	struct hrtimer_cpu_base *old_base, *new_base;
	unsigned long flags;
	int i;
=======
int hrtimers_dead_cpu(unsigned int scpu)
{
	struct hrtimer_cpu_base *old_base, *new_base;
	int i;

	BUG_ON(cpu_online(scpu));
	tick_cancel_sched_timer(scpu);
>>>>>>> 82f9317b

	local_irq_save(flags);
	old_base = &per_cpu(hrtimer_bases, scpu);
	new_base = this_cpu_ptr(&hrtimer_bases);
	/*
	 * this BH disable ensures that raise_softirq_irqoff() does
	 * not wakeup ksoftirqd (and acquire the pi-lock) while
	 * holding the cpu_base lock
	 */
	local_bh_disable();
	local_irq_disable();
	old_base = &per_cpu(hrtimer_bases, scpu);
	new_base = this_cpu_ptr(&hrtimer_bases);
	/*
	 * The caller is globally serialized and nobody else
	 * takes two locks at once, deadlock is not possible.
	 */
	raw_spin_lock(&new_base->lock);
	raw_spin_lock_nested(&old_base->lock, SINGLE_DEPTH_NESTING);

	for (i = 0; i < HRTIMER_MAX_CLOCK_BASES; i++) {
		migrate_hrtimer_list(&old_base->clock_base[i],
				     &new_base->clock_base[i], remove_pinned);
	}

	/*
	 * The migration might have changed the first expiring softirq
	 * timer on this CPU. Update it.
	 */
	hrtimer_update_softirq_timer(new_base, false);

	raw_spin_unlock(&old_base->lock);
	raw_spin_unlock(&new_base->lock);
<<<<<<< HEAD

	/* Check, if we got expired work to do */
	__hrtimer_peek_ahead_timers();
	local_irq_restore(flags);
}

int hrtimers_dead_cpu(unsigned int scpu)
{
	BUG_ON(cpu_online(scpu));
	tick_cancel_sched_timer(scpu);

	/*
	 * this BH disable ensures that raise_softirq_irqoff() does
	 * not wakeup ksoftirqd (and acquire the pi-lock) while
	 * holding the cpu_base lock
	 */
	local_bh_disable();
	__migrate_hrtimers(scpu, true);
=======

	/* Check, if we got expired work to do */
	__hrtimer_peek_ahead_timers();
	local_irq_enable();
>>>>>>> 82f9317b
	local_bh_enable();
	return 0;
}

void hrtimer_quiesce_cpu(void *cpup)
{
	__migrate_hrtimers(*(int *)cpup, false);
}

#endif /* CONFIG_HOTPLUG_CPU */

void __init hrtimers_init(void)
{
	hrtimers_prepare_cpu(smp_processor_id());
	open_softirq(HRTIMER_SOFTIRQ, hrtimer_run_softirq);
}

/**
 * schedule_hrtimeout_range_clock - sleep until timeout
 * @expires:	timeout value (ktime_t)
 * @delta:	slack in expires timeout (ktime_t)
 * @mode:	timer mode
 * @clock_id:	timer clock to be used
 */
int __sched
schedule_hrtimeout_range_clock(ktime_t *expires, u64 delta,
			       const enum hrtimer_mode mode, clockid_t clock_id)
{
	struct hrtimer_sleeper t;

	/*
	 * Optimize when a zero timeout value is given. It does not
	 * matter whether this is an absolute or a relative time.
	 */
	if (expires && *expires == 0) {
		__set_current_state(TASK_RUNNING);
		return 0;
	}

	/*
	 * A NULL parameter means "infinite"
	 */
	if (!expires) {
		schedule();
		return -EINTR;
	}

	hrtimer_init_sleeper_on_stack(&t, clock_id, mode);
	hrtimer_set_expires_range_ns(&t.timer, *expires, delta);
	hrtimer_start_expires(&t.timer, mode);

	if (likely(t.task))
		schedule();

	hrtimer_cancel(&t.timer);
	destroy_hrtimer_on_stack(&t.timer);

	__set_current_state(TASK_RUNNING);

	return !t.task ? 0 : -EINTR;
}
EXPORT_SYMBOL_GPL(schedule_hrtimeout_range_clock);

/**
 * schedule_hrtimeout_range - sleep until timeout
 * @expires:	timeout value (ktime_t)
 * @delta:	slack in expires timeout (ktime_t)
 * @mode:	timer mode
 *
 * Make the current task sleep until the given expiry time has
 * elapsed. The routine will return immediately unless
 * the current task state has been set (see set_current_state()).
 *
 * The @delta argument gives the kernel the freedom to schedule the
 * actual wakeup to a time that is both power and performance friendly.
 * The kernel give the normal best effort behavior for "@expires+@delta",
 * but may decide to fire the timer earlier, but no earlier than @expires.
 *
 * You can set the task state as follows -
 *
 * %TASK_UNINTERRUPTIBLE - at least @timeout time is guaranteed to
 * pass before the routine returns unless the current task is explicitly
 * woken up, (e.g. by wake_up_process()).
 *
 * %TASK_INTERRUPTIBLE - the routine may return early if a signal is
 * delivered to the current task or the current task is explicitly woken
 * up.
 *
 * The current task state is guaranteed to be TASK_RUNNING when this
 * routine returns.
 *
 * Returns 0 when the timer has expired. If the task was woken before the
 * timer expired by a signal (only possible in state TASK_INTERRUPTIBLE) or
 * by an explicit wakeup, it returns -EINTR.
 */
int __sched schedule_hrtimeout_range(ktime_t *expires, u64 delta,
				     const enum hrtimer_mode mode)
{
	return schedule_hrtimeout_range_clock(expires, delta, mode,
					      CLOCK_MONOTONIC);
}
EXPORT_SYMBOL_GPL(schedule_hrtimeout_range);

/**
 * schedule_hrtimeout - sleep until timeout
 * @expires:	timeout value (ktime_t)
 * @mode:	timer mode
 *
 * Make the current task sleep until the given expiry time has
 * elapsed. The routine will return immediately unless
 * the current task state has been set (see set_current_state()).
 *
 * You can set the task state as follows -
 *
 * %TASK_UNINTERRUPTIBLE - at least @timeout time is guaranteed to
 * pass before the routine returns unless the current task is explicitly
 * woken up, (e.g. by wake_up_process()).
 *
 * %TASK_INTERRUPTIBLE - the routine may return early if a signal is
 * delivered to the current task or the current task is explicitly woken
 * up.
 *
 * The current task state is guaranteed to be TASK_RUNNING when this
 * routine returns.
 *
 * Returns 0 when the timer has expired. If the task was woken before the
 * timer expired by a signal (only possible in state TASK_INTERRUPTIBLE) or
 * by an explicit wakeup, it returns -EINTR.
 */
int __sched schedule_hrtimeout(ktime_t *expires,
			       const enum hrtimer_mode mode)
{
	return schedule_hrtimeout_range(expires, 0, mode);
}
EXPORT_SYMBOL_GPL(schedule_hrtimeout);<|MERGE_RESOLUTION|>--- conflicted
+++ resolved
@@ -1986,79 +1986,53 @@
 	}
 }
 
-<<<<<<< HEAD
 static void __migrate_hrtimers(unsigned int scpu, bool remove_pinned)
 {
 	struct hrtimer_cpu_base *old_base, *new_base;
 	unsigned long flags;
 	int i;
-=======
-int hrtimers_dead_cpu(unsigned int scpu)
-{
-	struct hrtimer_cpu_base *old_base, *new_base;
-	int i;
-
-	BUG_ON(cpu_online(scpu));
-	tick_cancel_sched_timer(scpu);
->>>>>>> 82f9317b
 
 	local_irq_save(flags);
 	old_base = &per_cpu(hrtimer_bases, scpu);
 	new_base = this_cpu_ptr(&hrtimer_bases);
 	/*
+	 * The caller is globally serialized and nobody else
+	 * takes two locks at once, deadlock is not possible.
+	 */
+	raw_spin_lock(&new_base->lock);
+	raw_spin_lock_nested(&old_base->lock, SINGLE_DEPTH_NESTING);
+
+	for (i = 0; i < HRTIMER_MAX_CLOCK_BASES; i++) {
+		migrate_hrtimer_list(&old_base->clock_base[i],
+				     &new_base->clock_base[i], remove_pinned);
+	}
+
+	/*
+	 * The migration might have changed the first expiring softirq
+	 * timer on this CPU. Update it.
+	 */
+	hrtimer_update_softirq_timer(new_base, false);
+
+	raw_spin_unlock(&old_base->lock);
+	raw_spin_unlock(&new_base->lock);
+
+	/* Check, if we got expired work to do */
+	__hrtimer_peek_ahead_timers();
+	local_irq_restore(flags);
+}
+
+int hrtimers_dead_cpu(unsigned int scpu)
+{
+	BUG_ON(cpu_online(scpu));
+	tick_cancel_sched_timer(scpu);
+
+	/*
 	 * this BH disable ensures that raise_softirq_irqoff() does
 	 * not wakeup ksoftirqd (and acquire the pi-lock) while
 	 * holding the cpu_base lock
 	 */
 	local_bh_disable();
-	local_irq_disable();
-	old_base = &per_cpu(hrtimer_bases, scpu);
-	new_base = this_cpu_ptr(&hrtimer_bases);
-	/*
-	 * The caller is globally serialized and nobody else
-	 * takes two locks at once, deadlock is not possible.
-	 */
-	raw_spin_lock(&new_base->lock);
-	raw_spin_lock_nested(&old_base->lock, SINGLE_DEPTH_NESTING);
-
-	for (i = 0; i < HRTIMER_MAX_CLOCK_BASES; i++) {
-		migrate_hrtimer_list(&old_base->clock_base[i],
-				     &new_base->clock_base[i], remove_pinned);
-	}
-
-	/*
-	 * The migration might have changed the first expiring softirq
-	 * timer on this CPU. Update it.
-	 */
-	hrtimer_update_softirq_timer(new_base, false);
-
-	raw_spin_unlock(&old_base->lock);
-	raw_spin_unlock(&new_base->lock);
-<<<<<<< HEAD
-
-	/* Check, if we got expired work to do */
-	__hrtimer_peek_ahead_timers();
-	local_irq_restore(flags);
-}
-
-int hrtimers_dead_cpu(unsigned int scpu)
-{
-	BUG_ON(cpu_online(scpu));
-	tick_cancel_sched_timer(scpu);
-
-	/*
-	 * this BH disable ensures that raise_softirq_irqoff() does
-	 * not wakeup ksoftirqd (and acquire the pi-lock) while
-	 * holding the cpu_base lock
-	 */
-	local_bh_disable();
 	__migrate_hrtimers(scpu, true);
-=======
-
-	/* Check, if we got expired work to do */
-	__hrtimer_peek_ahead_timers();
-	local_irq_enable();
->>>>>>> 82f9317b
 	local_bh_enable();
 	return 0;
 }
