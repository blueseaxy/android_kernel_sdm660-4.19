--- conflicted
+++ resolved
@@ -72,12 +72,9 @@
 
 source "lib/crypto/Kconfig"
 
-<<<<<<< HEAD
-=======
 config LIB_MEMNEQ
 	bool
 
->>>>>>> 82f9317b
 config CRC_CCITT
 	tristate "CRC-CCITT functions"
 	help
