/*
 * Kernel module for testing copy_to/from_user infrastructure.
 *
 * Copyright 2013 Google Inc. All Rights Reserved
 *
 * Authors:
 *      Kees Cook       <keescook@chromium.org>
 *
 * This software is licensed under the terms of the GNU General Public
 * License version 2, as published by the Free Software Foundation, and
 * may be copied, distributed, and modified under those terms.
 *
 * This program is distributed in the hope that it will be useful,
 * but WITHOUT ANY WARRANTY; without even the implied warranty of
 * MERCHANTABILITY or FITNESS FOR A PARTICULAR PURPOSE.  See the
 * GNU General Public License for more details.
 */

#define pr_fmt(fmt) KBUILD_MODNAME ": " fmt

#include <linux/mman.h>
#include <linux/module.h>
#include <linux/sched.h>
#include <linux/slab.h>
#include <linux/uaccess.h>
#include <linux/vmalloc.h>

/*
 * Several 32-bit architectures support 64-bit {get,put}_user() calls.
 * As there doesn't appear to be anything that can safely determine
 * their capability at compile-time, we just have to opt-out certain archs.
 */
#if BITS_PER_LONG == 64 || (!(defined(CONFIG_ARM) && !defined(MMU)) && \
			    !defined(CONFIG_M68K) &&		\
			    !defined(CONFIG_MICROBLAZE) &&	\
			    !defined(CONFIG_NIOS2) &&		\
			    !defined(CONFIG_PPC32) &&		\
			    !defined(CONFIG_SUPERH))
# define TEST_U64
#endif

#define test(condition, msg, ...)					\
({									\
	int cond = (condition);						\
	if (cond)							\
		pr_warn("[%d] " msg "\n", __LINE__, ##__VA_ARGS__);	\
	cond;								\
})

static bool is_zeroed(void *from, size_t size)
{
	return memchr_inv(from, 0x0, size) == NULL;
}

static int test_check_nonzero_user(char *kmem, char __user *umem, size_t size)
{
	int ret = 0;
<<<<<<< HEAD
	size_t start, end, i;
	size_t zero_start = size / 4;
	size_t zero_end = size - zero_start;

	/*
	 * We conduct a series of check_nonzero_user() tests on a block of memory
	 * with the following byte-pattern (trying every possible [start,end]
	 * pair):
	 *
	 *   [ 00 ff 00 ff ... 00 00 00 00 ... ff 00 ff 00 ]
	 *
	 * And we verify that check_nonzero_user() acts identically to memchr_inv().
=======
	size_t start, end, i, zero_start, zero_end;

	if (test(size < 2 * PAGE_SIZE, "buffer too small"))
		return -EINVAL;

	/*
	 * We want to cross a page boundary to exercise the code more
	 * effectively. We also don't want to make the size we scan too large,
	 * otherwise the test can take a long time and cause soft lockups. So
	 * scan a 1024 byte region across the page boundary.
	 */
	size = 1024;
	start = PAGE_SIZE - (size / 2);

	kmem += start;
	umem += start;

	zero_start = size / 4;
	zero_end = size - zero_start;

	/*
	 * We conduct a series of check_nonzero_user() tests on a block of
	 * memory with the following byte-pattern (trying every possible
	 * [start,end] pair):
	 *
	 *   [ 00 ff 00 ff ... 00 00 00 00 ... ff 00 ff 00 ]
	 *
	 * And we verify that check_nonzero_user() acts identically to
	 * memchr_inv().
>>>>>>> 82f9317b
	 */

	memset(kmem, 0x0, size);
	for (i = 1; i < zero_start; i += 2)
		kmem[i] = 0xff;
	for (i = zero_end; i < size; i += 2)
		kmem[i] = 0xff;

	ret |= test(copy_to_user(umem, kmem, size),
		    "legitimate copy_to_user failed");

	for (start = 0; start <= size; start++) {
		for (end = start; end <= size; end++) {
			size_t len = end - start;
			int retval = check_zeroed_user(umem + start, len);
			int expected = is_zeroed(kmem + start, len);

			ret |= test(retval != expected,
				    "check_nonzero_user(=%d) != memchr_inv(=%d) mismatch (start=%zu, end=%zu)",
				    retval, expected, start, end);
		}
	}

	return ret;
}

static int test_copy_struct_from_user(char *kmem, char __user *umem,
				      size_t size)
{
	int ret = 0;
	char *umem_src = NULL, *expected = NULL;
	size_t ksize, usize;

	umem_src = kmalloc(size, GFP_KERNEL);
	ret = test(umem_src == NULL, "kmalloc failed");
	if (ret)
		goto out_free;

	expected = kmalloc(size, GFP_KERNEL);
	ret = test(expected == NULL, "kmalloc failed");
	if (ret)
		goto out_free;

	/* Fill umem with a fixed byte pattern. */
	memset(umem_src, 0x3e, size);
	ret |= test(copy_to_user(umem, umem_src, size),
		    "legitimate copy_to_user failed");

	/* Check basic case -- (usize == ksize). */
	ksize = size;
	usize = size;

	memcpy(expected, umem_src, ksize);

	memset(kmem, 0x0, size);
	ret |= test(copy_struct_from_user(kmem, ksize, umem, usize),
		    "copy_struct_from_user(usize == ksize) failed");
	ret |= test(memcmp(kmem, expected, ksize),
		    "copy_struct_from_user(usize == ksize) gives unexpected copy");

	/* Old userspace case -- (usize < ksize). */
	ksize = size;
	usize = size / 2;

	memcpy(expected, umem_src, usize);
	memset(expected + usize, 0x0, ksize - usize);

	memset(kmem, 0x0, size);
	ret |= test(copy_struct_from_user(kmem, ksize, umem, usize),
		    "copy_struct_from_user(usize < ksize) failed");
	ret |= test(memcmp(kmem, expected, ksize),
		    "copy_struct_from_user(usize < ksize) gives unexpected copy");

	/* New userspace (-E2BIG) case -- (usize > ksize). */
	ksize = size / 2;
	usize = size;

	memset(kmem, 0x0, size);
	ret |= test(copy_struct_from_user(kmem, ksize, umem, usize) != -E2BIG,
		    "copy_struct_from_user(usize > ksize) didn't give E2BIG");

	/* New userspace (success) case -- (usize > ksize). */
	ksize = size / 2;
	usize = size;

	memcpy(expected, umem_src, ksize);
	ret |= test(clear_user(umem + ksize, usize - ksize),
		    "legitimate clear_user failed");

	memset(kmem, 0x0, size);
	ret |= test(copy_struct_from_user(kmem, ksize, umem, usize),
		    "copy_struct_from_user(usize > ksize) failed");
	ret |= test(memcmp(kmem, expected, ksize),
		    "copy_struct_from_user(usize > ksize) gives unexpected copy");

out_free:
	kfree(expected);
	kfree(umem_src);
	return ret;
}

static int __init test_user_copy_init(void)
{
	int ret = 0;
	char *kmem;
	char __user *usermem;
	char *bad_usermem;
	unsigned long user_addr;
	u8 val_u8;
	u16 val_u16;
	u32 val_u32;
#ifdef TEST_U64
	u64 val_u64;
#endif

	kmem = kmalloc(PAGE_SIZE * 2, GFP_KERNEL);
	if (!kmem)
		return -ENOMEM;

	user_addr = vm_mmap(NULL, 0, PAGE_SIZE * 2,
			    PROT_READ | PROT_WRITE | PROT_EXEC,
			    MAP_ANONYMOUS | MAP_PRIVATE, 0);
	if (user_addr >= (unsigned long)(TASK_SIZE)) {
		pr_warn("Failed to allocate user memory\n");
		kfree(kmem);
		return -ENOMEM;
	}

	usermem = (char __user *)user_addr;
	bad_usermem = (char *)user_addr;

	/*
	 * Legitimate usage: none of these copies should fail.
	 */
	memset(kmem, 0x3a, PAGE_SIZE * 2);
	ret |= test(copy_to_user(usermem, kmem, PAGE_SIZE),
		    "legitimate copy_to_user failed");
	memset(kmem, 0x0, PAGE_SIZE);
	ret |= test(copy_from_user(kmem, usermem, PAGE_SIZE),
		    "legitimate copy_from_user failed");
	ret |= test(memcmp(kmem, kmem + PAGE_SIZE, PAGE_SIZE),
		    "legitimate usercopy failed to copy data");

#define test_legit(size, check)						  \
	do {								  \
		val_##size = check;					  \
		ret |= test(put_user(val_##size, (size __user *)usermem), \
		    "legitimate put_user (" #size ") failed");		  \
		val_##size = 0;						  \
		ret |= test(get_user(val_##size, (size __user *)usermem), \
		    "legitimate get_user (" #size ") failed");		  \
		ret |= test(val_##size != check,			  \
		    "legitimate get_user (" #size ") failed to do copy"); \
		if (val_##size != check) {				  \
			pr_info("0x%llx != 0x%llx\n",			  \
				(unsigned long long)val_##size,		  \
				(unsigned long long)check);		  \
		}							  \
	} while (0)

	test_legit(u8,  0x5a);
	test_legit(u16, 0x5a5b);
	test_legit(u32, 0x5a5b5c5d);
#ifdef TEST_U64
	test_legit(u64, 0x5a5b5c5d6a6b6c6d);
#endif
#undef test_legit

	/* Test usage of check_nonzero_user(). */
	ret |= test_check_nonzero_user(kmem, usermem, 2 * PAGE_SIZE);
	/* Test usage of copy_struct_from_user(). */
	ret |= test_copy_struct_from_user(kmem, usermem, 2 * PAGE_SIZE);

	/*
	 * Invalid usage: none of these copies should succeed.
	 */

	/* Prepare kernel memory with check values. */
	memset(kmem, 0x5a, PAGE_SIZE);
	memset(kmem + PAGE_SIZE, 0, PAGE_SIZE);

	/* Reject kernel-to-kernel copies through copy_from_user(). */
	ret |= test(!copy_from_user(kmem, (char __user *)(kmem + PAGE_SIZE),
				    PAGE_SIZE),
		    "illegal all-kernel copy_from_user passed");

	/* Destination half of buffer should have been zeroed. */
	ret |= test(memcmp(kmem + PAGE_SIZE, kmem, PAGE_SIZE),
		    "zeroing failure for illegal all-kernel copy_from_user");

#if 0
	/*
	 * When running with SMAP/PAN/etc, this will Oops the kernel
	 * due to the zeroing of userspace memory on failure. This needs
	 * to be tested in LKDTM instead, since this test module does not
	 * expect to explode.
	 */
	ret |= test(!copy_from_user(bad_usermem, (char __user *)kmem,
				    PAGE_SIZE),
		    "illegal reversed copy_from_user passed");
#endif
	ret |= test(!copy_to_user((char __user *)kmem, kmem + PAGE_SIZE,
				  PAGE_SIZE),
		    "illegal all-kernel copy_to_user passed");
	ret |= test(!copy_to_user((char __user *)kmem, bad_usermem,
				  PAGE_SIZE),
		    "illegal reversed copy_to_user passed");

#define test_illegal(size, check)					    \
	do {								    \
		val_##size = (check);					    \
		ret |= test(!get_user(val_##size, (size __user *)kmem),	    \
		    "illegal get_user (" #size ") passed");		    \
		ret |= test(val_##size != (size)0,			    \
		    "zeroing failure for illegal get_user (" #size ")");    \
		if (val_##size != (size)0) {				    \
			pr_info("0x%llx != 0\n",			    \
				(unsigned long long)val_##size);	    \
		}							    \
		ret |= test(!put_user(val_##size, (size __user *)kmem),	    \
		    "illegal put_user (" #size ") passed");		    \
	} while (0)

	test_illegal(u8,  0x5a);
	test_illegal(u16, 0x5a5b);
	test_illegal(u32, 0x5a5b5c5d);
#ifdef TEST_U64
	test_illegal(u64, 0x5a5b5c5d6a6b6c6d);
#endif
#undef test_illegal

	vm_munmap(user_addr, PAGE_SIZE * 2);
	kfree(kmem);

	if (ret == 0) {
		pr_info("tests passed.\n");
		return 0;
	}

	return -EINVAL;
}

module_init(test_user_copy_init);

static void __exit test_user_copy_exit(void)
{
	pr_info("unloaded.\n");
}

module_exit(test_user_copy_exit);

MODULE_AUTHOR("Kees Cook <keescook@chromium.org>");
MODULE_LICENSE("GPL");<|MERGE_RESOLUTION|>--- conflicted
+++ resolved
@@ -55,20 +55,6 @@
 static int test_check_nonzero_user(char *kmem, char __user *umem, size_t size)
 {
 	int ret = 0;
-<<<<<<< HEAD
-	size_t start, end, i;
-	size_t zero_start = size / 4;
-	size_t zero_end = size - zero_start;
-
-	/*
-	 * We conduct a series of check_nonzero_user() tests on a block of memory
-	 * with the following byte-pattern (trying every possible [start,end]
-	 * pair):
-	 *
-	 *   [ 00 ff 00 ff ... 00 00 00 00 ... ff 00 ff 00 ]
-	 *
-	 * And we verify that check_nonzero_user() acts identically to memchr_inv().
-=======
 	size_t start, end, i, zero_start, zero_end;
 
 	if (test(size < 2 * PAGE_SIZE, "buffer too small"))
@@ -98,7 +84,6 @@
 	 *
 	 * And we verify that check_nonzero_user() acts identically to
 	 * memchr_inv().
->>>>>>> 82f9317b
 	 */
 
 	memset(kmem, 0x0, size);
