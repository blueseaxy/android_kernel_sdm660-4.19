/*
 * Copyright (c) 2015, Sony Mobile Communications Inc.
 * Copyright (c) 2013, 2018-2019 The Linux Foundation. All rights reserved.
 *
 * This program is free software; you can redistribute it and/or modify
 * it under the terms of the GNU General Public License version 2 and
 * only version 2 as published by the Free Software Foundation.
 *
 * This program is distributed in the hope that it will be useful,
 * but WITHOUT ANY WARRANTY; without even the implied warranty of
 * MERCHANTABILITY or FITNESS FOR A PARTICULAR PURPOSE.  See the
 * GNU General Public License for more details.
 */
#include <linux/kthread.h>
#include <linux/module.h>
#include <linux/netlink.h>
#include <linux/qrtr.h>
#include <linux/termios.h>	/* For TIOCINQ/OUTQ */
#include <linux/wait.h>
#include <linux/rwsem.h>
#include <linux/ipc_logging.h>
#include <linux/uidgid.h>
#include <linux/pm_wakeup.h>

#include <net/sock.h>
#include <uapi/linux/sched/types.h>

#include "qrtr.h"

#define QRTR_LOG_PAGE_CNT 4
#define QRTR_INFO(ctx, x, ...)				\
	ipc_log_string(ctx, x, ##__VA_ARGS__)

#define QRTR_PROTO_VER_1 1
#define QRTR_PROTO_VER_2 3

/* auto-bind range */
#define QRTR_MIN_EPH_SOCKET 0x4000
#define QRTR_MAX_EPH_SOCKET 0x7fff

#define QRTR_PORT_CTRL_LEGACY 0xffff

/* qrtr socket states */
#define QRTR_STATE_MULTI	-2
#define QRTR_STATE_INIT	-1

#define AID_VENDOR_QRTR	KGIDT_INIT(2906)

/**
 * struct qrtr_hdr_v1 - (I|R)PCrouter packet header version 1
 * @version: protocol version
 * @type: packet type; one of QRTR_TYPE_*
 * @src_node_id: source node
 * @src_port_id: source port
 * @confirm_rx: boolean; whether a resume-tx packet should be send in reply
 * @size: length of packet, excluding this header
 * @dst_node_id: destination node
 * @dst_port_id: destination port
 */
struct qrtr_hdr_v1 {
	__le32 version;
	__le32 type;
	__le32 src_node_id;
	__le32 src_port_id;
	__le32 confirm_rx;
	__le32 size;
	__le32 dst_node_id;
	__le32 dst_port_id;
} __packed;

/**
 * struct qrtr_hdr_v2 - (I|R)PCrouter packet header later versions
 * @version: protocol version
 * @type: packet type; one of QRTR_TYPE_*
 * @flags: bitmask of QRTR_FLAGS_*
 * @optlen: length of optional header data
 * @size: length of packet, excluding this header and optlen
 * @src_node_id: source node
 * @src_port_id: source port
 * @dst_node_id: destination node
 * @dst_port_id: destination port
 */
struct qrtr_hdr_v2 {
	u8 version;
	u8 type;
	u8 flags;
	u8 optlen;
	__le32 size;
	__le16 src_node_id;
	__le16 src_port_id;
	__le16 dst_node_id;
	__le16 dst_port_id;
};

#define QRTR_FLAGS_CONFIRM_RX	BIT(0)

struct qrtr_cb {
	u32 src_node;
	u32 src_port;
	u32 dst_node;
	u32 dst_port;

	u8 type;
	u8 confirm_rx;
};

#define QRTR_HDR_MAX_SIZE max_t(size_t, sizeof(struct qrtr_hdr_v1), \
					sizeof(struct qrtr_hdr_v2))

struct qrtr_sock {
	/* WARNING: sk must be the first member */
	struct sock sk;
	struct sockaddr_qrtr us;
	struct sockaddr_qrtr peer;

	int state;
};

static inline struct qrtr_sock *qrtr_sk(struct sock *sk)
{
	BUILD_BUG_ON(offsetof(struct qrtr_sock, sk) != 0);
	return container_of(sk, struct qrtr_sock, sk);
}

static unsigned int qrtr_local_nid = 1;
static unsigned int qrtr_wakeup_ms = CONFIG_QRTR_WAKEUP_MS;

/* for node ids */
static RADIX_TREE(qrtr_nodes, GFP_KERNEL);
/* broadcast list */
static LIST_HEAD(qrtr_all_epts);
/* lock for qrtr_nodes, qrtr_all_epts and node reference */
static DECLARE_RWSEM(qrtr_node_lock);

/* local port allocation management */
static DEFINE_IDR(qrtr_ports);
static DEFINE_MUTEX(qrtr_port_lock);

/* backup buffers */
#define QRTR_BACKUP_HI_NUM	5
#define QRTR_BACKUP_HI_SIZE	SZ_16K
#define QRTR_BACKUP_LO_NUM	20
#define QRTR_BACKUP_LO_SIZE	SZ_1K
static struct sk_buff_head qrtr_backup_lo;
static struct sk_buff_head qrtr_backup_hi;
static struct work_struct qrtr_backup_work;

/**
 * struct qrtr_node - endpoint node
 * @ep_lock: lock for endpoint management and callbacks
 * @ep: endpoint
 * @ref: reference count for node
 * @nid: node id
 * @net_id: network cluster identifer
 * @hello_sent: hello packet sent to endpoint
 * @qrtr_tx_flow: remote port tx flow control list
 * @resume_tx: wait until remote port acks control flag
 * @qrtr_tx_lock: lock for qrtr_tx_flow
 * @rx_queue: receive queue
 * @item: list item for broadcast list
 * @kworker: worker thread for recv work
 * @task: task to run the worker thread
 * @read_data: scheduled work for recv work
 * @say_hello: scheduled work for initiating hello
 * @ws: wakeupsource avoid system suspend
 * @ilc: ipc logging context reference
 */
struct qrtr_node {
	struct mutex ep_lock;
	struct qrtr_endpoint *ep;
	struct kref ref;
	unsigned int nid;
	unsigned int net_id;
	atomic_t hello_sent;
	atomic_t hello_rcvd;

	struct radix_tree_root qrtr_tx_flow;
	struct wait_queue_head resume_tx;
	struct mutex qrtr_tx_lock;	/* for qrtr_tx_flow */

	struct sk_buff_head rx_queue;
	struct list_head item;

	struct kthread_worker kworker;
	struct task_struct *task;
	struct kthread_work read_data;
	struct kthread_work say_hello;

	struct wakeup_source *ws;

	void *ilc;
};

struct qrtr_tx_flow_waiter {
	struct list_head node;
	struct sock *sk;
};

struct qrtr_tx_flow {
	atomic_t pending;
	struct list_head waiters;
};

#define QRTR_TX_FLOW_HIGH	10
#define QRTR_TX_FLOW_LOW	5

static struct sk_buff *qrtr_alloc_ctrl_packet(struct qrtr_ctrl_pkt **pkt);
static int qrtr_local_enqueue(struct qrtr_node *node, struct sk_buff *skb,
			      int type, struct sockaddr_qrtr *from,
			      struct sockaddr_qrtr *to, unsigned int flags);
static int qrtr_bcast_enqueue(struct qrtr_node *node, struct sk_buff *skb,
			      int type, struct sockaddr_qrtr *from,
			      struct sockaddr_qrtr *to, unsigned int flags);
static void qrtr_handle_del_proc(struct qrtr_node *node, struct sk_buff *skb);
static void qrtr_cleanup_flow_control(struct qrtr_node *node,
				      struct sk_buff *skb);

static void qrtr_log_tx_msg(struct qrtr_node *node, struct qrtr_hdr_v1 *hdr,
			    struct sk_buff *skb)
{
	struct qrtr_ctrl_pkt pkt = {0,};
	u64 pl_buf = 0;

	if (!hdr || !skb)
		return;

	if (hdr->type == QRTR_TYPE_DATA) {
		skb_copy_bits(skb, QRTR_HDR_MAX_SIZE, &pl_buf, sizeof(pl_buf));
		QRTR_INFO(node->ilc,
			  "TX DATA: Len:0x%x CF:0x%x src[0x%x:0x%x] dst[0x%x:0x%x] [%08x %08x] [%s]\n",
			  hdr->size, hdr->confirm_rx,
			  hdr->src_node_id, hdr->src_port_id,
			  hdr->dst_node_id, hdr->dst_port_id,
			  (unsigned int)pl_buf, (unsigned int)(pl_buf >> 32),
			  current->comm);
	} else {
		skb_copy_bits(skb, QRTR_HDR_MAX_SIZE, &pkt, sizeof(pkt));
		if (hdr->type == QRTR_TYPE_NEW_SERVER ||
		    hdr->type == QRTR_TYPE_DEL_SERVER)
			QRTR_INFO(node->ilc,
				  "TX CTRL: cmd:0x%x SVC[0x%x:0x%x] addr[0x%x:0x%x]\n",
				  hdr->type, le32_to_cpu(pkt.server.service),
				  le32_to_cpu(pkt.server.instance),
				  le32_to_cpu(pkt.server.node),
				  le32_to_cpu(pkt.server.port));
		else if (hdr->type == QRTR_TYPE_DEL_CLIENT ||
			 hdr->type == QRTR_TYPE_RESUME_TX)
			QRTR_INFO(node->ilc,
				  "TX CTRL: cmd:0x%x addr[0x%x:0x%x]\n",
				  hdr->type, le32_to_cpu(pkt.client.node),
				  le32_to_cpu(pkt.client.port));
		else if (hdr->type == QRTR_TYPE_HELLO ||
			 hdr->type == QRTR_TYPE_BYE)
			QRTR_INFO(node->ilc,
				  "TX CTRL: cmd:0x%x node[0x%x]\n",
				  hdr->type, hdr->src_node_id);
		else if (hdr->type == QRTR_TYPE_DEL_PROC)
			QRTR_INFO(node->ilc,
				  "TX CTRL: cmd:0x%x node[0x%x]\n",
				  hdr->type, pkt.proc.node);
	}
}

static void qrtr_log_rx_msg(struct qrtr_node *node, struct sk_buff *skb)
{
	struct qrtr_ctrl_pkt pkt = {0,};
	struct qrtr_cb *cb;
	u64 pl_buf = 0;

	if (!skb || !skb->data)
		return;

	cb = (struct qrtr_cb *)skb->cb;

	if (cb->type == QRTR_TYPE_DATA) {
		skb_copy_bits(skb, 0, &pl_buf, sizeof(pl_buf));
		QRTR_INFO(node->ilc,
			  "RX DATA: Len:0x%x CF:0x%x src[0x%x:0x%x] dst[0x%x:0x%x] [%08x %08x]\n",
			  skb->len, cb->confirm_rx, cb->src_node, cb->src_port,
			  cb->dst_node, cb->dst_port,
			  (unsigned int)pl_buf, (unsigned int)(pl_buf >> 32));
	} else {
		skb_copy_bits(skb, 0, &pkt, sizeof(pkt));
		if (cb->type == QRTR_TYPE_NEW_SERVER ||
		    cb->type == QRTR_TYPE_DEL_SERVER)
			QRTR_INFO(node->ilc,
				  "RX CTRL: cmd:0x%x SVC[0x%x:0x%x] addr[0x%x:0x%x]\n",
				  cb->type, le32_to_cpu(pkt.server.service),
				  le32_to_cpu(pkt.server.instance),
				  le32_to_cpu(pkt.server.node),
				  le32_to_cpu(pkt.server.port));
		else if (cb->type == QRTR_TYPE_DEL_CLIENT ||
			 cb->type == QRTR_TYPE_RESUME_TX)
			QRTR_INFO(node->ilc,
				  "RX CTRL: cmd:0x%x addr[0x%x:0x%x]\n",
				  cb->type, le32_to_cpu(pkt.client.node),
				  le32_to_cpu(pkt.client.port));
		else if (cb->type == QRTR_TYPE_HELLO ||
			 cb->type == QRTR_TYPE_BYE)
			QRTR_INFO(node->ilc,
				  "RX CTRL: cmd:0x%x node[0x%x]\n",
				  cb->type, cb->src_node);
		else if (cb->type == QRTR_TYPE_DEL_PROC)
			QRTR_INFO(node->ilc,
				  "RX CTRL: cmd:0x%x node[0x%x]\n",
				  cb->type, le32_to_cpu(pkt.proc.node));
	}
}

static bool refcount_dec_and_rwsem_lock(refcount_t *r,
					struct rw_semaphore *sem)
{
	if (refcount_dec_not_one(r))
		return false;

	down_write(sem);
	if (!refcount_dec_and_test(r)) {
		up_write(sem);
		return false;
	}

	return true;
}

static inline int kref_put_rwsem_lock(struct kref *kref,
				      void (*release)(struct kref *kref),
				      struct rw_semaphore *sem)
{
	if (refcount_dec_and_rwsem_lock(&kref->refcount, sem)) {
		release(kref);
		return 1;
	}
	return 0;
}

/* Release node resources and free the node.
 *
 * Do not call directly, use qrtr_node_release.  To be used with
 * kref_put_mutex.  As such, the node mutex is expected to be locked on call.
 */
static void __qrtr_node_release(struct kref *kref)
{
	struct qrtr_tx_flow_waiter *waiter;
	struct qrtr_tx_flow_waiter *temp;
	struct radix_tree_iter iter;
	struct qrtr_tx_flow *flow;
	struct qrtr_node *node = container_of(kref, struct qrtr_node, ref);
	void __rcu **slot;

	if (node->nid != QRTR_EP_NID_AUTO) {
		radix_tree_for_each_slot(slot, &qrtr_nodes, &iter, 0) {
			if (node == *slot)
				radix_tree_iter_delete(&qrtr_nodes, &iter,
						       slot);
		}
	}

	list_del(&node->item);
	up_write(&qrtr_node_lock);

	/* Free tx flow counters */
	mutex_lock(&node->qrtr_tx_lock);
	radix_tree_for_each_slot(slot, &node->qrtr_tx_flow, &iter, 0) {
		flow = *slot;
		list_for_each_entry_safe(waiter, temp, &flow->waiters, node) {
			list_del(&waiter->node);
			sock_put(waiter->sk);
			kfree(waiter);
		}
		radix_tree_iter_delete(&node->qrtr_tx_flow, &iter, slot);
		kfree(flow);
	}
	mutex_unlock(&node->qrtr_tx_lock);

	wakeup_source_unregister(node->ws);
	kthread_flush_worker(&node->kworker);
	kthread_stop(node->task);

	skb_queue_purge(&node->rx_queue);
	kfree(node);
}

/* Increment reference to node. */
static struct qrtr_node *qrtr_node_acquire(struct qrtr_node *node)
{
	if (node)
		kref_get(&node->ref);
	return node;
}

/* Decrement reference to node and release as necessary. */
static void qrtr_node_release(struct qrtr_node *node)
{
	if (!node)
		return;
	kref_put_rwsem_lock(&node->ref, __qrtr_node_release, &qrtr_node_lock);
}

/**
 * qrtr_tx_resume() - reset flow control counter
 * @node:	qrtr_node that the QRTR_TYPE_RESUME_TX packet arrived on
 * @skb:	skb for resume tx control packet
 */
static void qrtr_tx_resume(struct qrtr_node *node, struct sk_buff *skb)
{
	struct qrtr_tx_flow_waiter *waiter;
	struct qrtr_tx_flow_waiter *temp;
	struct qrtr_ctrl_pkt pkt = {0,};
	struct qrtr_tx_flow *flow;
	struct sockaddr_qrtr src;
	struct qrtr_sock *ipc;
	struct sk_buff *skbn;
	unsigned long key;

	skb_copy_bits(skb, 0, &pkt, sizeof(pkt));
	if (le32_to_cpu(pkt.cmd) != QRTR_TYPE_RESUME_TX)
		return;

	src.sq_family = AF_QIPCRTR;
	src.sq_node = le32_to_cpu(pkt.client.node);
	src.sq_port = le32_to_cpu(pkt.client.port);
	key = (u64)src.sq_node << 32 | src.sq_port;

	mutex_lock(&node->qrtr_tx_lock);
	flow = radix_tree_lookup(&node->qrtr_tx_flow, key);
	if (!flow) {
		mutex_unlock(&node->qrtr_tx_lock);
		return;
	}

	atomic_set(&flow->pending, 0);
	wake_up_interruptible_all(&node->resume_tx);

	list_for_each_entry_safe(waiter, temp, &flow->waiters, node) {
		list_del(&waiter->node);
		skbn = alloc_skb(0, GFP_KERNEL);
		if (skbn) {
			ipc = qrtr_sk(waiter->sk);
			qrtr_local_enqueue(NULL, skbn, QRTR_TYPE_RESUME_TX,
					   &src, &ipc->us, 0);
		}
		sock_put(waiter->sk);
		kfree(waiter);
	}
	mutex_unlock(&node->qrtr_tx_lock);
}

/**
 * qrtr_tx_wait() - flow control for outgoing packets
 * @node:	qrtr_node that the packet is to be send to
 * @dest_node:	node id of the destination
 * @dest_port:	port number of the destination
 * @type:	type of message
 *
 * The flow control scheme is based around the low and high "watermarks". When
 * the low watermark is passed the confirm_rx flag is set on the outgoing
 * message, which will trigger the remote to send a control message of the type
 * QRTR_TYPE_RESUME_TX to reset the counter. If the high watermark is hit
 * further transmision should be paused.
 *
 * Return: 1 if confirm_rx should be set, 0 otherwise or errno failure
 */
static int qrtr_tx_wait(struct qrtr_node *node, struct sockaddr_qrtr *to,
			struct sock *sk, int type, unsigned int flags)
{
	struct qrtr_tx_flow_waiter *waiter;
	struct qrtr_tx_flow *flow;
	unsigned long key = (u64)to->sq_node << 32 | to->sq_port;
	int confirm_rx = 0;
	long timeo;
	long ret;

	/* Never set confirm_rx on non-data packets */
	if (type != QRTR_TYPE_DATA)
		return 0;

	/* Assume sk is set correctly for all data type packets */
	timeo = sock_sndtimeo(sk, flags & MSG_DONTWAIT);

	ret = timeo;
	for (;;) {
		mutex_lock(&node->qrtr_tx_lock);
		flow = radix_tree_lookup(&node->qrtr_tx_flow, key);
		if (!flow) {
			flow = kzalloc(sizeof(*flow), GFP_KERNEL);
			if (!flow) {
				mutex_unlock(&node->qrtr_tx_lock);
				return 1;
			}
			INIT_LIST_HEAD(&flow->waiters);
			radix_tree_insert(&node->qrtr_tx_flow, key, flow);
		}

		if (atomic_read(&flow->pending) < QRTR_TX_FLOW_HIGH) {
			atomic_inc(&flow->pending);
			confirm_rx = atomic_read(&flow->pending) ==
				     QRTR_TX_FLOW_LOW;
			mutex_unlock(&node->qrtr_tx_lock);
			break;
		}
		if (!ret) {
			waiter = kzalloc(sizeof(*waiter), GFP_KERNEL);
			if (!waiter) {
				mutex_unlock(&node->qrtr_tx_lock);
				return -ENOMEM;
			}
			waiter->sk = sk;
			sock_hold(sk);
			list_add_tail(&waiter->node, &flow->waiters);
			mutex_unlock(&node->qrtr_tx_lock);
			return -EAGAIN;
		}
		mutex_unlock(&node->qrtr_tx_lock);

		ret = wait_event_interruptible_timeout(node->resume_tx,
				!node->ep ||
				atomic_read(&flow->pending) < QRTR_TX_FLOW_HIGH,
				timeo);
		if (ret < 0)
			return ret;
		if (!node->ep)
			return -EPIPE;
	}
	return confirm_rx;
}

/* Pass an outgoing packet socket buffer to the endpoint driver. */
static int qrtr_node_enqueue(struct qrtr_node *node, struct sk_buff *skb,
			     int type, struct sockaddr_qrtr *from,
			     struct sockaddr_qrtr *to, unsigned int flags)
{
	struct qrtr_hdr_v1 *hdr;
	int confirm_rx;
	size_t len = skb->len;
	int rc = -ENODEV;

	if (!atomic_read(&node->hello_sent) && type != QRTR_TYPE_HELLO) {
		kfree_skb(skb);
		return rc;
	}
	if (atomic_read(&node->hello_sent) && type == QRTR_TYPE_HELLO) {
		kfree_skb(skb);
		return 0;
	}

	/* If sk is null, this is a forwarded packet and should not wait */
	if (!skb->sk) {
		struct qrtr_cb *cb = (struct qrtr_cb *)skb->cb;

		confirm_rx = cb->confirm_rx;
	} else {
		confirm_rx = qrtr_tx_wait(node, to, skb->sk, type, flags);
		if (confirm_rx < 0) {
			kfree_skb(skb);
			return confirm_rx;
		}
	}

	hdr = skb_push(skb, sizeof(*hdr));
	hdr->version = cpu_to_le32(QRTR_PROTO_VER_1);
	hdr->type = cpu_to_le32(type);
	hdr->src_node_id = cpu_to_le32(from->sq_node);
	hdr->src_port_id = cpu_to_le32(from->sq_port);
	if (to->sq_node == QRTR_NODE_BCAST)
		hdr->dst_node_id = cpu_to_le32(node->nid);
<<<<<<< HEAD
	else
=======
		hdr->dst_port_id = cpu_to_le32(QRTR_PORT_CTRL);
	} else {
>>>>>>> 2c142e4e
		hdr->dst_node_id = cpu_to_le32(to->sq_node);

	hdr->dst_port_id = cpu_to_le32(to->sq_port);
	hdr->size = cpu_to_le32(len);
	hdr->confirm_rx = !!confirm_rx;

	qrtr_log_tx_msg(node, hdr, skb);
	rc = skb_put_padto(skb, ALIGN(len, 4) + sizeof(*hdr));
	if (rc) {
		pr_err("%s: failed to pad size %lu to %lu rc:%d\n", __func__,
		       len, ALIGN(len, 4) + sizeof(*hdr), rc);
		return rc;
	}

	mutex_lock(&node->ep_lock);
	if (node->ep)
		rc = node->ep->xmit(node->ep, skb);
	else
		kfree_skb(skb);
	mutex_unlock(&node->ep_lock);

	if (!rc && type == QRTR_TYPE_HELLO)
		atomic_inc(&node->hello_sent);

	if (rc) {
		struct qrtr_tx_flow *flow;
		unsigned long key = (u64)to->sq_node << 32 | to->sq_port;

		mutex_lock(&node->qrtr_tx_lock);
		flow = radix_tree_lookup(&node->qrtr_tx_flow, key);
		if (flow)
			atomic_dec(&flow->pending);
		mutex_unlock(&node->qrtr_tx_lock);
	}

	return rc;
}

/* Lookup node by id.
 *
 * callers must release with qrtr_node_release()
 */
static struct qrtr_node *qrtr_node_lookup(unsigned int nid)
{
	struct qrtr_node *node;

	down_read(&qrtr_node_lock);
	node = radix_tree_lookup(&qrtr_nodes, nid);
	node = qrtr_node_acquire(node);
	up_read(&qrtr_node_lock);

	return node;
}

/* Assign node id to node.
 *
 * This is mostly useful for automatic node id assignment, based on
 * the source id in the incoming packet.
 */
static void qrtr_node_assign(struct qrtr_node *node, unsigned int nid)
{
	struct qrtr_node *tnode = NULL;
	char name[32] = {0,};

	if (nid == QRTR_EP_NID_AUTO)
		return;
	if (nid == node->nid)
		return;

	down_read(&qrtr_node_lock);
	tnode = radix_tree_lookup(&qrtr_nodes, nid);
	up_read(&qrtr_node_lock);
	if (tnode)
		return;

	/* If the node is not in qrtr_all_epts, it is being released and should
	 * not be inserted into the lookup table.
	 */
	down_write(&qrtr_node_lock);
	list_for_each_entry(tnode, &qrtr_all_epts, item) {
		if (tnode == node) {
			radix_tree_insert(&qrtr_nodes, nid, node);
			if (node->nid == QRTR_EP_NID_AUTO)
				node->nid = nid;
			break;
		}
	}
	up_write(&qrtr_node_lock);

	snprintf(name, sizeof(name), "qrtr_%d", nid);
	if (!node->ilc) {
		node->ilc = ipc_log_context_create(QRTR_LOG_PAGE_CNT, name, 0);
	}
	/* create wakeup source for only NID = 3,0 or 7.
	 * From other nodes sensor service stream samples
	 * cause APPS suspend problems and power drain issue.
	 */
	if (!node->ws && (nid == 0 || nid == 3 || nid == 7))
		node->ws = wakeup_source_register(NULL, name);
}

/**
 * qrtr_peek_pkt_size() - Peek into the packet header to get potential pkt size
 *
 * @data: Starting address of the packet which points to router header.
 *
 * @returns: potential packet size on success, < 0 on error.
 *
 * This function is used by the underlying transport abstraction layer to
 * peek into the potential packet size of an incoming packet. This information
 * is used to perform link layer fragmentation and re-assembly
 */
int qrtr_peek_pkt_size(const void *data)
{
	const struct qrtr_hdr_v1 *v1;
	const struct qrtr_hdr_v2 *v2;
	unsigned int hdrlen;
	unsigned int size;
	unsigned int ver;

	/* Version field in v1 is little endian, so this works for both cases */
	ver = *(u8 *)data;

	switch (ver) {
	case QRTR_PROTO_VER_1:
		v1 = data;
		hdrlen = sizeof(*v1);
		size = le32_to_cpu(v1->size);
		break;
	case QRTR_PROTO_VER_2:
		v2 = data;
		hdrlen = sizeof(*v2) + v2->optlen;
		size = le32_to_cpu(v2->size);
		break;
	default:
		pr_err("qrtr: Invalid version %d\n", ver);
		return -EINVAL;
	}

	return ALIGN(size, 4) + hdrlen;
}
EXPORT_SYMBOL(qrtr_peek_pkt_size);

static void qrtr_alloc_backup(struct work_struct *work)
{
	struct sk_buff *skb;
	int errcode;

	while (skb_queue_len(&qrtr_backup_lo) < QRTR_BACKUP_LO_NUM) {
		skb = alloc_skb_with_frags(sizeof(struct qrtr_hdr_v1),
					   QRTR_BACKUP_LO_SIZE, 0, &errcode,
					   GFP_KERNEL);
		if (!skb)
			break;
		skb_queue_tail(&qrtr_backup_lo, skb);
	}
	while (skb_queue_len(&qrtr_backup_hi) < QRTR_BACKUP_HI_NUM) {
		skb = alloc_skb_with_frags(sizeof(struct qrtr_hdr_v1),
					   QRTR_BACKUP_HI_SIZE, 0, &errcode,
					   GFP_KERNEL);
		if (!skb)
			break;
		skb_queue_tail(&qrtr_backup_hi, skb);
	}
}

static struct sk_buff *qrtr_get_backup(size_t len)
{
	struct sk_buff *skb = NULL;

	if (len < QRTR_BACKUP_LO_SIZE)
		skb = skb_dequeue(&qrtr_backup_lo);
	else if (len < QRTR_BACKUP_HI_SIZE)
		skb = skb_dequeue(&qrtr_backup_hi);

	if (skb)
		queue_work(system_unbound_wq, &qrtr_backup_work);

	return skb;
}

static void qrtr_backup_init(void)
{
	skb_queue_head_init(&qrtr_backup_lo);
	skb_queue_head_init(&qrtr_backup_hi);
	INIT_WORK(&qrtr_backup_work, qrtr_alloc_backup);
	queue_work(system_unbound_wq, &qrtr_backup_work);
}

static void qrtr_backup_deinit(void)
{
	cancel_work_sync(&qrtr_backup_work);
	skb_queue_purge(&qrtr_backup_lo);
	skb_queue_purge(&qrtr_backup_hi);
}

/**
 * qrtr_endpoint_post() - post incoming data
 * @ep: endpoint handle
 * @data: data pointer
 * @len: size of data in bytes
 *
 * Return: 0 on success; negative error code on failure
 */
int qrtr_endpoint_post(struct qrtr_endpoint *ep, const void *data, size_t len)
{
	struct qrtr_node *node = ep->node;
	const struct qrtr_hdr_v1 *v1;
	const struct qrtr_hdr_v2 *v2;
	struct sk_buff *skb;
	struct qrtr_cb *cb;
<<<<<<< HEAD
	unsigned int size;
	int errcode;
=======
	size_t size;
>>>>>>> 2c142e4e
	unsigned int ver;
	size_t hdrlen;

	if (len == 0 || len & 3)
		return -EINVAL;

<<<<<<< HEAD
	skb = alloc_skb_with_frags(sizeof(*v1), len, 0, &errcode, GFP_ATOMIC);
	if (!skb) {
		skb = qrtr_get_backup(len);
		if (!skb) {
			pr_err("qrtr: Unable to get skb with len:%lu\n", len);
			return -ENOMEM;
		}
	}
=======
	skb = __netdev_alloc_skb(NULL, len, GFP_ATOMIC | __GFP_NOWARN);
	if (!skb)
		return -ENOMEM;
>>>>>>> 2c142e4e

	skb_reserve(skb, sizeof(*v1));
	cb = (struct qrtr_cb *)skb->cb;

	/* Version field in v1 is little endian, so this works for both cases */
	ver = *(u8*)data;

	switch (ver) {
	case QRTR_PROTO_VER_1:
		if (len < sizeof(*v1))
			goto err;
		v1 = data;
		hdrlen = sizeof(*v1);

		cb->type = le32_to_cpu(v1->type);
		cb->src_node = le32_to_cpu(v1->src_node_id);
		cb->src_port = le32_to_cpu(v1->src_port_id);
		cb->confirm_rx = !!v1->confirm_rx;
		cb->dst_node = le32_to_cpu(v1->dst_node_id);
		cb->dst_port = le32_to_cpu(v1->dst_port_id);

		size = le32_to_cpu(v1->size);
		break;
	case QRTR_PROTO_VER_2:
		if (len < sizeof(*v2))
			goto err;
		v2 = data;
		hdrlen = sizeof(*v2) + v2->optlen;

		cb->type = v2->type;
		cb->confirm_rx = !!(v2->flags & QRTR_FLAGS_CONFIRM_RX);
		cb->src_node = le16_to_cpu(v2->src_node_id);
		cb->src_port = le16_to_cpu(v2->src_port_id);
		cb->dst_node = le16_to_cpu(v2->dst_node_id);
		cb->dst_port = le16_to_cpu(v2->dst_port_id);

		if (cb->src_port == (u16)QRTR_PORT_CTRL)
			cb->src_port = QRTR_PORT_CTRL;
		if (cb->dst_port == (u16)QRTR_PORT_CTRL)
			cb->dst_port = QRTR_PORT_CTRL;

		size = le32_to_cpu(v2->size);
		break;
	default:
		pr_err("qrtr: Invalid version %d\n", ver);
		goto err;
	}

<<<<<<< HEAD
	if (cb->dst_port == QRTR_PORT_CTRL_LEGACY)
		cb->dst_port = QRTR_PORT_CTRL;

	if (len != ALIGN(size, 4) + hdrlen)
=======
	if (!size || len != ALIGN(size, 4) + hdrlen)
>>>>>>> 2c142e4e
		goto err;

	if (cb->dst_port != QRTR_PORT_CTRL && cb->type != QRTR_TYPE_DATA &&
	    cb->type != QRTR_TYPE_RESUME_TX)
		goto err;

	pm_wakeup_ws_event(node->ws, qrtr_wakeup_ms, true);

	skb->data_len = size;
	skb->len = size;
	skb_store_bits(skb, 0, data + hdrlen, size);
	qrtr_log_rx_msg(node, skb);

	skb_queue_tail(&node->rx_queue, skb);
	kthread_queue_work(&node->kworker, &node->read_data);

	return 0;

err:
	kfree_skb(skb);
	return -EINVAL;

}
EXPORT_SYMBOL_GPL(qrtr_endpoint_post);

/**
 * qrtr_alloc_ctrl_packet() - allocate control packet skb
 * @pkt: reference to qrtr_ctrl_pkt pointer
 *
 * Returns newly allocated sk_buff, or NULL on failure
 *
 * This function allocates a sk_buff large enough to carry a qrtr_ctrl_pkt and
 * on success returns a reference to the control packet in @pkt.
 */
static struct sk_buff *qrtr_alloc_ctrl_packet(struct qrtr_ctrl_pkt **pkt)
{
	const int pkt_len = sizeof(struct qrtr_ctrl_pkt);
	struct sk_buff *skb;

	skb = alloc_skb(QRTR_HDR_MAX_SIZE + pkt_len, GFP_KERNEL);
	if (!skb)
		return NULL;

	skb_reserve(skb, QRTR_HDR_MAX_SIZE);
	*pkt = skb_put_zero(skb, pkt_len);

	return skb;
}

static struct qrtr_sock *qrtr_port_lookup(int port);
static void qrtr_port_put(struct qrtr_sock *ipc);

/* Prepare skb for forwarding by allocating enough linear memory to align and
 * add the header since qrtr transports do not support fragmented skbs
 */
static void qrtr_skb_align_linearize(struct sk_buff *skb)
{
	int nhead = ALIGN(skb->len, 4) + sizeof(struct qrtr_hdr_v1);
	int rc;

	if (!skb_is_nonlinear(skb))
		return;

	rc = pskb_expand_head(skb, nhead, 0, GFP_KERNEL);
	skb_condense(skb);
	if (rc)
		pr_err("%s: failed:%d to allocate linear skb size:%d\n",
		       __func__, rc, nhead);
}

static bool qrtr_must_forward(struct qrtr_node *src,
			      struct qrtr_node *dst, u32 type)
{
	/* Node structure is not maintained for local processor.
	 * Hence src is null in that case.
	 */
	if (!src)
		return true;

	if (!dst)
		return false;

	if (type == QRTR_TYPE_HELLO || type == QRTR_TYPE_RESUME_TX)
		return false;

	if (dst == src || dst->nid == QRTR_EP_NID_AUTO)
		return false;

	if (abs(dst->net_id - src->net_id) > 1)
		return true;

	return false;
}

static void qrtr_fwd_ctrl_pkt(struct qrtr_node *src, struct sk_buff *skb)
{
	struct qrtr_node *node;
	struct qrtr_cb *cb = (struct qrtr_cb *)skb->cb;

	qrtr_skb_align_linearize(skb);
	down_read(&qrtr_node_lock);
	list_for_each_entry(node, &qrtr_all_epts, item) {
		struct sockaddr_qrtr from;
		struct sockaddr_qrtr to;
		struct sk_buff *skbn;

		if (!qrtr_must_forward(src, node, cb->type))
			continue;

		skbn = skb_clone(skb, GFP_KERNEL);
		if (!skbn)
			break;

		from.sq_family = AF_QIPCRTR;
		from.sq_node = cb->src_node;
		from.sq_port = cb->src_port;

		to.sq_family = AF_QIPCRTR;
		to.sq_node = node->nid;
		to.sq_port = QRTR_PORT_CTRL;

		qrtr_node_enqueue(node, skbn, cb->type, &from, &to, 0);
	}
	up_read(&qrtr_node_lock);
}

static void qrtr_fwd_pkt(struct sk_buff *skb, struct qrtr_cb *cb)
{
	struct sockaddr_qrtr from = {AF_QIPCRTR, cb->src_node, cb->src_port};
	struct sockaddr_qrtr to = {AF_QIPCRTR, cb->dst_node, cb->dst_port};
	struct qrtr_node *node;

	qrtr_skb_align_linearize(skb);
	node = qrtr_node_lookup(cb->dst_node);
	if (!node)
		return;

	qrtr_node_enqueue(node, skb, cb->type, &from, &to, 0);
	qrtr_node_release(node);
}

static void qrtr_sock_queue_skb(struct qrtr_node *node, struct sk_buff *skb,
				struct qrtr_sock *ipc)
{
	struct qrtr_cb *cb = (struct qrtr_cb *)skb->cb;
	int rc;

	/* Don't queue HELLO if control port already received */
	if (cb->type == QRTR_TYPE_HELLO) {
		if (atomic_read(&node->hello_rcvd)) {
			kfree_skb(skb);
			return;
		}
		atomic_inc(&node->hello_rcvd);
	}

	rc = sock_queue_rcv_skb(&ipc->sk, skb);
	if (rc) {
		pr_err("%s: qrtr pkt dropped flow[%d] rc[%d]\n",
		       __func__, cb->confirm_rx, rc);
		kfree_skb(skb);
	}
}

/* Handle and route a received packet.
 *
 * This will auto-reply with resume-tx packet as necessary.
 */
static void qrtr_node_rx_work(struct kthread_work *work)
{
	struct qrtr_node *node = container_of(work, struct qrtr_node,
					      read_data);
	struct qrtr_ctrl_pkt pkt = {0,};
	struct sk_buff *skb;

	while ((skb = skb_dequeue(&node->rx_queue)) != NULL) {
		struct qrtr_sock *ipc;
		struct qrtr_cb *cb;

		cb = (struct qrtr_cb *)skb->cb;
		qrtr_node_assign(node, cb->src_node);

		if (cb->type != QRTR_TYPE_DATA)
			qrtr_fwd_ctrl_pkt(node, skb);

		if (cb->type == QRTR_TYPE_NEW_SERVER &&
		    skb->len == sizeof(pkt)) {
			skb_copy_bits(skb, 0, &pkt, sizeof(pkt));
			qrtr_node_assign(node, le32_to_cpu(pkt.server.node));
		}

		if (cb->type == QRTR_TYPE_RESUME_TX) {
			if (cb->dst_node != qrtr_local_nid) {
				qrtr_fwd_pkt(skb, cb);
				continue;
			}
			qrtr_tx_resume(node, skb);
			consume_skb(skb);
		} else if (cb->dst_node != qrtr_local_nid &&
			   cb->type == QRTR_TYPE_DATA) {
			qrtr_fwd_pkt(skb, cb);
		} else if (cb->type == QRTR_TYPE_DEL_PROC) {
			qrtr_handle_del_proc(node, skb);
		} else {
			ipc = qrtr_port_lookup(cb->dst_port);
			if (!ipc) {
				kfree_skb(skb);
			} else {
				if (cb->type == QRTR_TYPE_DEL_SERVER ||
				    cb->type == QRTR_TYPE_DEL_CLIENT) {
					qrtr_cleanup_flow_control(node, skb);
				}
				qrtr_sock_queue_skb(node, skb, ipc);
				qrtr_port_put(ipc);
			}
		}
	}
}

static void qrtr_cleanup_flow_control(struct qrtr_node *node,
				      struct sk_buff *skb)
{
	struct qrtr_ctrl_pkt *pkt;
	unsigned long key;
	void __rcu **slot;
	struct sockaddr_qrtr src;
	struct qrtr_tx_flow *flow;
	struct radix_tree_iter iter;
	struct qrtr_tx_flow_waiter *waiter;
	struct qrtr_tx_flow_waiter *temp;
	u32 cmd;

	pkt = (void *)skb->data;
	cmd = le32_to_cpu(pkt->cmd);

	if (cmd == QRTR_TYPE_DEL_SERVER) {
		src.sq_node = le32_to_cpu(pkt->server.node);
		src.sq_port = le32_to_cpu(pkt->server.port);
	} else {
		src.sq_node = le32_to_cpu(pkt->client.node);
		src.sq_port = le32_to_cpu(pkt->client.port);
	}

	key = (u64)src.sq_node << 32 | src.sq_port;

	mutex_lock(&node->qrtr_tx_lock);
	flow = radix_tree_lookup(&node->qrtr_tx_flow, key);
	if (!flow) {
		mutex_unlock(&node->qrtr_tx_lock);
		return;
	}

	list_for_each_entry_safe(waiter, temp, &flow->waiters, node) {
		list_del(&waiter->node);
		sock_put(waiter->sk);
		kfree(waiter);
	}

	radix_tree_for_each_slot(slot, &node->qrtr_tx_flow, &iter, 0) {
		if (flow == (struct qrtr_tx_flow *)rcu_dereference(*slot)) {
			radix_tree_iter_delete(&node->qrtr_tx_flow,
					       &iter, slot);
			kfree(flow);
			break;
		}
	}
	mutex_unlock(&node->qrtr_tx_lock);
}

static void qrtr_handle_del_proc(struct qrtr_node *node, struct sk_buff *skb)
{
	struct sockaddr_qrtr src = {AF_QIPCRTR, 0, QRTR_PORT_CTRL};
	struct sockaddr_qrtr dst = {AF_QIPCRTR, qrtr_local_nid, QRTR_PORT_CTRL};
	struct qrtr_ctrl_pkt pkt = {0,};
	struct qrtr_tx_flow_waiter *waiter;
	struct qrtr_tx_flow_waiter *temp;
	struct radix_tree_iter iter;
	struct qrtr_tx_flow *flow;
	void __rcu **slot;
	unsigned long node_id;

	skb_copy_bits(skb, 0, &pkt, sizeof(pkt));
	src.sq_node = le32_to_cpu(pkt.proc.node);
	/* Free tx flow counters */
	mutex_lock(&node->qrtr_tx_lock);
	radix_tree_for_each_slot(slot, &node->qrtr_tx_flow, &iter, 0) {
		flow = rcu_dereference(*slot);
		/* extract node id from the index key */
		node_id = (iter.index & 0xFFFFFFFF00000000) >> 32;
		if (node_id != src.sq_node)
			continue;
		list_for_each_entry_safe(waiter, temp, &flow->waiters, node) {
			list_del(&waiter->node);
			sock_put(waiter->sk);
			kfree(waiter);
		}
		radix_tree_iter_delete(&node->qrtr_tx_flow, &iter, slot);
		kfree(flow);
	}
	mutex_unlock(&node->qrtr_tx_lock);

	memset(&pkt, 0, sizeof(pkt));
	pkt.cmd = cpu_to_le32(QRTR_TYPE_BYE);
	skb_store_bits(skb, 0, &pkt, sizeof(pkt));
	qrtr_local_enqueue(NULL, skb, QRTR_TYPE_BYE, &src, &dst, 0);
}

static void qrtr_hello_work(struct kthread_work *work)
{
	struct sockaddr_qrtr from = {AF_QIPCRTR, 0, QRTR_PORT_CTRL};
	struct sockaddr_qrtr to = {AF_QIPCRTR, 0, QRTR_PORT_CTRL};
	struct qrtr_ctrl_pkt *pkt;
	struct qrtr_node *node;
	struct qrtr_sock *ctrl;
	struct sk_buff *skb;

	ctrl = qrtr_port_lookup(QRTR_PORT_CTRL);
	if (!ctrl)
		return;

	skb = qrtr_alloc_ctrl_packet(&pkt);
	if (!skb) {
		qrtr_port_put(ctrl);
		return;
	}

	node = container_of(work, struct qrtr_node, say_hello);
	pkt->cmd = cpu_to_le32(QRTR_TYPE_HELLO);
	from.sq_node = qrtr_local_nid;
	to.sq_node = node->nid;
	qrtr_node_enqueue(node, skb, QRTR_TYPE_HELLO, &from, &to, 0);
	qrtr_port_put(ctrl);
}

/**
 * qrtr_endpoint_register() - register a new endpoint
 * @ep: endpoint to register
 * @nid: desired node id; may be QRTR_EP_NID_AUTO for auto-assignment
 * @rt: flag to notify real time low latency endpoint
 * Return: 0 on success; negative error code on failure
 *
 * The specified endpoint must have the xmit function pointer set on call.
 */
int qrtr_endpoint_register(struct qrtr_endpoint *ep, unsigned int net_id,
			   bool rt)
{
	struct qrtr_node *node;
	struct sched_param param = {.sched_priority = 1};

	if (!ep || !ep->xmit)
		return -EINVAL;

	node = kzalloc(sizeof(*node), GFP_KERNEL);
	if (!node)
		return -ENOMEM;

	kref_init(&node->ref);
	mutex_init(&node->ep_lock);
	skb_queue_head_init(&node->rx_queue);
	node->nid = QRTR_EP_NID_AUTO;
	node->ep = ep;
	atomic_set(&node->hello_sent, 0);
	atomic_set(&node->hello_rcvd, 0);

	kthread_init_work(&node->read_data, qrtr_node_rx_work);
	kthread_init_work(&node->say_hello, qrtr_hello_work);
	kthread_init_worker(&node->kworker);
	node->task = kthread_run(kthread_worker_fn, &node->kworker, "qrtr_rx");
	if (IS_ERR(node->task)) {
		kfree(node);
		return -ENOMEM;
	}
	if (rt)
		sched_setscheduler(node->task, SCHED_FIFO, &param);

	mutex_init(&node->qrtr_tx_lock);
	INIT_RADIX_TREE(&node->qrtr_tx_flow, GFP_KERNEL);
	init_waitqueue_head(&node->resume_tx);

	qrtr_node_assign(node, node->nid);
	node->net_id = net_id;

	down_write(&qrtr_node_lock);
	list_add(&node->item, &qrtr_all_epts);
	up_write(&qrtr_node_lock);
	ep->node = node;

	kthread_queue_work(&node->kworker, &node->say_hello);
	return 0;
}
EXPORT_SYMBOL_GPL(qrtr_endpoint_register);

static u32 qrtr_calc_checksum(struct qrtr_ctrl_pkt *pkt)
{
	u32 checksum = 0;
	u32 mask = 0xffff;
	u16 upper_nb;
	u16 lower_nb;
	u32 *msg;
	int i;

	if (!pkt)
		return checksum;
	msg = (u32 *)pkt;

	for (i = 0; i < sizeof(*pkt) / sizeof(*msg); i++) {
		lower_nb = *msg & mask;
		upper_nb = (*msg >> 16) & mask;
		checksum += (upper_nb + lower_nb);
		msg++;
	}
	while (checksum > 0xffff)
		checksum = (checksum & mask) + ((checksum >> 16) & mask);

	checksum = ~checksum & mask;

	return checksum;
}

static void qrtr_fwd_del_proc(struct qrtr_node *src, unsigned int nid)
{
	struct sockaddr_qrtr from = {AF_QIPCRTR, 0, QRTR_PORT_CTRL};
	struct sockaddr_qrtr to = {AF_QIPCRTR, 0, QRTR_PORT_CTRL};
	struct qrtr_ctrl_pkt *pkt;
	struct qrtr_node *dst;
	struct sk_buff *skb;

	list_for_each_entry(dst, &qrtr_all_epts, item) {
		if (!qrtr_must_forward(src, dst, QRTR_TYPE_DEL_PROC))
			continue;

		skb = qrtr_alloc_ctrl_packet(&pkt);
		if (!skb)
			return;

		pkt->cmd = cpu_to_le32(QRTR_TYPE_DEL_PROC);
		pkt->proc.rsvd = QRTR_DEL_PROC_MAGIC;
		pkt->proc.node = cpu_to_le32(nid);
		pkt->proc.rsvd = cpu_to_le32(qrtr_calc_checksum(pkt));

		from.sq_node = src->nid;
		to.sq_node = dst->nid;
		qrtr_node_enqueue(dst, skb, QRTR_TYPE_DEL_PROC, &from, &to, 0);
	}
}

/**
 * qrtr_endpoint_unregister - unregister endpoint
 * @ep: endpoint to unregister
 */
void qrtr_endpoint_unregister(struct qrtr_endpoint *ep)
{
	struct radix_tree_iter iter;
	struct qrtr_node *node = ep->node;
	struct sockaddr_qrtr src = {AF_QIPCRTR, node->nid, QRTR_PORT_CTRL};
	struct sockaddr_qrtr dst = {AF_QIPCRTR, qrtr_local_nid, QRTR_PORT_CTRL};
	struct qrtr_ctrl_pkt *pkt;
	struct sk_buff *skb;
	void __rcu **slot;

	mutex_lock(&node->ep_lock);
	node->ep = NULL;
	mutex_unlock(&node->ep_lock);

	/* Notify the local controller about the event */
	down_read(&qrtr_node_lock);
	radix_tree_for_each_slot(slot, &qrtr_nodes, &iter, 0) {
		if (node != *slot)
			continue;

		skb = qrtr_alloc_ctrl_packet(&pkt);
		if (!skb)
			continue;

		src.sq_node = iter.index;
		pkt->cmd = cpu_to_le32(QRTR_TYPE_BYE);
		qrtr_local_enqueue(NULL, skb, QRTR_TYPE_BYE, &src, &dst, 0);

		qrtr_fwd_del_proc(node, iter.index);
	}
	up_read(&qrtr_node_lock);

	/* Wake up any transmitters waiting for resume-tx from the node */
	wake_up_interruptible_all(&node->resume_tx);

	qrtr_node_release(node);
	ep->node = NULL;
}
EXPORT_SYMBOL_GPL(qrtr_endpoint_unregister);

/* Lookup socket by port.
 *
 * Callers must release with qrtr_port_put()
 */
static struct qrtr_sock *qrtr_port_lookup(int port)
{
	struct qrtr_sock *ipc;

	if (port == QRTR_PORT_CTRL)
		port = 0;

	mutex_lock(&qrtr_port_lock);
	ipc = idr_find(&qrtr_ports, port);
	if (ipc)
		sock_hold(&ipc->sk);
	mutex_unlock(&qrtr_port_lock);

	return ipc;
}

/* Release acquired socket. */
static void qrtr_port_put(struct qrtr_sock *ipc)
{
	sock_put(&ipc->sk);
}

static void qrtr_send_del_client(struct qrtr_sock *ipc)
{
	struct qrtr_ctrl_pkt *pkt;
	struct sockaddr_qrtr to;
	struct qrtr_node *node;
	struct sk_buff *skbn;
	struct sk_buff *skb;
	int type = QRTR_TYPE_DEL_CLIENT;

	skb = qrtr_alloc_ctrl_packet(&pkt);
	if (!skb)
		return;

	to.sq_family = AF_QIPCRTR;
	to.sq_node = QRTR_NODE_BCAST;
	to.sq_port = QRTR_PORT_CTRL;

	pkt->cmd = cpu_to_le32(QRTR_TYPE_DEL_CLIENT);
	pkt->client.node = cpu_to_le32(ipc->us.sq_node);
	pkt->client.port = cpu_to_le32(ipc->us.sq_port);

	skb_set_owner_w(skb, &ipc->sk);

	if (ipc->state == QRTR_STATE_MULTI) {
		qrtr_bcast_enqueue(NULL, skb, type, &ipc->us, &to, 0);
		return;
	}

	if (ipc->state > QRTR_STATE_INIT) {
		node = qrtr_node_lookup(ipc->state);
		if (!node)
			goto exit;

		skbn = skb_clone(skb, GFP_KERNEL);
		if (!skbn) {
			qrtr_node_release(node);
			goto exit;
		}

		skb_set_owner_w(skbn, &ipc->sk);
		qrtr_node_enqueue(node, skbn, type, &ipc->us, &to, 0);
		qrtr_node_release(node);
	}
exit:
	qrtr_local_enqueue(NULL, skb, type, &ipc->us, &to, 0);
}

/* Remove port assignment. */
static void qrtr_port_remove(struct qrtr_sock *ipc)
{
	int port = ipc->us.sq_port;

	qrtr_send_del_client(ipc);
	if (port == QRTR_PORT_CTRL)
		port = 0;

	__sock_put(&ipc->sk);

	mutex_lock(&qrtr_port_lock);
	idr_remove(&qrtr_ports, port);
	mutex_unlock(&qrtr_port_lock);
}

/* Assign port number to socket.
 *
 * Specify port in the integer pointed to by port, and it will be adjusted
 * on return as necesssary.
 *
 * Port may be:
 *   0: Assign ephemeral port in [QRTR_MIN_EPH_SOCKET, QRTR_MAX_EPH_SOCKET]
 *   <QRTR_MIN_EPH_SOCKET: Specified; requires CAP_NET_ADMIN
 *   >QRTR_MIN_EPH_SOCKET: Specified; available to all
 */
static int qrtr_port_assign(struct qrtr_sock *ipc, int *port)
{
	int rc;

	if (!*port) {
		rc = idr_alloc_cyclic(&qrtr_ports, ipc, QRTR_MIN_EPH_SOCKET,
				      QRTR_MAX_EPH_SOCKET + 1, GFP_ATOMIC);
		if (rc >= 0)
			*port = rc;
	} else if (*port < QRTR_MIN_EPH_SOCKET &&
			!(capable(CAP_NET_ADMIN) ||
				in_egroup_p(AID_VENDOR_QRTR) ||
				in_egroup_p(GLOBAL_ROOT_GID))) {
		rc = -EACCES;
	} else if (*port == QRTR_PORT_CTRL) {
		rc = idr_alloc(&qrtr_ports, ipc, 0, 1, GFP_ATOMIC);
	} else {
		rc = idr_alloc_cyclic(&qrtr_ports, ipc, *port, *port + 1,
				      GFP_ATOMIC);
		if (rc >= 0)
			*port = rc;
	}

	if (rc == -ENOSPC)
		return -EADDRINUSE;
	else if (rc < 0)
		return rc;

	sock_hold(&ipc->sk);

	return 0;
}

/* Reset all non-control ports */
static void qrtr_reset_ports(void)
{
	struct qrtr_sock *ipc;
	int id;

	idr_for_each_entry(&qrtr_ports, ipc, id) {
		/* Don't reset control port */
		if (id == 0)
			continue;

		sock_hold(&ipc->sk);
		ipc->sk.sk_err = ENETRESET;
		if (ipc->sk.sk_error_report)
			ipc->sk.sk_error_report(&ipc->sk);
		sock_put(&ipc->sk);
	}
}

/* Bind socket to address.
 *
 * Socket should be locked upon call.
 */
static int __qrtr_bind(struct socket *sock,
		       const struct sockaddr_qrtr *addr, int zapped)
{
	struct qrtr_sock *ipc = qrtr_sk(sock->sk);
	struct sock *sk = sock->sk;
	int port;
	int rc;

	/* rebinding ok */
	if (!zapped && addr->sq_port == ipc->us.sq_port)
		return 0;

	mutex_lock(&qrtr_port_lock);
	port = addr->sq_port;
	rc = qrtr_port_assign(ipc, &port);
	if (rc) {
		mutex_unlock(&qrtr_port_lock);
		return rc;
	}
	/* Notify all open ports about the new controller */
	if (port == QRTR_PORT_CTRL)
		qrtr_reset_ports();
	mutex_unlock(&qrtr_port_lock);

	if (port == QRTR_PORT_CTRL) {
		struct qrtr_node *node;

		down_write(&qrtr_node_lock);
		list_for_each_entry(node, &qrtr_all_epts, item) {
			atomic_set(&node->hello_sent, 0);
			atomic_set(&node->hello_rcvd, 0);
		}
		up_write(&qrtr_node_lock);
	}

	/* unbind previous, if any */
	if (!zapped)
		qrtr_port_remove(ipc);
	ipc->us.sq_port = port;
	sock_reset_flag(sk, SOCK_ZAPPED);

	return 0;
}

/* Auto bind to an ephemeral port. */
static int qrtr_autobind(struct socket *sock)
{
	struct sock *sk = sock->sk;
	struct sockaddr_qrtr addr;

	if (!sock_flag(sk, SOCK_ZAPPED))
		return 0;

	addr.sq_family = AF_QIPCRTR;
	addr.sq_node = qrtr_local_nid;
	addr.sq_port = 0;

	return __qrtr_bind(sock, &addr, 1);
}

/* Bind socket to specified sockaddr. */
static int qrtr_bind(struct socket *sock, struct sockaddr *saddr, int len)
{
	DECLARE_SOCKADDR(struct sockaddr_qrtr *, addr, saddr);
	struct qrtr_sock *ipc = qrtr_sk(sock->sk);
	struct sock *sk = sock->sk;
	int rc;

	if (len < sizeof(*addr) || addr->sq_family != AF_QIPCRTR)
		return -EINVAL;

	if (addr->sq_node != ipc->us.sq_node)
		return -EINVAL;

	lock_sock(sk);
	rc = __qrtr_bind(sock, addr, sock_flag(sk, SOCK_ZAPPED));
	release_sock(sk);

	return rc;
}

/* Queue packet to local peer socket. */
static int qrtr_local_enqueue(struct qrtr_node *node, struct sk_buff *skb,
			      int type, struct sockaddr_qrtr *from,
			      struct sockaddr_qrtr *to, unsigned int flags)
{
	struct qrtr_sock *ipc;
	struct qrtr_cb *cb;
	struct sock *sk = skb->sk;

	ipc = qrtr_port_lookup(to->sq_port);
	if (!ipc && to->sq_port == QRTR_PORT_CTRL) {
		kfree_skb(skb);
		return 0;
	}
	if (!ipc || &ipc->sk == skb->sk) { /* do not send to self */
		kfree_skb(skb);
		return -ENODEV;
	}
	/* Keep resetting NETRESET until socket is closed */
	if (sk && sk->sk_err == ENETRESET) {
		sock_hold(sk);
		sk->sk_err = ENETRESET;
		if (sk->sk_error_report)
			sk->sk_error_report(sk);
		sock_put(sk);
		kfree_skb(skb);
		return 0;
	}

	cb = (struct qrtr_cb *)skb->cb;
	cb->src_node = from->sq_node;
	cb->src_port = from->sq_port;

	if (sock_queue_rcv_skb(&ipc->sk, skb)) {
		qrtr_port_put(ipc);
		kfree_skb(skb);
		return -ENOSPC;
	}

	qrtr_port_put(ipc);

	return 0;
}

/* Queue packet for broadcast. */
static int qrtr_bcast_enqueue(struct qrtr_node *node, struct sk_buff *skb,
			      int type, struct sockaddr_qrtr *from,
			      struct sockaddr_qrtr *to, unsigned int flags)
{
	struct sk_buff *skbn;

	down_read(&qrtr_node_lock);
	list_for_each_entry(node, &qrtr_all_epts, item) {
		if (node->nid == QRTR_EP_NID_AUTO && type != QRTR_TYPE_HELLO)
			continue;
		skbn = skb_clone(skb, GFP_KERNEL);
		if (!skbn)
			break;
		skb_set_owner_w(skbn, skb->sk);
		qrtr_node_enqueue(node, skbn, type, from, to, flags);
	}
	up_read(&qrtr_node_lock);

	qrtr_local_enqueue(NULL, skb, type, from, to, flags);

	return 0;
}

static int qrtr_sendmsg(struct socket *sock, struct msghdr *msg, size_t len)
{
	DECLARE_SOCKADDR(struct sockaddr_qrtr *, addr, msg->msg_name);
	int (*enqueue_fn)(struct qrtr_node *, struct sk_buff *, int,
			  struct sockaddr_qrtr *, struct sockaddr_qrtr *,
			  unsigned int);
	struct qrtr_sock *ipc = qrtr_sk(sock->sk);
	struct sock *sk = sock->sk;
	struct qrtr_ctrl_pkt pkt;
	struct qrtr_node *node;
	struct qrtr_node *srv_node;
	struct sk_buff *skb;
	size_t plen;
	u32 type = QRTR_TYPE_DATA;
	int rc;

	if (msg->msg_flags & ~(MSG_DONTWAIT))
		return -EINVAL;

	if (len > 65535)
		return -EMSGSIZE;

	lock_sock(sk);

	if (addr) {
		if (msg->msg_namelen < sizeof(*addr)) {
			release_sock(sk);
			return -EINVAL;
		}

		if (addr->sq_family != AF_QIPCRTR) {
			release_sock(sk);
			return -EINVAL;
		}

		rc = qrtr_autobind(sock);
		if (rc) {
			release_sock(sk);
			return rc;
		}
	} else if (sk->sk_state == TCP_ESTABLISHED) {
		addr = &ipc->peer;
	} else {
		release_sock(sk);
		return -ENOTCONN;
	}

	node = NULL;
	srv_node = NULL;
	if (addr->sq_node == QRTR_NODE_BCAST) {
		if (addr->sq_port != QRTR_PORT_CTRL &&
		    qrtr_local_nid != QRTR_NODE_BCAST) {
			release_sock(sk);
			return -ENOTCONN;
		}
		enqueue_fn = qrtr_bcast_enqueue;
	} else if (addr->sq_node == ipc->us.sq_node) {
		enqueue_fn = qrtr_local_enqueue;
	} else {
		node = qrtr_node_lookup(addr->sq_node);
		if (!node) {
			release_sock(sk);
			return -ECONNRESET;
		}
		enqueue_fn = qrtr_node_enqueue;

		if (ipc->state > QRTR_STATE_INIT && ipc->state != node->nid)
			ipc->state = QRTR_STATE_MULTI;
		else if (ipc->state == QRTR_STATE_INIT)
			ipc->state = node->nid;
	}

	plen = (len + 3) & ~3;
	skb = sock_alloc_send_skb(sk, plen + QRTR_HDR_MAX_SIZE,
				  msg->msg_flags & MSG_DONTWAIT, &rc);
	if (!skb) {
		rc = -ENOMEM;
		goto out_node;
	}

	skb_reserve(skb, QRTR_HDR_MAX_SIZE);

	rc = memcpy_from_msg(skb_put(skb, len), msg, len);
	if (rc) {
		kfree_skb(skb);
		goto out_node;
	}

	if (ipc->us.sq_port == QRTR_PORT_CTRL ||
	    addr->sq_port == QRTR_PORT_CTRL) {
		if (len < 4) {
			rc = -EINVAL;
			kfree_skb(skb);
			goto out_node;
		}

		/* control messages already require the type as 'command' */
		skb_copy_bits(skb, 0, &type, 4);
		type = le32_to_cpu(type);
	}
	if (addr->sq_port == QRTR_PORT_CTRL && type == QRTR_TYPE_NEW_SERVER) {
		ipc->state = QRTR_STATE_MULTI;

		/* drop new server cmds that are not forwardable to dst node*/
		skb_copy_bits(skb, 0, &pkt, sizeof(pkt));
		srv_node = qrtr_node_lookup(le32_to_cpu(pkt.server.node));
		if (!qrtr_must_forward(srv_node, node, type)) {
			rc = 0;
			kfree_skb(skb);
			qrtr_node_release(srv_node);
			goto out_node;
		}
		qrtr_node_release(srv_node);
	}

	rc = enqueue_fn(node, skb, type, &ipc->us, addr, msg->msg_flags);
	if (rc >= 0)
		rc = len;

out_node:
	qrtr_node_release(node);
	release_sock(sk);

	return rc;
}

static int qrtr_resume_tx(struct qrtr_cb *cb)
{
	struct sockaddr_qrtr remote = { AF_QIPCRTR,
					cb->src_node, cb->src_port };
	struct sockaddr_qrtr local = { AF_QIPCRTR, cb->dst_node, cb->dst_port };
	struct qrtr_ctrl_pkt *pkt;
	struct qrtr_node *node;
	struct sk_buff *skb;
	int ret;

	node = qrtr_node_lookup(remote.sq_node);
	if (!node)
		return -EINVAL;

	skb = qrtr_alloc_ctrl_packet(&pkt);
	if (!skb)
		return -ENOMEM;

	pkt->cmd = cpu_to_le32(QRTR_TYPE_RESUME_TX);
	pkt->client.node = cpu_to_le32(cb->dst_node);
	pkt->client.port = cpu_to_le32(cb->dst_port);

	ret = qrtr_node_enqueue(node, skb, QRTR_TYPE_RESUME_TX,
				&local, &remote, 0);

	qrtr_node_release(node);

	return ret;
}

static int qrtr_recvmsg(struct socket *sock, struct msghdr *msg,
			size_t size, int flags)
{
	DECLARE_SOCKADDR(struct sockaddr_qrtr *, addr, msg->msg_name);
	struct sock *sk = sock->sk;
	struct sk_buff *skb;
	struct qrtr_cb *cb;
	int copied, rc;

	lock_sock(sk);

	if (sock_flag(sk, SOCK_ZAPPED)) {
		release_sock(sk);
		pr_err("%s: Invalid addr error\n", __func__);
		return -EADDRNOTAVAIL;
	}

	skb = skb_recv_datagram(sk, flags & ~MSG_DONTWAIT,
				flags & MSG_DONTWAIT, &rc);
	if (!skb) {
		release_sock(sk);
		return rc;
	}
	cb = (struct qrtr_cb *)skb->cb;

	copied = skb->len;
	if (copied > size) {
		copied = size;
		msg->msg_flags |= MSG_TRUNC;
	}

	rc = skb_copy_datagram_msg(skb, 0, msg, copied);
	if (rc < 0) {
		pr_err("%s: Failed to copy skb rc[%d]\n", __func__, rc);
		goto out;
	}
	rc = copied;

	if (addr) {
		/* There is an anonymous 2-byte hole after sq_family,
		 * make sure to clear it.
		 */
		memset(addr, 0, sizeof(*addr));

<<<<<<< HEAD
=======
		cb = (struct qrtr_cb *)skb->cb;
>>>>>>> 2c142e4e
		addr->sq_family = AF_QIPCRTR;
		addr->sq_node = cb->src_node;
		addr->sq_port = cb->src_port;
		msg->msg_namelen = sizeof(*addr);
	}

out:
	if (cb->confirm_rx)
		qrtr_resume_tx(cb);

	skb_free_datagram(sk, skb);
	release_sock(sk);

	return rc;
}

static int qrtr_connect(struct socket *sock, struct sockaddr *saddr,
			int len, int flags)
{
	DECLARE_SOCKADDR(struct sockaddr_qrtr *, addr, saddr);
	struct qrtr_sock *ipc = qrtr_sk(sock->sk);
	struct sock *sk = sock->sk;
	int rc;

	if (len < sizeof(*addr) || addr->sq_family != AF_QIPCRTR)
		return -EINVAL;

	lock_sock(sk);

	sk->sk_state = TCP_CLOSE;
	sock->state = SS_UNCONNECTED;

	rc = qrtr_autobind(sock);
	if (rc) {
		release_sock(sk);
		return rc;
	}

	ipc->peer = *addr;
	sock->state = SS_CONNECTED;
	sk->sk_state = TCP_ESTABLISHED;

	release_sock(sk);

	return 0;
}

static int qrtr_getname(struct socket *sock, struct sockaddr *saddr,
			int peer)
{
	struct qrtr_sock *ipc = qrtr_sk(sock->sk);
	struct sockaddr_qrtr qaddr;
	struct sock *sk = sock->sk;

	lock_sock(sk);
	if (peer) {
		if (sk->sk_state != TCP_ESTABLISHED) {
			release_sock(sk);
			return -ENOTCONN;
		}

		qaddr = ipc->peer;
	} else {
		qaddr = ipc->us;
	}
	release_sock(sk);

	qaddr.sq_family = AF_QIPCRTR;

	memcpy(saddr, &qaddr, sizeof(qaddr));

	return sizeof(qaddr);
}

static int qrtr_ioctl(struct socket *sock, unsigned int cmd, unsigned long arg)
{
	void __user *argp = (void __user *)arg;
	struct qrtr_sock *ipc = qrtr_sk(sock->sk);
	struct sock *sk = sock->sk;
	struct sockaddr_qrtr *sq;
	struct sk_buff *skb;
	struct ifreq ifr;
	long len = 0;
	int rc = 0;

	lock_sock(sk);

	switch (cmd) {
	case TIOCOUTQ:
		len = sk->sk_sndbuf - sk_wmem_alloc_get(sk);
		if (len < 0)
			len = 0;
		rc = put_user(len, (int __user *)argp);
		break;
	case TIOCINQ:
		skb = skb_peek(&sk->sk_receive_queue);
		if (skb)
			len = skb->len;
		rc = put_user(len, (int __user *)argp);
		break;
	case SIOCGIFADDR:
		if (copy_from_user(&ifr, argp, sizeof(ifr))) {
			rc = -EFAULT;
			break;
		}

		sq = (struct sockaddr_qrtr *)&ifr.ifr_addr;
		*sq = ipc->us;
		if (copy_to_user(argp, &ifr, sizeof(ifr))) {
			rc = -EFAULT;
			break;
		}
		break;
	case SIOCGSTAMP:
		rc = sock_get_timestamp(sk, argp);
		break;
	case SIOCADDRT:
	case SIOCDELRT:
	case SIOCSIFADDR:
	case SIOCGIFDSTADDR:
	case SIOCSIFDSTADDR:
	case SIOCGIFBRDADDR:
	case SIOCSIFBRDADDR:
	case SIOCGIFNETMASK:
	case SIOCSIFNETMASK:
		rc = -EINVAL;
		break;
	default:
		rc = -ENOIOCTLCMD;
		break;
	}

	release_sock(sk);

	return rc;
}

static int qrtr_release(struct socket *sock)
{
	struct sock *sk = sock->sk;
	struct qrtr_sock *ipc;

	if (!sk)
		return 0;

	lock_sock(sk);

	ipc = qrtr_sk(sk);
	sk->sk_shutdown = SHUTDOWN_MASK;
	if (!sock_flag(sk, SOCK_DEAD))
		sk->sk_state_change(sk);

	sock_orphan(sk);
	sock->sk = NULL;

	if (!sock_flag(sk, SOCK_ZAPPED))
		qrtr_port_remove(ipc);

	skb_queue_purge(&sk->sk_receive_queue);

	release_sock(sk);
	sock_put(sk);

	return 0;
}

static const struct proto_ops qrtr_proto_ops = {
	.owner		= THIS_MODULE,
	.family		= AF_QIPCRTR,
	.bind		= qrtr_bind,
	.connect	= qrtr_connect,
	.socketpair	= sock_no_socketpair,
	.accept		= sock_no_accept,
	.listen		= sock_no_listen,
	.sendmsg	= qrtr_sendmsg,
	.recvmsg	= qrtr_recvmsg,
	.getname	= qrtr_getname,
	.ioctl		= qrtr_ioctl,
	.poll		= datagram_poll,
	.shutdown	= sock_no_shutdown,
	.setsockopt	= sock_no_setsockopt,
	.getsockopt	= sock_no_getsockopt,
	.release	= qrtr_release,
	.mmap		= sock_no_mmap,
	.sendpage	= sock_no_sendpage,
};

static struct proto qrtr_proto = {
	.name		= "QIPCRTR",
	.owner		= THIS_MODULE,
	.obj_size	= sizeof(struct qrtr_sock),
};

static int qrtr_create(struct net *net, struct socket *sock,
		       int protocol, int kern)
{
	struct qrtr_sock *ipc;
	struct sock *sk;

	if (sock->type != SOCK_DGRAM)
		return -EPROTOTYPE;

	sk = sk_alloc(net, AF_QIPCRTR, GFP_KERNEL, &qrtr_proto, kern);
	if (!sk)
		return -ENOMEM;

	sock_set_flag(sk, SOCK_ZAPPED);

	sock_init_data(sock, sk);
	sock->ops = &qrtr_proto_ops;

	ipc = qrtr_sk(sk);
	ipc->us.sq_family = AF_QIPCRTR;
	ipc->us.sq_node = qrtr_local_nid;
	ipc->us.sq_port = 0;
	ipc->state = QRTR_STATE_INIT;

	return 0;
}

static const struct nla_policy qrtr_policy[IFA_MAX + 1] = {
	[IFA_LOCAL] = { .type = NLA_U32 },
};

static int qrtr_addr_doit(struct sk_buff *skb, struct nlmsghdr *nlh,
			  struct netlink_ext_ack *extack)
{
	struct nlattr *tb[IFA_MAX + 1];
	struct ifaddrmsg *ifm;
	int rc;

	if (!netlink_capable(skb, CAP_NET_ADMIN))
		return -EPERM;

	ASSERT_RTNL();

	rc = nlmsg_parse(nlh, sizeof(*ifm), tb, IFA_MAX, qrtr_policy, extack);
	if (rc < 0)
		return rc;

	ifm = nlmsg_data(nlh);
	if (!tb[IFA_LOCAL])
		return -EINVAL;

	qrtr_local_nid = nla_get_u32(tb[IFA_LOCAL]);
	return 0;
}

static const struct net_proto_family qrtr_family = {
	.owner	= THIS_MODULE,
	.family	= AF_QIPCRTR,
	.create	= qrtr_create,
};

static int __init qrtr_proto_init(void)
{
	int rc;

	rc = proto_register(&qrtr_proto, 1);
	if (rc)
		return rc;

	rc = sock_register(&qrtr_family);
	if (rc) {
		proto_unregister(&qrtr_proto);
		return rc;
	}

	rc = rtnl_register_module(THIS_MODULE, PF_QIPCRTR, RTM_NEWADDR, qrtr_addr_doit, NULL, 0);
	if (rc) {
		sock_unregister(qrtr_family.family);
		proto_unregister(&qrtr_proto);
	}

	qrtr_backup_init();

	return rc;
}
postcore_initcall(qrtr_proto_init);

static void __exit qrtr_proto_fini(void)
{
	rtnl_unregister(PF_QIPCRTR, RTM_NEWADDR);
	sock_unregister(qrtr_family.family);
	proto_unregister(&qrtr_proto);

	qrtr_backup_deinit();
}
module_exit(qrtr_proto_fini);

MODULE_DESCRIPTION("Qualcomm IPC-router driver");
MODULE_LICENSE("GPL v2");
MODULE_ALIAS_NETPROTO(PF_QIPCRTR);<|MERGE_RESOLUTION|>--- conflicted
+++ resolved
@@ -563,12 +563,7 @@
 	hdr->src_port_id = cpu_to_le32(from->sq_port);
 	if (to->sq_node == QRTR_NODE_BCAST)
 		hdr->dst_node_id = cpu_to_le32(node->nid);
-<<<<<<< HEAD
 	else
-=======
-		hdr->dst_port_id = cpu_to_le32(QRTR_PORT_CTRL);
-	} else {
->>>>>>> 2c142e4e
 		hdr->dst_node_id = cpu_to_le32(to->sq_node);
 
 	hdr->dst_port_id = cpu_to_le32(to->sq_port);
@@ -780,19 +775,14 @@
 	const struct qrtr_hdr_v2 *v2;
 	struct sk_buff *skb;
 	struct qrtr_cb *cb;
-<<<<<<< HEAD
-	unsigned int size;
+	size_t size;
 	int errcode;
-=======
-	size_t size;
->>>>>>> 2c142e4e
 	unsigned int ver;
 	size_t hdrlen;
 
 	if (len == 0 || len & 3)
 		return -EINVAL;
 
-<<<<<<< HEAD
 	skb = alloc_skb_with_frags(sizeof(*v1), len, 0, &errcode, GFP_ATOMIC);
 	if (!skb) {
 		skb = qrtr_get_backup(len);
@@ -801,11 +791,6 @@
 			return -ENOMEM;
 		}
 	}
-=======
-	skb = __netdev_alloc_skb(NULL, len, GFP_ATOMIC | __GFP_NOWARN);
-	if (!skb)
-		return -ENOMEM;
->>>>>>> 2c142e4e
 
 	skb_reserve(skb, sizeof(*v1));
 	cb = (struct qrtr_cb *)skb->cb;
@@ -854,14 +839,10 @@
 		goto err;
 	}
 
-<<<<<<< HEAD
 	if (cb->dst_port == QRTR_PORT_CTRL_LEGACY)
 		cb->dst_port = QRTR_PORT_CTRL;
 
-	if (len != ALIGN(size, 4) + hdrlen)
-=======
 	if (!size || len != ALIGN(size, 4) + hdrlen)
->>>>>>> 2c142e4e
 		goto err;
 
 	if (cb->dst_port != QRTR_PORT_CTRL && cb->type != QRTR_TYPE_DATA &&
@@ -1856,10 +1837,6 @@
 		 */
 		memset(addr, 0, sizeof(*addr));
 
-<<<<<<< HEAD
-=======
-		cb = (struct qrtr_cb *)skb->cb;
->>>>>>> 2c142e4e
 		addr->sq_family = AF_QIPCRTR;
 		addr->sq_node = cb->src_node;
 		addr->sq_port = cb->src_port;
