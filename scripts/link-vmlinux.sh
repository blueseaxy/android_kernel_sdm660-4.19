#!/bin/sh
# SPDX-License-Identifier: GPL-2.0
#
# link vmlinux
#
# vmlinux is linked from the objects selected by $(KBUILD_VMLINUX_INIT) and
# $(KBUILD_VMLINUX_MAIN) and $(KBUILD_VMLINUX_LIBS). Most are built-in.a files
# from top-level directories in the kernel tree, others are specified in
# arch/$(ARCH)/Makefile. Ordering when linking is important, and
# $(KBUILD_VMLINUX_INIT) must be first. $(KBUILD_VMLINUX_LIBS) are archives
# which are linked conditionally (not within --whole-archive), and do not
# require symbol indexes added.
#
# vmlinux
#   ^
#   |
#   +-< $(KBUILD_VMLINUX_INIT)
#   |   +--< init/version.o + more
#   |
#   +--< $(KBUILD_VMLINUX_MAIN)
#   |    +--< drivers/built-in.a mm/built-in.a + more
#   |
#   +--< $(KBUILD_VMLINUX_LIBS)
#   |    +--< lib/lib.a + more
#   |
#   +-< ${kallsymso} (see description in KALLSYMS section)
#
# vmlinux version (uname -v) cannot be updated during normal
# descending-into-subdirs phase since we do not yet know if we need to
# update vmlinux.
# Therefore this step is delayed until just before final link of vmlinux.
#
# System.map is generated to document addresses of all kernel symbols

# Error out on error
set -e

# Nice output in kbuild format
# Will be supressed by "make -s"
info()
{
	if [ "${quiet}" != "silent_" ]; then
		printf "  %-7s %s\n" ${1} ${2}
	fi
}

# Thin archive build here makes a final archive with symbol table and indexes
# from vmlinux objects INIT and MAIN, which can be used as input to linker.
# KBUILD_VMLINUX_LIBS archives should already have symbol table and indexes
# added.
#
# Traditional incremental style of link does not require this step
#
# built-in.a output file
#
archive_builtin()
{
	info AR built-in.a
	rm -f built-in.a;
	${AR} rcsTP${KBUILD_ARFLAGS} built-in.a			\
				${KBUILD_VMLINUX_INIT}		\
				${KBUILD_VMLINUX_MAIN}

	# rebuild with llvm-ar to update the symbol table
	if [ -n "${CONFIG_LTO_CLANG}" ]; then
		mv -f built-in.a built-in.a.tmp
		${LLVM_AR} rcsT${KBUILD_ARFLAGS} built-in.a $(${AR} t built-in.a.tmp)
		rm -f built-in.a.tmp
	fi
}

# If CONFIG_LTO_CLANG is selected, collect generated symbol versions into
# .tmp_symversions
modversions()
{
	if [ -z "${CONFIG_LTO_CLANG}" ]; then
		return
	fi

	if [ -z "${CONFIG_MODVERSIONS}" ]; then
		return
	fi

	rm -f .tmp_symversions

	for a in built-in.a ${KBUILD_VMLINUX_LIBS}; do
		for o in $(${AR} t $a); do
			if [ -f ${o}.symversions ]; then
				cat ${o}.symversions >> .tmp_symversions
			fi
		done
	done

	echo "-T .tmp_symversions"
}

# Link of vmlinux.o used for section mismatch analysis
# ${1} output file
modpost_link()
{
	local objects

	objects="--whole-archive				\
		built-in.a					\
		--no-whole-archive				\
		--start-group					\
		${KBUILD_VMLINUX_LIBS}				\
		--end-group"

	if [ -n "${CONFIG_LTO_CLANG}" ]; then
		# This might take a while, so indicate that we're doing
		# an LTO link
		info LTO vmlinux.o
	fi

	${LD} ${KBUILD_LDFLAGS} -r -o ${1} $(modversions) ${objects}
}

# If CONFIG_LTO_CLANG is selected, we postpone running recordmcount until
# we have compiled LLVM IR to an object file.
recordmcount()
{
	if [ -z "${CONFIG_LTO_CLANG}" ]; then
		return
	fi

	if [ -n "${CONFIG_FTRACE_MCOUNT_RECORD}" ]; then
		scripts/recordmcount ${RECORDMCOUNT_FLAGS} $*
	fi
}

# Link of vmlinux
# ${1} - optional extra .o files
# ${2} - output file
vmlinux_link()
{
	local lds="${objtree}/${KBUILD_LDS}"
	local objects

	if [ "${SRCARCH}" != "um" ]; then
		if [ -z "${CONFIG_LTO_CLANG}" ]; then
			objects="--whole-archive		\
				built-in.a			\
				--no-whole-archive		\
				--start-group			\
				${KBUILD_VMLINUX_LIBS}		\
				--end-group			\
				${1}"
		else
			objects="--start-group			\
				vmlinux.o			\
				--end-group			\
				${1}"
		fi

		${LD} ${KBUILD_LDFLAGS} ${LDFLAGS_vmlinux} -o ${2}	\
			-T ${lds} ${objects}
	else
		objects="-Wl,--whole-archive			\
			built-in.a				\
			-Wl,--no-whole-archive			\
			-Wl,--start-group			\
			${KBUILD_VMLINUX_LIBS}			\
			-Wl,--end-group				\
			${1}"

		${CC} ${CFLAGS_vmlinux} -o ${2}			\
			-Wl,-T,${lds}				\
			${objects}				\
			-lutil -lrt -lpthread
		rm -f linux
	fi
}

# Create ${2} .o file with all symbols from the ${1} object file
kallsyms()
{
	info KSYM ${2}
	local kallsymopt;

	if [ -n "${CONFIG_KALLSYMS_ALL}" ]; then
		kallsymopt="${kallsymopt} --all-symbols"
	fi

	if [ -n "${CONFIG_KALLSYMS_ABSOLUTE_PERCPU}" ]; then
		kallsymopt="${kallsymopt} --absolute-percpu"
	fi

	if [ -n "${CONFIG_KALLSYMS_BASE_RELATIVE}" ]; then
		kallsymopt="${kallsymopt} --base-relative"
	fi

	local aflags="${KBUILD_AFLAGS} ${KBUILD_AFLAGS_KERNEL}               \
		      ${NOSTDINC_FLAGS} ${LINUXINCLUDE} ${KBUILD_CPPFLAGS}"

	local afile="`basename ${2} .o`.S"

	${NM} -n ${1} | scripts/kallsyms ${kallsymopt} > ${afile}
	${CC} ${aflags} -c -o ${2} ${afile}
}

# Generates ${2} .o file with RTIC MP's from the ${1} object file (vmlinux)
# ${3} the file name where the sizes of the RTIC MP structure are stored
# just in case, save copy of the RTIC mp to ${4}
# Note: RTIC_MPGEN has to be set if MPGen is available
rtic_mp()
{
	# assume that RTIC_MP_O generation may fail
	RTIC_MP_O=

	local aflags="${KBUILD_AFLAGS} ${KBUILD_AFLAGS_KERNEL}               \
		      ${NOSTDINC_FLAGS} ${LINUXINCLUDE} ${KBUILD_CPPFLAGS}"

	${RTIC_MPGEN} --objcopy="${OBJCOPY}" --objdump="${OBJDUMP}" \
	--binpath='' --vmlinux=${1} --config=${KCONFIG_CONFIG} && \
	cat rtic_mp.c | ${CC} ${aflags} -c -o ${2} -x c - && \
	cp rtic_mp.c ${4} && \
	${NM} --print-size --size-sort ${2} > ${3} && \
	RTIC_MP_O=${2} || echo “RTIC MP generation has failed”
	# NM - save generated variable sizes for verification
	# RTIC_MP_O is our retval - great success if set to generated .o file
	# Echo statement above prints the error message in case any of the
	# above RTIC MP generation commands fail and it ensures rtic mp failure
	# does not cause kernel compilation to fail.
}

# Create map file with all symbols from ${1}
# See mksymap for additional details
mksysmap()
{
	${CONFIG_SHELL} "${srctree}/scripts/mksysmap" ${1} ${2}
}

sortextable()
{
	${objtree}/scripts/sortextable ${1}
}

# Delete output files in case of error
cleanup()
{
	rm -f .tmp_System.map
	rm -f .tmp_kallsyms*
	rm -f .tmp_symversions
	rm -f .tmp_vmlinux*
	rm -f built-in.a
	rm -f System.map
	rm -f vmlinux
	rm -f vmlinux.o
	rm -f .tmp_rtic_mp_sz*
	rm -f rtic_mp.*
}

on_exit()
{
	if [ $? -ne 0 ]; then
		cleanup
	fi
}
trap on_exit EXIT

on_signals()
{
	exit 1
}
trap on_signals HUP INT QUIT TERM

#
#
# Use "make V=1" to debug this script
case "${KBUILD_VERBOSE}" in
*1*)
	set -x
	;;
esac

if [ "$1" = "clean" ]; then
	cleanup
	exit 0
fi

# We need access to CONFIG_ symbols
case "${KCONFIG_CONFIG}" in
*/*)
	. "${KCONFIG_CONFIG}"
	;;
*)
	# Force using a file from the current directory
	. "./${KCONFIG_CONFIG}"
esac

# Update version
info GEN .version
if [ -r .version ]; then
	VERSION=$(expr 0$(cat .version) + 1)
	echo $VERSION > .version
else
	rm -f .version
	echo 1 > .version
fi;

# final build of init/
${MAKE} -f "${srctree}/scripts/Makefile.build" obj=init

archive_builtin

#link vmlinux.o
modpost_link vmlinux.o

# modpost vmlinux.o to check for section mismatches
${MAKE} -f "${srctree}/scripts/Makefile.modpost" vmlinux.o

<<<<<<< HEAD
# Generate RTIC MP placeholder compile unit of the correct size
# and add it to the list of link objects
# this needs to be done before generating kallsyms
if [ ! -z ${RTIC_MPGEN+x} ]; then
	rtic_mp vmlinux.o rtic_mp.o .tmp_rtic_mp_sz1 .tmp_rtic_mp1.c
	KBUILD_VMLINUX_LIBS+=" "
	KBUILD_VMLINUX_LIBS+=$RTIC_MP_O
=======
if [ -n "${CONFIG_LTO_CLANG}" ]; then
	# Call recordmcount if needed
	recordmcount vmlinux.o
>>>>>>> 50f91435
fi

kallsymso=""
kallsyms_vmlinux=""
if [ -n "${CONFIG_KALLSYMS}" ]; then

	# kallsyms support
	# Generate section listing all symbols and add it into vmlinux
	# It's a three step process:
	# 1)  Link .tmp_vmlinux1 so it has all symbols and sections,
	#     but __kallsyms is empty.
	#     Running kallsyms on that gives us .tmp_kallsyms1.o with
	#     the right size
	# 2)  Link .tmp_vmlinux2 so it now has a __kallsyms section of
	#     the right size, but due to the added section, some
	#     addresses have shifted.
	#     From here, we generate a correct .tmp_kallsyms2.o
	# 3)  That link may have expanded the kernel image enough that
	#     more linker branch stubs / trampolines had to be added, which
	#     introduces new names, which further expands kallsyms. Do another
	#     pass if that is the case. In theory it's possible this results
	#     in even more stubs, but unlikely.
	#     KALLSYMS_EXTRA_PASS=1 may also used to debug or work around
	#     other bugs.
	# 4)  The correct ${kallsymso} is linked into the final vmlinux.
	#
	# a)  Verify that the System.map from vmlinux matches the map from
	#     ${kallsymso}.

	kallsymso=.tmp_kallsyms2.o
	kallsyms_vmlinux=.tmp_vmlinux2

	# step 1
	vmlinux_link "" .tmp_vmlinux1
	kallsyms .tmp_vmlinux1 .tmp_kallsyms1.o

	# step 2
	vmlinux_link .tmp_kallsyms1.o .tmp_vmlinux2
	kallsyms .tmp_vmlinux2 .tmp_kallsyms2.o

	# step 3
	size1=$(${CONFIG_SHELL} "${srctree}/scripts/file-size.sh" .tmp_kallsyms1.o)
	size2=$(${CONFIG_SHELL} "${srctree}/scripts/file-size.sh" .tmp_kallsyms2.o)

	if [ $size1 -ne $size2 ] || [ -n "${KALLSYMS_EXTRA_PASS}" ]; then
		kallsymso=.tmp_kallsyms3.o
		kallsyms_vmlinux=.tmp_vmlinux3

		vmlinux_link .tmp_kallsyms2.o .tmp_vmlinux3

		kallsyms .tmp_vmlinux3 .tmp_kallsyms3.o
	fi
fi

# Update RTIC MP object by replacing the place holder
# with actual MP data of the same size
# Also double check that object size did not change
# Note: Check initilally if RTIC_MP_O is not empty or uninitialized,
# as incase RTIC_MPGEN is set and failure occurs in RTIC_MP_O
# generation, below check for comparing object sizes fails
# due to an empty RTIC_MP_O object.
if [ ! -z ${RTIC_MP_O} ]; then
	rtic_mp "${kallsyms_vmlinux}" rtic_mp.o .tmp_rtic_mp_sz2 \
		.tmp_rtic_mp2.c
	if ! cmp -s .tmp_rtic_mp_sz1 .tmp_rtic_mp_sz2; then
		echo >&2 'ERROR: RTIC MP object files size mismatch'
		exit 1
	fi
fi

info LD vmlinux
vmlinux_link "${kallsymso}" vmlinux

if [ -n "${CONFIG_BUILDTIME_EXTABLE_SORT}" ]; then
	info SORTEX vmlinux
	sortextable vmlinux
fi

info SYSMAP System.map
mksysmap vmlinux System.map

# step a (see comment above)
if [ -n "${CONFIG_KALLSYMS}" ]; then
	mksysmap ${kallsyms_vmlinux} .tmp_System.map

	if ! cmp -s System.map .tmp_System.map; then
		echo >&2 Inconsistent kallsyms data
		echo >&2 Try "make KALLSYMS_EXTRA_PASS=1" as a workaround
		exit 1
	fi
fi<|MERGE_RESOLUTION|>--- conflicted
+++ resolved
@@ -310,7 +310,11 @@
 # modpost vmlinux.o to check for section mismatches
 ${MAKE} -f "${srctree}/scripts/Makefile.modpost" vmlinux.o
 
-<<<<<<< HEAD
+if [ -n "${CONFIG_LTO_CLANG}" ]; then
+	# Call recordmcount if needed
+	recordmcount vmlinux.o
+fi
+
 # Generate RTIC MP placeholder compile unit of the correct size
 # and add it to the list of link objects
 # this needs to be done before generating kallsyms
@@ -318,11 +322,6 @@
 	rtic_mp vmlinux.o rtic_mp.o .tmp_rtic_mp_sz1 .tmp_rtic_mp1.c
 	KBUILD_VMLINUX_LIBS+=" "
 	KBUILD_VMLINUX_LIBS+=$RTIC_MP_O
-=======
-if [ -n "${CONFIG_LTO_CLANG}" ]; then
-	# Call recordmcount if needed
-	recordmcount vmlinux.o
->>>>>>> 50f91435
 fi
 
 kallsymso=""
