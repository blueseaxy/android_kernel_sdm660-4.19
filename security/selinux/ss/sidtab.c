// SPDX-License-Identifier: GPL-2.0
/*
 * Implementation of the SID table type.
 *
 * Original author: Stephen Smalley, <sds@tycho.nsa.gov>
 * Author: Ondrej Mosnacek, <omosnacek@gmail.com>
 *
 * Copyright (C) 2018 Red Hat, Inc.
 */
#include <linux/errno.h>
#include <linux/kernel.h>
#include <linux/slab.h>
#include <linux/sched.h>
#include <linux/spinlock.h>
#include <asm/barrier.h>
#include "flask.h"
#include "security.h"
#include "sidtab.h"

#define index_to_sid(index) (index + SECINITSID_NUM + 1)
#define sid_to_index(sid) (sid - (SECINITSID_NUM + 1))

int sidtab_init(struct sidtab *s)
{
	u32 i;

	memset(s->roots, 0, sizeof(s->roots));

	for (i = 0; i < SECINITSID_NUM; i++)
		s->isids[i].set = 0;

	s->count = 0;
	s->convert = NULL;
	hash_init(s->context_to_sid);

	spin_lock_init(&s->lock);
	return 0;
}

static u32 context_to_sid(struct sidtab *s, struct context *context)
{
	struct sidtab_entry_leaf *entry;
	u32 sid = 0;

	rcu_read_lock();
	hash_for_each_possible_rcu(s->context_to_sid, entry, list,
				   context->hash) {
		if (context_cmp(&entry->context, context)) {
			sid = entry->sid;
			break;
		}
	}
	rcu_read_unlock();
	return sid;
}

int sidtab_set_initial(struct sidtab *s, u32 sid, struct context *context)
{
	struct sidtab_isid_entry *entry;
	int rc;

	if (sid == 0 || sid > SECINITSID_NUM)
		return -EINVAL;

	entry = &s->isids[sid - 1];

	rc = context_cpy(&entry->leaf.context, context);
	if (rc)
		return rc;

	entry->set = 1;

	/*
	 * Multiple initial sids may map to the same context. Check that this
	 * context is not already represented in the context_to_sid hashtable
	 * to avoid duplicate entries and long linked lists upon hash
	 * collision.
	 */
	if (!context_to_sid(s, context)) {
		entry->leaf.sid = sid;
		hash_add(s->context_to_sid, &entry->leaf.list, context->hash);
	}

	return 0;
}

int sidtab_hash_stats(struct sidtab *sidtab, char *page)
{
	int i;
	int chain_len = 0;
	int slots_used = 0;
	int entries = 0;
	int max_chain_len = 0;
	int cur_bucket = 0;
	struct sidtab_entry_leaf *entry;

	rcu_read_lock();
	hash_for_each_rcu(sidtab->context_to_sid, i, entry, list) {
		entries++;
		if (i == cur_bucket) {
			chain_len++;
			if (chain_len == 1)
				slots_used++;
		} else {
			cur_bucket = i;
			if (chain_len > max_chain_len)
				max_chain_len = chain_len;
			chain_len = 0;
		}
	}
	rcu_read_unlock();

	if (chain_len > max_chain_len)
		max_chain_len = chain_len;

	return scnprintf(page, PAGE_SIZE, "entries: %d\nbuckets used: %d/%d\n"
			 "longest chain: %d\n", entries,
			 slots_used, SIDTAB_HASH_BUCKETS, max_chain_len);
}

static u32 sidtab_level_from_count(u32 count)
{
	u32 capacity = SIDTAB_LEAF_ENTRIES;
	u32 level = 0;

	while (count > capacity) {
		capacity <<= SIDTAB_INNER_SHIFT;
		++level;
	}
	return level;
}

static int sidtab_alloc_roots(struct sidtab *s, u32 level)
{
	u32 l;

	if (!s->roots[0].ptr_leaf) {
		s->roots[0].ptr_leaf = kzalloc(SIDTAB_NODE_ALLOC_SIZE,
					       GFP_ATOMIC);
		if (!s->roots[0].ptr_leaf)
			return -ENOMEM;
	}
	for (l = 1; l <= level; ++l)
		if (!s->roots[l].ptr_inner) {
			s->roots[l].ptr_inner = kzalloc(SIDTAB_NODE_ALLOC_SIZE,
							GFP_ATOMIC);
			if (!s->roots[l].ptr_inner)
				return -ENOMEM;
			s->roots[l].ptr_inner->entries[0] = s->roots[l - 1];
		}
	return 0;
}

static struct sidtab_entry_leaf *sidtab_do_lookup(struct sidtab *s, u32 index,
						  int alloc)
{
	union sidtab_entry_inner *entry;
	u32 level, capacity_shift, leaf_index = index / SIDTAB_LEAF_ENTRIES;

	/* find the level of the subtree we need */
	level = sidtab_level_from_count(index + 1);
	capacity_shift = level * SIDTAB_INNER_SHIFT;

	/* allocate roots if needed */
	if (alloc && sidtab_alloc_roots(s, level) != 0)
		return NULL;

	/* lookup inside the subtree */
	entry = &s->roots[level];
	while (level != 0) {
		capacity_shift -= SIDTAB_INNER_SHIFT;
		--level;

		entry = &entry->ptr_inner->entries[leaf_index >> capacity_shift];
		leaf_index &= ((u32)1 << capacity_shift) - 1;

		if (!entry->ptr_inner) {
			if (alloc)
				entry->ptr_inner = kzalloc(SIDTAB_NODE_ALLOC_SIZE,
							   GFP_ATOMIC);
			if (!entry->ptr_inner)
				return NULL;
		}
	}
	if (!entry->ptr_leaf) {
		if (alloc)
			entry->ptr_leaf = kzalloc(SIDTAB_NODE_ALLOC_SIZE,
						  GFP_ATOMIC);
		if (!entry->ptr_leaf)
			return NULL;
	}
	return &entry->ptr_leaf->entries[index % SIDTAB_LEAF_ENTRIES];
}

static struct context *sidtab_lookup(struct sidtab *s, u32 index)
{
	/* read entries only after reading count */
	u32 count = smp_load_acquire(&s->count);

	if (index >= count)
		return NULL;

	return &sidtab_do_lookup(s, index, 0)->context;
}

static struct context *sidtab_lookup_initial(struct sidtab *s, u32 sid)
{
	return s->isids[sid - 1].set ? &s->isids[sid - 1].leaf.context : NULL;
}

static struct context *sidtab_search_core(struct sidtab *s, u32 sid, int force)
{
	struct context *context;

	if (sid != 0) {
		if (sid > SECINITSID_NUM)
			context = sidtab_lookup(s, sid_to_index(sid));
		else
			context = sidtab_lookup_initial(s, sid);
		if (context && (!context->len || force))
			return context;
	}

	return sidtab_lookup_initial(s, SECINITSID_UNLABELED);
}

struct context *sidtab_search(struct sidtab *s, u32 sid)
{
	return sidtab_search_core(s, sid, 0);
}

struct context *sidtab_search_force(struct sidtab *s, u32 sid)
{
	return sidtab_search_core(s, sid, 1);
}

int sidtab_context_to_sid(struct sidtab *s, struct context *context,
			  u32 *sid)
{
	unsigned long flags;
	u32 count;
	struct sidtab_convert_params *convert;
	struct sidtab_entry_leaf *dst, *dst_convert;
	int rc;

	*sid = context_to_sid(s, context);
	if (*sid)
		return 0;

	/* lock-free search failed: lock, re-search, and insert if not found */
	spin_lock_irqsave(&s->lock, flags);

	rc = 0;
	*sid = context_to_sid(s, context);
	if (*sid)
		goto out_unlock;

	/* read entries only after reading count */
	count = smp_load_acquire(&s->count);
	convert = s->convert;

	/* bail out if we already reached max entries */
	rc = -EOVERFLOW;
	if (count >= SIDTAB_MAX)
		goto out_unlock;

	/* insert context into new entry */
	rc = -ENOMEM;
	dst = sidtab_do_lookup(s, count, 1);
	if (!dst)
		goto out_unlock;

	dst->sid = index_to_sid(count);

	rc = context_cpy(&dst->context, context);
	if (rc)
		goto out_unlock;

	/*
	 * if we are building a new sidtab, we need to convert the context
	 * and insert it there as well
	 */
	if (convert) {
		rc = -ENOMEM;
		dst_convert = sidtab_do_lookup(convert->target, count, 1);
		if (!dst_convert) {
			context_destroy(&dst->context);
			goto out_unlock;
		}

		rc = convert->func(context, &dst_convert->context,
<<<<<<< HEAD
				convert->args);
=======
				   convert->args, GFP_ATOMIC);
>>>>>>> 82f9317b
		if (rc) {
			context_destroy(&dst->context);
			goto out_unlock;
		}
		dst_convert->sid = index_to_sid(count);
		convert->target->count = count + 1;

		hash_add_rcu(convert->target->context_to_sid,
				&dst_convert->list, dst_convert->context.hash);
	}

	if (context->len)
		pr_info("SELinux:  Context %s is not valid (left unmapped).\n",
			context->str);

	*sid = index_to_sid(count);

	/* write entries before updating count */
	smp_store_release(&s->count, count + 1);
	hash_add_rcu(s->context_to_sid, &dst->list, dst->context.hash);

	rc = 0;
out_unlock:
	spin_unlock_irqrestore(&s->lock, flags);
	return rc;
}

static void sidtab_convert_hashtable(struct sidtab *s, u32 count)
{
	struct sidtab_entry_leaf *entry;
	u32 i;

	for (i = 0; i < count; i++) {
		entry = sidtab_do_lookup(s, i, 0);
		entry->sid = index_to_sid(i);

		hash_add_rcu(s->context_to_sid, &entry->list,
				entry->context.hash);

	}
}

static int sidtab_convert_tree(union sidtab_entry_inner *edst,
			       union sidtab_entry_inner *esrc,
			       u32 *pos, u32 count, u32 level,
			       struct sidtab_convert_params *convert)
{
	int rc;
	u32 i;

	if (level != 0) {
		if (!edst->ptr_inner) {
			edst->ptr_inner = kzalloc(SIDTAB_NODE_ALLOC_SIZE,
						  GFP_KERNEL);
			if (!edst->ptr_inner)
				return -ENOMEM;
		}
		i = 0;
		while (i < SIDTAB_INNER_ENTRIES && *pos < count) {
			rc = sidtab_convert_tree(&edst->ptr_inner->entries[i],
						 &esrc->ptr_inner->entries[i],
						 pos, count, level - 1,
						 convert);
			if (rc)
				return rc;
			i++;
		}
	} else {
		if (!edst->ptr_leaf) {
			edst->ptr_leaf = kzalloc(SIDTAB_NODE_ALLOC_SIZE,
						 GFP_KERNEL);
			if (!edst->ptr_leaf)
				return -ENOMEM;
		}
		i = 0;
		while (i < SIDTAB_LEAF_ENTRIES && *pos < count) {
			rc = convert->func(&esrc->ptr_leaf->entries[i].context,
					   &edst->ptr_leaf->entries[i].context,
<<<<<<< HEAD
					   convert->args);
=======
					   convert->args, GFP_KERNEL);
>>>>>>> 82f9317b
			if (rc)
				return rc;
			(*pos)++;
			i++;
		}
		cond_resched();
	}

	return 0;
}

int sidtab_convert(struct sidtab *s, struct sidtab_convert_params *params)
{
	unsigned long flags;
	u32 count, level, pos;
	int rc;

	spin_lock_irqsave(&s->lock, flags);

	/* concurrent policy loads are not allowed */
	if (s->convert) {
		spin_unlock_irqrestore(&s->lock, flags);
		return -EBUSY;
	}

	count = s->count;
	level = sidtab_level_from_count(count);

	/* allocate last leaf in the new sidtab (to avoid race with
	 * live convert)
	 */
	rc = sidtab_do_lookup(params->target, count - 1, 1) ? 0 : -ENOMEM;
	if (rc) {
		spin_unlock_irqrestore(&s->lock, flags);
		return rc;
	}

	/* set count in case no new entries are added during conversion */
	params->target->count = count;

	/* enable live convert of new entries */
	s->convert = params;

	/* we can safely convert the tree outside the lock */
	spin_unlock_irqrestore(&s->lock, flags);

	pr_info("SELinux:  Converting %u SID table entries...\n", count);

	/* convert all entries not covered by live convert */
	pos = 0;
	rc = sidtab_convert_tree(&params->target->roots[level],
				 &s->roots[level], &pos, count, level, params);
	if (rc) {
		/* we need to keep the old table - disable live convert */
		spin_lock_irqsave(&s->lock, flags);
		s->convert = NULL;
		spin_unlock_irqrestore(&s->lock, flags);
		return rc;
	}
	/*
	 * The hashtable can also be modified in sidtab_context_to_sid()
	 * so we must re-acquire the lock here.
	 */
	spin_lock_irqsave(&s->lock, flags);
	sidtab_convert_hashtable(params->target, count);
	spin_unlock_irqrestore(&s->lock, flags);

	return 0;
}

static void sidtab_destroy_tree(union sidtab_entry_inner entry, u32 level)
{
	u32 i;

	if (level != 0) {
		struct sidtab_node_inner *node = entry.ptr_inner;

		if (!node)
			return;

		for (i = 0; i < SIDTAB_INNER_ENTRIES; i++)
			sidtab_destroy_tree(node->entries[i], level - 1);
		kfree(node);
	} else {
		struct sidtab_node_leaf *node = entry.ptr_leaf;

		if (!node)
			return;

		for (i = 0; i < SIDTAB_LEAF_ENTRIES; i++)
			context_destroy(&node->entries[i].context);
		kfree(node);
	}
}

void sidtab_destroy(struct sidtab *s)
{
	u32 i, level;

	for (i = 0; i < SECINITSID_NUM; i++)
		if (s->isids[i].set)
			context_destroy(&s->isids[i].leaf.context);

	level = SIDTAB_MAX_LEVEL;
	while (level && !s->roots[level].ptr_inner)
		--level;

	sidtab_destroy_tree(s->roots[level], level);
	/*
	 * The context_to_sid hashtable's objects are all shared
	 * with the isids array and context tree, and so don't need
	 * to be cleaned up here.
	 */
}<|MERGE_RESOLUTION|>--- conflicted
+++ resolved
@@ -289,11 +289,7 @@
 		}
 
 		rc = convert->func(context, &dst_convert->context,
-<<<<<<< HEAD
-				convert->args);
-=======
 				   convert->args, GFP_ATOMIC);
->>>>>>> 82f9317b
 		if (rc) {
 			context_destroy(&dst->context);
 			goto out_unlock;
@@ -372,11 +368,7 @@
 		while (i < SIDTAB_LEAF_ENTRIES && *pos < count) {
 			rc = convert->func(&esrc->ptr_leaf->entries[i].context,
 					   &edst->ptr_leaf->entries[i].context,
-<<<<<<< HEAD
-					   convert->args);
-=======
 					   convert->args, GFP_KERNEL);
->>>>>>> 82f9317b
 			if (rc)
 				return rc;
 			(*pos)++;
